 Welcome to the cosmological hydrodynamical code
    ______       _________________
   / ___/ |     / /  _/ ___/_  __/
   \__ \| | /| / // // /_   / /
  ___/ /| |/ |/ // // __/  / /
 /____/ |__/|__/___/_/    /_/
 SPH With Inter-dependent Fine-grained Tasking

Website: www.swiftsim.com
 Twitter: @SwiftSimulation

See INSTALL.swift for install instructions.

<<<<<<< HEAD
Usage: swift [OPTION]... PARAMFILE
       swift_mpi [OPTION]... PARAMFILE

Valid options are:
  -a                Pin runners using processor affinity.
  -c                Run with cosmological time integration.
  -C                Run with cooling.
  -d                Dry run. Read the parameter file, allocate memory but does not read
                    the particles from ICs and exit before the start of time integration.
                    Allows user to check validity of parameter and IC files as well as memory limits.
  -D                Always drift all particles even the ones far from active particles. This emulates
                    Gadget-[23] and GIZMO's default behaviours.
  -e                Enable floating-point exceptions (debugging mode).
  -f          {int} Overwrite the CPU frequency (Hz) to be used for time measurements.
  -g                Run with an external gravitational potential.
  -G                Run with self-gravity.
  -M                Reconstruct the multipoles every time-step.
  -n          {int} Execute a fixed number of time steps. When unset use the time_end parameter to stop.
  -o          {str} Generate a default output parameter file.
  -P  {sec:par:val} Set parameter value and overwrites values read from the parameters file. Can be used more than once.
  -r                Resume a run using restart files.
  -s                Run with hydrodynamics.
  -S                Run with stars.
  -F                Run with star formation.
  -b                Run with stars feedback.
  -t          {int} The number of threads to use on each MPI rank. Defaults to 1 if not specified.
  -T                Print timers every time-step.
  -v           [12] Increase the level of verbosity:
                    1: MPI-rank 0 writes,
                    2: All MPI-ranks write.
  -x                Run with structure finding.
  -y          {int} Time-step frequency at which task graphs are dumped.
  -Y          {int} Time-step frequency at which threadpool tasks are dumped.
  -h                Print this help message and exit.

See the file parameter_example.yml for an example of parameter file.
=======
Usage: swift [options] [[--] param-file]
   or: swift [options] param-file
   or: swift_mpi [options] [[--] param-file]
   or: swift_mpi [options] param-file

Parameters:

    -h, --help                        show this help message and exit

  Simulation options:
    -b, --feedback                    Run with stars feedback
    -c, --cosmology                   Run with cosmological time integration.
    -C, --cooling                     Run with cooling
    -D, --drift-all                   Always drift all particles even the ones
                                      far from active particles. This emulates
                                      Gadget-[23] and GIZMO's default behaviours.
    -F, --sourceterms
    -g, --external-gravity            Run with an external gravitational potential.
    -G, --self-gravity                Run with self-gravity.
    -M, --multipole-reconstruction    Reconstruct the multipoles every time-step.
    -s, --hydro                       Run with hydrodynamics.
    -S, --stars                       Run with stars
    -x, --velociraptor                Run with structure finding

  Control options:
    -a, --pin                         Pin runners using processor affinity.
    -d, --dry-run                     Dry run. Read the parameter file, allocates
                                      memory but does not read the particles
                                      from ICs. Exits before the start of time
                                      integration. Checks the validity of
                                      parameters and IC files as well as memory
                                      limits.
    -e, --fpe                         Enable floating-point exceptions (debugging
                                      mode).
    -f, --cpu-frequency=<str>         Overwrite the CPU frequency (Hz) to be
                                      used for time measurements.
    -n, --steps=<int>                 Execute a fixed number of time steps.
                                      When unset use the time_end parameter
                                      to stop.
    -o, --output-params=<str>         Generate a default output parameter
                                      file.
    -P, --param=<str>                 Set parameter value, overiding the value
                                      read from the parameter file. Can be used
                                      more than once {sec:par:value}.
    -r, --restart                     Continue using restart files.
    -t, --threads=<int>               The number of threads to use on each MPI
                                      rank. Defaults to 1 if not specified.
    -T, --timers=<int>                Print timers every time-step.
    -v, --verbose=<int>               Run in verbose mode, in MPI mode 2 outputs
                                      from all ranks.
    -y, --task-dumps=<int>            Time-step frequency at which task graphs
                                      are dumped.
    -Y, --threadpool-dumps=<int>      Time-step frequency at which threadpool
                                      tasks are dumped.

See the file examples/parameter_example.yml for an example of parameter file.
>>>>>>> f37c38a3
<|MERGE_RESOLUTION|>--- conflicted
+++ resolved
@@ -6,49 +6,11 @@
  /____/ |__/|__/___/_/    /_/
  SPH With Inter-dependent Fine-grained Tasking
 
-Website: www.swiftsim.com
+ Website: www.swiftsim.com
  Twitter: @SwiftSimulation
 
 See INSTALL.swift for install instructions.
 
-<<<<<<< HEAD
-Usage: swift [OPTION]... PARAMFILE
-       swift_mpi [OPTION]... PARAMFILE
-
-Valid options are:
-  -a                Pin runners using processor affinity.
-  -c                Run with cosmological time integration.
-  -C                Run with cooling.
-  -d                Dry run. Read the parameter file, allocate memory but does not read
-                    the particles from ICs and exit before the start of time integration.
-                    Allows user to check validity of parameter and IC files as well as memory limits.
-  -D                Always drift all particles even the ones far from active particles. This emulates
-                    Gadget-[23] and GIZMO's default behaviours.
-  -e                Enable floating-point exceptions (debugging mode).
-  -f          {int} Overwrite the CPU frequency (Hz) to be used for time measurements.
-  -g                Run with an external gravitational potential.
-  -G                Run with self-gravity.
-  -M                Reconstruct the multipoles every time-step.
-  -n          {int} Execute a fixed number of time steps. When unset use the time_end parameter to stop.
-  -o          {str} Generate a default output parameter file.
-  -P  {sec:par:val} Set parameter value and overwrites values read from the parameters file. Can be used more than once.
-  -r                Resume a run using restart files.
-  -s                Run with hydrodynamics.
-  -S                Run with stars.
-  -F                Run with star formation.
-  -b                Run with stars feedback.
-  -t          {int} The number of threads to use on each MPI rank. Defaults to 1 if not specified.
-  -T                Print timers every time-step.
-  -v           [12] Increase the level of verbosity:
-                    1: MPI-rank 0 writes,
-                    2: All MPI-ranks write.
-  -x                Run with structure finding.
-  -y          {int} Time-step frequency at which task graphs are dumped.
-  -Y          {int} Time-step frequency at which threadpool tasks are dumped.
-  -h                Print this help message and exit.
-
-See the file parameter_example.yml for an example of parameter file.
-=======
 Usage: swift [options] [[--] param-file]
    or: swift [options] param-file
    or: swift_mpi [options] [[--] param-file]
@@ -65,7 +27,7 @@
     -D, --drift-all                   Always drift all particles even the ones
                                       far from active particles. This emulates
                                       Gadget-[23] and GIZMO's default behaviours.
-    -F, --sourceterms
+    -F, --star-formation	      Run with star formation
     -g, --external-gravity            Run with an external gravitational potential.
     -G, --self-gravity                Run with self-gravity.
     -M, --multipole-reconstruction    Reconstruct the multipoles every time-step.
@@ -104,5 +66,4 @@
     -Y, --threadpool-dumps=<int>      Time-step frequency at which threadpool
                                       tasks are dumped.
 
-See the file examples/parameter_example.yml for an example of parameter file.
->>>>>>> f37c38a3
+See the file examples/parameter_example.yml for an example of parameter file.