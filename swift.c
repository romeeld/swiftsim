/*******************************************************************************
 * This file is part of SWIFT.
 * Copyright (c) 2012 Pedro Gonnet (pedro.gonnet@durham.ac.uk),
 *                    Matthieu Schaller (schaller@strw.leidenuniv.nl)
 *               2015 Peter W. Draper (p.w.draper@durham.ac.uk)
 *                    Angus Lepper (angus.lepper@ed.ac.uk)
 *               2016 John A. Regan (john.a.regan@durham.ac.uk)
 *                    Tom Theuns (tom.theuns@durham.ac.uk)
 *
 * This program is free software: you can redistribute it and/or modify
 * it under the terms of the GNU Lesser General Public License as published
 * by the Free Software Foundation, either version 3 of the License, or
 * (at your option) any later version.
 *
 * This program is distributed in the hope that it will be useful,
 * but WITHOUT ANY WARRANTY; without even the implied warranty of
 * MERCHANTABILITY or FITNESS FOR A PARTICULAR PURPOSE.  See the
 * GNU General Public License for more details.
 *
 * You should have received a copy of the GNU Lesser General Public License
 * along with this program.  If not, see <http://www.gnu.org/licenses/>.
 *
 ******************************************************************************/

/* Config parameters. */
#include <config.h>

/* Some standard headers. */
#include <errno.h>
#include <fenv.h>
#include <libgen.h>
#include <stdio.h>
#include <stdlib.h>
#include <string.h>
#include <sys/stat.h>
#include <unistd.h>

/* MPI headers. */
#ifdef WITH_MPI
#include <mpi.h>
#endif

/* Local headers. */
#include "argparse.h"
#include "swift.h"

/* Engine policy flags. */
#ifndef ENGINE_POLICY
#define ENGINE_POLICY engine_policy_none
#endif

/* Global profiler. */
struct profiler prof;

/*  Usage string. */
static const char *const swift_usage[] = {
    "swift [options] [[--] param-file]",
    "swift [options] param-file",
    "swift_mpi [options] [[--] param-file]",
    "swift_mpi [options] param-file",
    NULL,
};

/* Function to handle multiple -P arguments. */
struct cmdparams {
  const char *param[PARSER_MAX_NO_OF_PARAMS];
  int nparam;
};

static int handle_cmdparam(struct argparse *self,
                           const struct argparse_option *opt) {
  struct cmdparams *cmdps = (struct cmdparams *)opt->data;
  cmdps->param[cmdps->nparam] = *(char **)opt->value;
  cmdps->nparam++;
  return 1;
}

/**
 * @brief Main routine that loads a few particles and generates some output.
 *
 */
int main(int argc, char *argv[]) {

  struct clocks_time tic, toc;
  struct engine e;

  /* Structs used by the engine. Declare now to make sure these are always in
   * scope.  */
  struct chemistry_global_data chemistry;
  struct cooling_function_data cooling_func;
  struct cosmology cosmo;
  struct external_potential potential;
  struct forcing_terms forcing_terms;
  struct extra_io_properties extra_io_props;
  struct star_formation starform;
  struct pm_mesh mesh;
  struct power_spectrum_data pow_data;
  struct gpart *gparts = NULL;
  struct gravity_props gravity_properties;
  struct hydro_props hydro_properties;
  struct stars_props stars_properties;
  struct sink_props sink_properties;
  struct neutrino_props neutrino_properties;
  struct neutrino_response neutrino_response;
  struct feedback_props feedback_properties;
  struct rt_props rt_properties;
  struct entropy_floor_properties entropy_floor;
  struct pressure_floor_props pressure_floor_props;
  struct black_holes_props black_holes_properties;
  struct fof_props fof_properties;
  struct lightcone_array_props lightcone_array_properties;
  struct part *parts = NULL;
  struct phys_const prog_const;
  struct space s;
  struct spart *sparts = NULL;
  struct bpart *bparts = NULL;
  struct sink *sinks = NULL;
  struct unit_system us;
  struct los_props los_properties;
  struct ic_info ics_metadata;

  int nr_nodes = 1, myrank = 0;

#ifdef WITH_MPI
  /* Start by initializing MPI. */
  int res = 0, prov = 0;
  if ((res = MPI_Init_thread(&argc, &argv, MPI_THREAD_MULTIPLE, &prov)) !=
      MPI_SUCCESS)
    error("Call to MPI_Init failed with error %i.", res);
  if (prov != MPI_THREAD_MULTIPLE)
    error(
        "MPI does not provide the level of threading"
        " required (MPI_THREAD_MULTIPLE).");
  if ((res = MPI_Comm_size(MPI_COMM_WORLD, &nr_nodes)) != MPI_SUCCESS)
    error("MPI_Comm_size failed with error %i.", res);
  if ((res = MPI_Comm_rank(MPI_COMM_WORLD, &myrank)) != MPI_SUCCESS)
    error("Call to MPI_Comm_rank failed with error %i.", res);

  /* Make sure messages are stamped with the correct rank and step. */
  engine_rank = myrank;
  engine_current_step = 0;

  if ((res = MPI_Comm_set_errhandler(MPI_COMM_WORLD, MPI_ERRORS_RETURN)) !=
      MPI_SUCCESS)
    error("Call to MPI_Comm_set_errhandler failed with error %i.", res);
  if (myrank == 0)
    pretime_message("MPI is up and running with %i node(s).\n", nr_nodes);
  if (nr_nodes == 1) {
    pretime_message("WARNING: you are running with one MPI rank.");
    pretime_message(
        "WARNING: you should use the non-MPI version of this program.");
  }
#endif

  /* Welcome to SWIFT, you made the right choice */
  if (myrank == 0) greetings(/*fof=*/0);

#ifdef WITH_MPI
  /* Sync all output messages starting now to avoid verbose output
   * interleaving with greeting. */
  fflush(stdout);
  MPI_Barrier(MPI_COMM_WORLD);
#endif

  int with_aff = 0;
  int with_nointerleave = 0;
  int with_interleave = 0; /* Deprecated. */
  int dry_run = 0;
  int dump_tasks = 0;
  int dump_cells = 0;
  int dump_threadpool = 0;
  int nsteps = -2;
  int restart = 0;
  int with_cosmology = 0;
  int with_external_gravity = 0;
  int with_temperature = 0;
  int with_cooling = 0;
  /* Rennehan: recoupling/decoupling of hydrodynamics */
  int with_hydro_decoupling = 0;
  int with_self_gravity = 0;
  int with_hydro = 0;
#ifdef MOVING_MESH
  int with_grid_hydro = 0;
  int with_grid = 0;
#endif
  int with_stars = 0;
  int with_fof = 0;
  int with_lightcone = 0;
  int with_star_formation = 0;
  int with_feedback = 0;
  int with_black_holes = 0;
  int with_timestep_limiter = 0;
  int with_timestep_sync = 0;
  int with_fp_exceptions = 0;
  int with_drift_all = 0;
  int with_mpole_reconstruction = 0;
  int with_structure_finding = 0;
  int with_csds = 0;
  int with_sinks = 0;
  int with_qla = 0;
  int with_eagle = 0;
  int with_gear = 0;
  int with_simba = 0;
  int with_kiara = 0;
  int with_agora = 0;
  int with_obsidian = 0;
<<<<<<< HEAD
=======
  int with_obsidian_no_bh = 0;
>>>>>>> 6e1fabd4
  int with_line_of_sight = 0;
  int with_rt = 0;
  int with_power = 0;
  int verbose = 0;
  int nr_threads = 1;
  int nr_pool_threads = -1;
  int with_verbose_timers = 0;
  char *output_parameters_filename = NULL;
  char *cpufreqarg = NULL;
  char *param_filename = NULL;
  char restart_file[200] = "";
  unsigned long long cpufreq = 0;
  float dump_tasks_threshold = 0.f;
  struct cmdparams cmdps;
  cmdps.nparam = 0;
  cmdps.param[0] = NULL;
  char *buffer = NULL;

  /* Parse the command-line parameters. */
  struct argparse_option options[] = {
      OPT_HELP(),

      OPT_GROUP("  Simulation options:\n"),
      OPT_BOOLEAN('b', "feedback", &with_feedback, "Run with stars feedback.",
                  NULL, 0, 0),
      OPT_BOOLEAN('c', "cosmology", &with_cosmology,
                  "Run with cosmological time integration.", NULL, 0, 0),
      OPT_BOOLEAN(0, "temperature", &with_temperature,
                  "Run with temperature calculation.", NULL, 0, 0),
      OPT_BOOLEAN('C', "cooling", &with_cooling,
                  "Run with cooling (also switches on --temperature).", NULL, 0,
                  0),
      /* Rennehan: recoupling/decoupling of hydrodynamics */
      OPT_BOOLEAN('C', "hydro-decoupling", &with_hydro_decoupling,
                  "Run with hydro decoupling/recoupling.", NULL, 0,
                  0),
      OPT_BOOLEAN('D', "drift-all", &with_drift_all,
                  "Always drift all particles even the ones far from active "
                  "particles. This emulates Gadget-[23] and GIZMO's default "
                  "behaviours.",
                  NULL, 0, 0),
      OPT_BOOLEAN('F', "star-formation", &with_star_formation,
                  "Run with star formation.", NULL, 0, 0),
      OPT_BOOLEAN('g', "external-gravity", &with_external_gravity,
                  "Run with an external gravitational potential.", NULL, 0, 0),
      OPT_BOOLEAN('G', "self-gravity", &with_self_gravity,
                  "Run with self-gravity.", NULL, 0, 0),
      OPT_BOOLEAN('M', "multipole-reconstruction", &with_mpole_reconstruction,
                  "Reconstruct the multipoles every time-step.", NULL, 0, 0),
      OPT_BOOLEAN('s', "hydro", &with_hydro, "Run with hydrodynamics.", NULL, 0,
                  0),
      OPT_BOOLEAN('S', "stars", &with_stars, "Run with stars.", NULL, 0, 0),
      OPT_BOOLEAN('B', "black-holes", &with_black_holes,
                  "Run with black holes.", NULL, 0, 0),
      OPT_BOOLEAN('k', "sinks", &with_sinks, "Run with sink particles.", NULL,
                  0, 0),
      OPT_BOOLEAN(
          'u', "fof", &with_fof,
          "Run Friends-of-Friends algorithm to perform black hole seeding.",
          NULL, 0, 0),

      OPT_BOOLEAN(0, "lightcone", &with_lightcone,
                  "Generate lightcone outputs.", NULL, 0, 0),
      OPT_BOOLEAN('x', "velociraptor", &with_structure_finding,
                  "Run with structure finding.", NULL, 0, 0),
      OPT_BOOLEAN(0, "line-of-sight", &with_line_of_sight,
                  "Run with line-of-sight outputs.", NULL, 0, 0),
      OPT_BOOLEAN(0, "limiter", &with_timestep_limiter,
                  "Run with time-step limiter.", NULL, 0, 0),
      OPT_BOOLEAN(0, "sync", &with_timestep_sync,
                  "Run with time-step synchronization of particles hit by "
                  "feedback events.",
                  NULL, 0, 0),
      OPT_BOOLEAN(0, "csds", &with_csds,
                  "Run with the Continuous Simulation Data Stream (CSDS).",
                  NULL, 0, 0),
      OPT_BOOLEAN('R', "radiation", &with_rt, "Run with radiative transfer.",
                  NULL, 0, 0),
      OPT_BOOLEAN(0, "power", &with_power, "Run with power spectrum outputs.",
                  NULL, 0, 0),

      OPT_GROUP("  Simulation meta-options:\n"),
      OPT_BOOLEAN(0, "quick-lyman-alpha", &with_qla,
                  "Run with all the options needed for the quick Lyman-alpha "
                  "model. This is equivalent to --hydro --self-gravity --stars "
                  "--star-formation --cooling.",
                  NULL, 0, 0),
      OPT_BOOLEAN(
          0, "eagle", &with_eagle,
          "Run with all the options needed for the EAGLE model. This is "
          "equivalent to --hydro --limiter --sync --self-gravity --stars "
          "--star-formation --cooling --feedback --black-holes --fof.",
          NULL, 0, 0),
      OPT_BOOLEAN(
          0, "gear", &with_gear,
          "Run with all the options needed for the GEAR model. This is "
          "equivalent to --hydro --limiter --sync --self-gravity --stars "
          "--star-formation --cooling --feedback.",
          NULL, 0, 0),
      OPT_BOOLEAN(
          0, "simba", &with_simba,
          "Run with all the options needed for the SIMBA model. This is "
          "equivalent to --hydro --limiter --sync --self-gravity --stars "
          "--star-formation --cooling --feedback --black-holes.",
          NULL, 0, 0),
      OPT_BOOLEAN(
          0, "kiara", &with_kiara,
          "Run with all the options needed for the Kiara model. This is "
          "equivalent to --hydro --limiter --sync --self-gravity --stars "
          "--star-formation --cooling --feedback --black-holes --fof.",
          NULL, 0, 0),
      OPT_BOOLEAN(
          0, "obsidian", &with_obsidian,
          "Run with all the options needed for the Rennehan+'24 model. This is "
          "equivalent to --hydro --limiter --sync --self-gravity --stars "
          "--star-formation --cooling --feedback --black-holes --fof.",
          NULL, 0, 0),
      OPT_BOOLEAN(
<<<<<<< HEAD
=======
          0, "obsidian-no-bh", &with_obsidian_no_bh,
          "Run with all the options needed for the Rennehan+'24 model, but "
          "without black holes. This is "
          "equivalent to --hydro --limiter --sync --self-gravity --stars "
          "--star-formation --cooling --feedback  --fof.",
          NULL, 0, 0),
      OPT_BOOLEAN(
>>>>>>> 6e1fabd4
          0, "kiara", &with_kiara,
          "Run with all the options needed for the KIARA model. This is "
          "equivalent to --hydro --limiter --sync --self-gravity --stars "
          "--star-formation --cooling --feedback.",
          NULL, 0, 0),
      OPT_BOOLEAN(
          0, "agora", &with_agora,
          "Run with all the options needed for the AGORA model. This is "
          "equivalent to --hydro --limiter --sync --self-gravity --stars "
          "--star-formation --cooling --feedback.",
          NULL, 0, 0),

      OPT_GROUP("  Control options:\n"),
      OPT_BOOLEAN('a', "pin", &with_aff,
                  "Pin runners using processor affinity.", NULL, 0, 0),
      OPT_BOOLEAN(0, "nointerleave", &with_nointerleave,
                  "Do not interleave memory allocations across NUMA regions.",
                  NULL, 0, 0),
      OPT_BOOLEAN(0, "interleave", &with_interleave,
                  "Deprecated option, now default", NULL, 0, 0),
      OPT_BOOLEAN('d', "dry-run", &dry_run,
                  "Dry run. Read the parameter file, allocates memory but does "
                  "not read the particles from ICs. Exits before the start of "
                  "time integration. Checks the validity of parameters and IC "
                  "files as well as memory limits.",
                  NULL, 0, 0),
      OPT_BOOLEAN('e', "fpe", &with_fp_exceptions,
                  "Enable floating-point exceptions (debugging mode).", NULL, 0,
                  0),
      OPT_STRING('f', "cpu-frequency", &cpufreqarg,
                 "Overwrite the CPU "
                 "frequency (Hz) to be used for time measurements.",
                 NULL, 0, 0),
      OPT_INTEGER('n', "steps", &nsteps,
                  "Execute a fixed number of time steps. When unset use the "
                  "time_end parameter to stop.",
                  NULL, 0, 0),
      OPT_STRING('o', "output-params", &output_parameters_filename,
                 "Generate a parameter file with the options for selecting the "
                 "output fields.",
                 NULL, 0, 0),
      OPT_STRING('P', "param", &buffer,
                 "Set parameter value, overiding the value read from the "
                 "parameter file. Can be used more than once {sec:par:value}.",
                 handle_cmdparam, (intptr_t)&cmdps, 0),
      OPT_BOOLEAN('r', "restart", &restart, "Continue using restart files.",
                  NULL, 0, 0),
      OPT_INTEGER(
          't', "threads", &nr_threads,
          "The number of task threads to use on each MPI rank. Defaults to "
          "1 if not specified.",
          NULL, 0, 0),
      OPT_INTEGER(0, "pool-threads", &nr_pool_threads,
                  "The number of threads to use on each MPI rank for the "
                  "threadpool operations. "
                  "Defaults to the numbers of task threads if not specified.",
                  NULL, 0, 0),
      OPT_INTEGER('T', "timers", &with_verbose_timers,
                  "Print timers every time-step.", NULL, 0, 0),
      OPT_INTEGER('v', "verbose", &verbose,
                  "Run in verbose mode, in MPI mode 2 outputs from all ranks.",
                  NULL, 0, 0),
      OPT_INTEGER('y', "task-dumps", &dump_tasks,
                  "Time-step frequency at which task graphs are dumped.", NULL,
                  0, 0),
      OPT_INTEGER(0, "cell-dumps", &dump_cells,
                  "Time-step frequency at which cell graphs are dumped.", NULL,
                  0, 0),
      OPT_INTEGER('Y', "threadpool-dumps", &dump_threadpool,
                  "Time-step frequency at which threadpool tasks are dumped.",
                  NULL, 0, 0),
      OPT_FLOAT(0, "dump-tasks-threshold", &dump_tasks_threshold,
                "Fraction of the total step's time spent in a task to trigger "
                "a dump of the task plot on this step",
                NULL, 0, 0),
      OPT_END(),
  };
  struct argparse argparse;
  argparse_init(&argparse, options, swift_usage, 0);
  argparse_describe(&argparse, "\nParameters:",
                    "\nSee the file examples/parameter_example.yml for an "
                    "example of parameter file.");
  int nargs = argparse_parse(&argparse, argc, (const char **)argv);

  /* Deal with meta options */
  if (with_qla) {
    with_hydro = 1;
    with_self_gravity = 1;
    with_stars = 1;
    with_star_formation = 1;
    with_cooling = 1;
  }
  if (with_eagle) {
    with_hydro = 1;
    with_timestep_limiter = 1;
    with_timestep_sync = 1;
    with_self_gravity = 1;
    with_stars = 1;
    with_star_formation = 1;
    with_cooling = 1;
    with_feedback = 1;
    with_black_holes = 1;
    with_fof = 1;
  }
  if (with_gear) {
    with_hydro = 1;
    with_timestep_limiter = 1;
    with_timestep_sync = 1;
    with_self_gravity = 1;
    with_stars = 1;
    with_star_formation = 1;
    with_cooling = 1;
    with_feedback = 1;
  }
  if (with_simba) {
    with_hydro = 1;
    with_timestep_limiter = 1;
    with_timestep_sync = 1;
    with_self_gravity = 1;
    with_stars = 1;
    with_star_formation = 1;
    with_cooling = 1;
    with_feedback = 1;
    with_black_holes = 1;
    with_fof = 1;
  }
  if (with_obsidian) {
    with_hydro = 1;
    with_timestep_limiter = 1;
    with_timestep_sync = 1;
    with_self_gravity = 1;
    with_stars = 1;
    with_star_formation = 1;
    with_cooling = 1;
<<<<<<< HEAD
=======
    with_hydro_decoupling = 1;
>>>>>>> 6e1fabd4
    with_feedback = 1;
    with_black_holes = 1;
    with_fof = 1;
  }
<<<<<<< HEAD
=======
  if (with_obsidian_no_bh) {
    with_hydro = 1;
    with_timestep_limiter = 1;
    with_timestep_sync = 1;
    with_self_gravity = 1;
    with_stars = 1;
    with_star_formation = 1;
    with_cooling = 1;
    with_hydro_decoupling = 1;
    with_feedback = 1;
    with_black_holes = 0;
    with_fof = 1;
  }
>>>>>>> 6e1fabd4
  if (with_kiara) {
    with_hydro = 1;
    with_timestep_limiter = 1;
    with_timestep_sync = 1;
    with_self_gravity = 1;
    with_stars = 1;
    with_star_formation = 1;
    with_cooling = 1;
<<<<<<< HEAD
=======
    with_hydro_decoupling = 1;
>>>>>>> 6e1fabd4
    with_feedback = 1;
    with_black_holes = 1;
    with_fof = 1;
  }
#ifdef MOVING_MESH
  if (with_hydro) {
    with_grid = 1;
  }
#endif

  /* Deal with thread numbers */
  if (nr_threads <= 0)
    error("Invalid number of threads provided (%d), must be > 0.", nr_threads);
  if (nr_pool_threads == -1) nr_pool_threads = nr_threads;

  /* Write output parameter file */
  if (myrank == 0 && output_parameters_filename != NULL) {
    io_write_output_field_parameter(output_parameters_filename, with_cosmology,
                                    with_fof, with_structure_finding);
    pretime_message("End of run.");
    return 0;
  }

  /* Need a parameter file. */
  if (nargs != 1) {
    if (myrank == 0) argparse_usage(&argparse);
    pretime_message("\nError: no parameter file was supplied.");
    return 1;
  }
  param_filename = argv[0];

  /* Checks of options. */
#if !defined(HAVE_SETAFFINITY) || !defined(HAVE_LIBNUMA)
  if (with_aff) {
    pretime_message("Error: no NUMA support for thread affinity.");
    return 1;
  }
#endif

  /* Interleave option is not fatal since we want to use it by default. */
  if (with_interleave)
    pretime_message(
        "WARNING: the --interleave option is deprecated and ignored.");

#if !defined(HAVE_LIBNUMA)
  if (!with_nointerleave || with_interleave) {
    if (verbose)
      pretime_message("WARNING: no NUMA support for interleaving memory.\n");
  }
#endif

#if !defined(WITH_CSDS)
  if (with_csds) {
    pretime_message(
        "Error: the CSDS is not available, please compile with "
        "--enable-csds.");
    return 1;
  }
#endif

#ifndef HAVE_FE_ENABLE_EXCEPT
  if (with_fp_exceptions) {
    pretime_message("Error: no support for floating point exceptions.");
    return 1;
  }
#endif

#ifndef HAVE_VELOCIRAPTOR
  if (with_structure_finding) {
    pretime_message("Error: VELOCIraptor is not available.");
    return 1;
  }
#endif

#ifndef SWIFT_DEBUG_TASKS
  if (dump_tasks) {
    if (myrank == 0) {
      pretime_message(
          "WARNING: complete task dumps are only created when "
          "configured with --enable-task-debugging.");
      pretime_message("         Basic task statistics will be output.");
    }
  }
#endif

  if (dump_tasks_threshold > 0.f) {
#ifndef SWIFT_DEBUG_TASKS
    if (myrank == 0) {
      error(
          "Error: Dumping task plot data above a fixed time threshold is only "
          "valid when the code is configured with --enable-task-debugging.");
    }
#endif
#ifdef WITH_MPI
    if (nr_nodes > 1)
      error("Cannot dump tasks above a time threshold over MPI (yet).");
#endif
  }

#ifndef SWIFT_CELL_GRAPH
  if (dump_cells) {
    if (myrank == 0) {
      error(
          "complete cell dumps are only created when "
          "configured with --enable-cell-graph.");
    }
  }
#endif

#ifndef SWIFT_DEBUG_THREADPOOL
  if (dump_threadpool) {
    pretime_message(
        "Error: threadpool dumping is only possible if SWIFT was "
        "configured with the --enable-threadpool-debugging option.");
    return 1;
  }
#endif

#ifdef WITH_MPI
#ifdef SWIFT_DEBUG_CHECKS
  if (with_sinks) {
    pretime_message("Warning: sink particles are are WIP yet with MPI.");
  }
#else
  if (with_sinks) {
    pretime_message("Error: sink particles are not available yet with MPI.");
    return 1;
  }
#endif /* SWIFT_DEBUG_CHECKS */
#endif /* WITH_MPI */

  if (with_sinks && with_star_formation) {
    pretime_message(
        "Error: The sink particles are not supposed to be run with star "
        "formation.");
    return 1;
  }

  /* The CPU frequency is a long long, so we need to parse that ourselves. */
  if (cpufreqarg != NULL) {
    if (sscanf(cpufreqarg, "%llu", &cpufreq) != 1) {
      if (myrank == 0)
        pretime_message("Error parsing CPU frequency (%s).", cpufreqarg);
      return 1;
    }
  }

  if (!with_self_gravity && !with_hydro && !with_external_gravity) {
    if (myrank == 0) {
      argparse_usage(&argparse);
      pretime_message(
          "\nError: At least one of --hydro, --external-gravity"
          " or --self-gravity must be chosen.");
    }
    return 1;
  }
  if (with_stars && !with_external_gravity && !with_self_gravity) {
    if (myrank == 0) {
      argparse_usage(&argparse);
      pretime_message(
          "\nError: Cannot process stars without gravity, --external-gravity "
          "or --self-gravity must be chosen.");
    }
    return 1;
  }

  if (with_black_holes && !with_self_gravity) {
    if (myrank == 0) {
      argparse_usage(&argparse);
      pretime_message(
          "Error: Cannot process black holes without self-gravity, "
          "--self-gravity must be chosen.\n");
    }
    return 1;
  }

  if (with_fof) {
#ifndef WITH_FOF
    error("Running with FOF but compiled without it!");
#endif
  }

  if (with_fof && !with_self_gravity) {
    if (myrank == 0)
      pretime_message(
          "Error: Cannot perform FOF search without gravity,"
          " --external-gravity or --self-gravity must be chosen.");
    return 1;
  }

  if (with_lightcone) {
#ifndef WITH_LIGHTCONE
    error("Running with lightcone output but compiled without it!");
#endif
    if (!with_cosmology)
      error("Error: cannot make lightcones without --cosmology.");
  }

  if (!with_stars && with_star_formation) {
    if (myrank == 0) {
      argparse_usage(&argparse);
      pretime_message(
          "Error: Cannot process star formation without stars, --stars must "
          "be chosen.");
    }
    return 1;
  }

  if (!with_stars && with_feedback) {
    if (myrank == 0) {
      argparse_usage(&argparse);
      pretime_message(
          "Error: Cannot process feedback without stars, --stars must be "
          "chosen.");
    }
    return 1;
  }

  if (!with_hydro && with_feedback) {
    if (myrank == 0) {
      argparse_usage(&argparse);
      pretime_message(
          "Error: Cannot process feedback without gas, --hydro must be "
          "chosen.");
    }
    return 1;
  }

  /* Rennehan: recoupling/decoupling of hydrodynamics */
  if (!with_hydro && with_hydro_decoupling) {
    if (myrank == 0) {
      argparse_usage(&argparse);
      pretime_message(
          "Error: Cannot decouple from hydro without gas, --hydro must be "
          "chosen.");
    }
    return 1;
  }

  if (!with_hydro && with_black_holes) {
    if (myrank == 0) {
      argparse_usage(&argparse);
      pretime_message(
          "Error: Cannot process black holes without gas, --hydro must be "
          "chosen.");
    }
    return 1;
  }

  if (!with_hydro && with_line_of_sight) {
    if (myrank == 0) {
      argparse_usage(&argparse);
      pretime_message(
          "Error: Cannot use line-of-sight outputs without gas, --hydro must "
          "be chosen.");
    }
    return 1;
  }

#ifdef RT_NONE
  if (with_rt) {
    error("Running with radiative transfer but compiled without it!");
  }
#else
  if (!with_rt) {
    error("Running without radiative transfer but compiled with it!");
  }
  if (with_rt && !with_hydro) {
    error(
        "Error: Cannot use radiative transfer without gas, --hydro must be "
        "chosen.");
  }
  if (with_rt && !with_stars) {
    /* In principle we can run without stars, but I don't trust the user to
     * remember to add the flag every time they want to run RT. */
    error(
        "Error: Cannot use radiative transfer without stars, --stars must be "
        "chosen.");
  }
  if (with_rt && !with_feedback) {
    error(
        "Error: Cannot use radiative transfer without --feedback "
        "(even if configured --with-feedback=none).");
  }
  if (with_rt && with_cooling) {
    error("Error: Cannot use radiative transfer and cooling simultaneously.");
  }
#endif /* idfef RT_NONE */

#ifdef SINK_NONE
  if (with_sinks) {
    error("Running with sink particles but compiled without them!");
  }
#endif

#ifdef TRACERS_EAGLE
  if (!with_cooling && !with_temperature)
    error(
        "Error: Cannot use EAGLE tracers without --cooling or --temperature.");
#endif

/* Let's pin the main thread, now we know if affinity will be used. */
#if defined(HAVE_SETAFFINITY) && defined(HAVE_LIBNUMA) && defined(_GNU_SOURCE)
  if (with_aff &&
      ((ENGINE_POLICY)&engine_policy_setaffinity) == engine_policy_setaffinity)
    engine_pin();
#endif

#if defined(HAVE_LIBNUMA) && defined(_GNU_SOURCE)

  /* Set the NUMA memory policy to interleave. */
  if (!with_nointerleave) engine_numa_policies(myrank, verbose);
#endif

  /* Genesis 1.1: And then, there was time ! */
  clocks_set_cpufreq(cpufreq);

  /* Are we running with gravity */
  const int with_gravity = (with_self_gravity || with_external_gravity);

  /* How vocal are we ? */
  const int talking = (verbose == 1 && myrank == 0) || (verbose == 2);

  if (myrank == 0 && dry_run)
    message(
        "Executing a dry run. No i/o or time integration will be performed.");

  /* Report CPU frequency.*/
  cpufreq = clocks_get_cpufreq();
  if (myrank == 0) {
    message("CPU frequency used for tick conversion: %llu Hz", cpufreq);
  }

/* Report host name(s). */
#ifdef WITH_MPI
  if (talking) {
    message("Rank %d running on: %s", myrank, hostname());
  }
#else
  message("Running on: %s", hostname());
#endif

/* Do we have debugging checks ? */
#ifdef SWIFT_DEBUG_CHECKS
  if (myrank == 0)
    message("WARNING: Debugging checks activated. Code will be slower !");
#endif

/* Do we have debugging checks ? */
#ifdef SWIFT_USE_NAIVE_INTERACTIONS
  if (myrank == 0)
    message(
        "WARNING: Naive cell interactions activated. Code will be slower !");
#endif

/* Do we have gravity accuracy checks ? */
#ifdef SWIFT_GRAVITY_FORCE_CHECKS
  if (myrank == 0)
    message(
        "WARNING: Checking 1/%d of all gpart for gravity accuracy. Code will "
        "be slower !",
        SWIFT_GRAVITY_FORCE_CHECKS);
#endif

/* Do we have hydro accuracy checks ? */
#ifdef SWIFT_HYDRO_DENSITY_CHECKS
  if (myrank == 0)
    message(
        "WARNING: Checking 1/%d of all part for hydro accuracy. Code will be "
        "slower !",
        SWIFT_HYDRO_DENSITY_CHECKS);
#endif

  /* Do we choke on FP-exceptions ? */
  if (with_fp_exceptions) {
#ifdef HAVE_FE_ENABLE_EXCEPT
    feenableexcept(FE_DIVBYZERO | FE_INVALID | FE_OVERFLOW);
#endif
    if (myrank == 0)
      message("WARNING: Floating point exceptions will be reported.");
  }

/* Do we have slow barriers? */
#ifndef HAVE_PTHREAD_BARRIERS
  if (myrank == 0)
    message("WARNING: Non-optimal thread barriers are being used.");
#endif

  /* How large are the parts? */
  if (myrank == 0) {
    message("sizeof(part)        is %4zi bytes.", sizeof(struct part));
    message("sizeof(xpart)       is %4zi bytes.", sizeof(struct xpart));
    message("sizeof(sink)        is %4zi bytes.", sizeof(struct sink));
    message("sizeof(spart)       is %4zi bytes.", sizeof(struct spart));
    message("sizeof(bpart)       is %4zi bytes.", sizeof(struct bpart));
    message("sizeof(gpart)       is %4zi bytes.", sizeof(struct gpart));
    message("sizeof(multipole)   is %4zi bytes.", sizeof(struct multipole));
    message("sizeof(grav_tensor) is %4zi bytes.", sizeof(struct grav_tensor));
    message("sizeof(task)        is %4zi bytes.", sizeof(struct task));
    message("sizeof(cell)        is %4zi bytes.", sizeof(struct cell));
  }

  /* Read the parameter file */
  struct swift_params *params =
      (struct swift_params *)malloc(sizeof(struct swift_params));

  /* In scope reference for a potential copy when restarting. */
  struct swift_params *refparams = NULL;
  if (params == NULL) error("Error allocating memory for the parameter file.");
  if (myrank == 0) {
    message("Reading runtime parameters from file '%s'", param_filename);
    parser_read_file(param_filename, params);

    /* Handle any command-line overrides. */
    if (cmdps.nparam > 0) {
      message(
          "Overwriting values read from the YAML file with command-line "
          "values.");
      for (int k = 0; k < cmdps.nparam; k++)
        parser_set_param(params, cmdps.param[k]);
    }
  }

#ifdef WITH_MPI
  /* Broadcast the parameter file */
  MPI_Bcast(params, sizeof(struct swift_params), MPI_BYTE, 0, MPI_COMM_WORLD);
#endif

  /* Read the provided output selection file, if available. Best to
   * do this after broadcasting the parameters as there may be code in this
   * function that is repeated on each node based on the parameter file. */

  struct output_options *output_options =
      (struct output_options *)malloc(sizeof(struct output_options));
  output_options_init(params, myrank, output_options);

  /* Temporary early aborts for modes not supported over MPI. */
#ifdef WITH_MPI
  if (with_mpole_reconstruction && nr_nodes > 1)
    error("Cannot reconstruct m-poles every step over MPI (yet).");
#endif

    /* Temporary early aborts for modes not supported with hand-vec. */
#if defined(WITH_VECTORIZATION) && defined(GADGET2_SPH) && \
    !defined(CHEMISTRY_NONE)
  error(
      "Cannot run with chemistry and hand-vectorization (yet). "
      "Use --disable-hand-vec at configure time.");
#endif

  /* Check that we can write the snapshots by testing if the output
   * directory exists and is searchable and writable. */
  char basename[PARSER_MAX_LINE_SIZE];
  parser_get_param_string(params, "Snapshots:basename", basename);
  const char *dirp = dirname(basename);
  if (access(dirp, W_OK | X_OK) != 0) {
    error("Cannot write snapshots in directory %s (%s)", dirp, strerror(errno));
  }

  /* Check that we can write the structure finding catalogues by testing if the
   * output directory exists and is searchable and writable. */
  if (with_structure_finding) {
    char stfbasename[PARSER_MAX_LINE_SIZE];
    parser_get_param_string(params, "StructureFinding:basename", stfbasename);
    const char *stfdirp = dirname(stfbasename);
    if (access(stfdirp, W_OK | X_OK) != 0) {
      error("Cannot write stf catalogues in directory %s (%s)", stfdirp,
            strerror(errno));
    }
  }

  /* Check that we can write the line of sight files by testing if the
   * output directory exists and is searchable and writable. */
  if (with_line_of_sight) {
    char losbasename[PARSER_MAX_LINE_SIZE];
    parser_get_param_string(params, "LineOfSight:basename", losbasename);
    const char *losdirp = dirname(losbasename);
    if (access(losdirp, W_OK | X_OK) != 0) {
      error("Cannot write line of sight in directory %s (%s)", losdirp,
            strerror(errno));
    }
  }

  /* Prepare the domain decomposition scheme */
  struct repartition reparttype;
#ifdef WITH_MPI
  struct partition initial_partition;
  partition_init(&initial_partition, &reparttype, params, nr_nodes);

  /* Let's report what we did */
  if (myrank == 0) {
#if defined(HAVE_PARMETIS)
    if (reparttype.usemetis)
      message("Using METIS serial partitioning:");
    else
      message("Using ParMETIS partitioning:");
#elif defined(HAVE_METIS)
    message("Using METIS serial partitioning:");
#else
    message("Non-METIS partitioning:");
#endif
    message("  initial partitioning: %s",
            initial_partition_name[initial_partition.type]);
    if (initial_partition.type == INITPART_GRID)
      message("    grid set to [ %i %i %i ].", initial_partition.grid[0],
              initial_partition.grid[1], initial_partition.grid[2]);
    message("  repartitioning: %s", repartition_name[reparttype.type]);
  }
#endif

  /* Common variables for restart and IC sections. */
  int clean_smoothing_length_values = 0;
  int flag_entropy_ICs = 0;

  /* Work out where we will read and write restart files. */
  char restart_dir[PARSER_MAX_LINE_SIZE];
  parser_get_opt_param_string(params, "Restarts:subdir", restart_dir,
                              "restart");

  /* The directory must exist. */
  if (myrank == 0) {
    if (access(restart_dir, W_OK | X_OK) != 0) {
      if (restart) {
        error("Cannot restart as no restart subdirectory: %s (%s)", restart_dir,
              strerror(errno));
      } else {
        if (mkdir(restart_dir, 0777) != 0)
          error("Failed to create restart directory: %s (%s)", restart_dir,
                strerror(errno));
      }
    }
  }

  /* Basename for any restart files. */
  char restart_name[PARSER_MAX_LINE_SIZE];
  parser_get_opt_param_string(params, "Restarts:basename", restart_name,
                              "swift");

  /* If restarting, look for the restart files. */
  if (restart) {

    /* Attempting a restart. */
    char **restart_files = NULL;
    int restart_nfiles = 0;

    if (myrank == 0) {
      message("Restarting SWIFT");

      /* Locate the restart files. */
      restart_files =
          restart_locate(restart_dir, restart_name, &restart_nfiles);
      if (restart_nfiles == 0)
        error("Failed to locate any restart files in %s", restart_dir);

      /* We need one file per rank. */
      if (restart_nfiles != nr_nodes)
        error("Incorrect number of restart files, expected %d found %d",
              nr_nodes, restart_nfiles);

      if (verbose > 0)
        for (int i = 0; i < restart_nfiles; i++)
          message("found restart file: %s", restart_files[i]);
    }

#ifdef WITH_MPI
    /* Distribute the restart files, need one for each rank. */
    if (myrank == 0) {

      for (int i = 1; i < nr_nodes; i++) {
        strcpy(restart_file, restart_files[i]);
        MPI_Send(restart_file, 200, MPI_BYTE, i, 0, MPI_COMM_WORLD);
      }

      /* Keep local file. */
      strcpy(restart_file, restart_files[0]);

      /* Finished with the list. */
      restart_locate_free(restart_nfiles, restart_files);

    } else {
      MPI_Recv(restart_file, 200, MPI_BYTE, 0, 0, MPI_COMM_WORLD,
               MPI_STATUS_IGNORE);
    }
    if (verbose > 1) message("local restart file = %s", restart_file);
#else

    /* Just one restart file. */
    strcpy(restart_file, restart_files[0]);

    /* Finished with the list. */
    restart_locate_free(1, restart_files);
#endif

    /* Now read it. */
    restart_read(&e, restart_file);

#ifdef WITH_MPI
    integertime_t min_ti_current = e.ti_current;
    integertime_t max_ti_current = e.ti_current;

    /* Verify that everyone agrees on the current time */
    MPI_Allreduce(&e.ti_current, &min_ti_current, 1, MPI_LONG_LONG_INT, MPI_MIN,
                  MPI_COMM_WORLD);
    MPI_Allreduce(&e.ti_current, &max_ti_current, 1, MPI_LONG_LONG_INT, MPI_MAX,
                  MPI_COMM_WORLD);

    if (min_ti_current != max_ti_current) {
      if (myrank == 0)
        message("The restart files don't all contain the same ti_current!");

      for (int i = 0; i < myrank; ++i) {
        if (myrank == i)
          message("MPI rank %d reading file '%s' found an integer time= %lld",
                  myrank, restart_file, e.ti_current);
        MPI_Barrier(MPI_COMM_WORLD);
      }

      if (myrank == 0) error("Aborting");
    }
#endif

    /* Keep a copy of the params from the restart. */
    refparams = (struct swift_params *)malloc(sizeof(struct swift_params));
    memcpy(refparams, e.parameter_file, sizeof(struct swift_params));

    /* And initialize the engine with the space and policies. */
    engine_config(/*restart=*/1, /*fof=*/0, &e, params, nr_nodes, myrank,
                  nr_threads, nr_pool_threads, with_aff, talking, restart_dir,
                  restart_file, &reparttype);

    /* Check if we are already done when given steps on the command-line. */
    if (e.step >= nsteps && nsteps > 0)
      error("Not restarting, already completed %d steps", e.step);

    /* If we are restarting at the very end of a run, just build the tree and
     * prepare to dump.
     * The main simulation loop below (where rebuild normally happens) won't be
     * executed. */
    if (engine_is_done(&e)) space_rebuild(e.s, /*repartitioned=*/0, e.verbose);

  } else {

    /* Prepare and verify the selection of outputs */
    io_prepare_output_fields(output_options, with_cosmology, with_fof,
                             with_structure_finding, e.verbose);

#if defined(SWIFT_DEBUG_TASKS)
    task_create_name_files("task_labels");
#endif

    /* Not restarting so look for the ICs. */
    /* Initialize unit system and constants */
    units_init_from_params(&us, params, "InternalUnitSystem");
    phys_const_init(&us, params, &prog_const);
    if (myrank == 0) {
      message("Internal unit system: U_M = %e g.", us.UnitMass_in_cgs);
      message("Internal unit system: U_L = %e cm.", us.UnitLength_in_cgs);
      message("Internal unit system: U_t = %e s.", us.UnitTime_in_cgs);
      message("Internal unit system: U_I = %e A.", us.UnitCurrent_in_cgs);
      message("Internal unit system: U_T = %e K.", us.UnitTemperature_in_cgs);
      phys_const_print(&prog_const);
    }

    /* Read particles and space information from ICs */
    char ICfileName[200] = "";
    parser_get_param_string(params, "InitialConditions:file_name", ICfileName);
    const int periodic =
        parser_get_param_int(params, "InitialConditions:periodic");
    const int replicate =
        parser_get_opt_param_int(params, "InitialConditions:replicate", 1);
    clean_smoothing_length_values = parser_get_opt_param_int(
        params, "InitialConditions:cleanup_smoothing_lengths", 0);
    const int cleanup_h = parser_get_opt_param_int(
        params, "InitialConditions:cleanup_h_factors", 0);
    const int cleanup_sqrt_a = parser_get_opt_param_int(
        params, "InitialConditions:cleanup_velocity_factors", 0);
    const int generate_gas_in_ics = parser_get_opt_param_int(
        params, "InitialConditions:generate_gas_in_ics", 0);
    const int remap_ids =
        parser_get_opt_param_int(params, "InitialConditions:remap_ids", 0);

    /* Initialise the cosmology */
    if (with_cosmology)
      cosmology_init(params, &us, &prog_const, &cosmo);
    else
      cosmology_init_no_cosmo(&cosmo);
    if (myrank == 0 && with_cosmology) cosmology_print(&cosmo);

    if (with_hydro) {
#ifdef NONE_SPH
      error("Can't run with hydro when compiled without a hydro model!");
#endif
#ifdef MOVING_MESH
      warning(
          "Moving mesh hydrodynamics is in the process of being merged and "
          "will not perform as expected right now!");
#endif
    }
    if (with_stars) {
#ifdef STARS_NONE
      error("Can't run with stars when compiled without a stellar model!");
#endif
    }
    if (with_black_holes) {
#ifdef BLACK_HOLES_NONE
      error(
          "Can't run with black holes when compiled without a black hole "
          "model!");
#endif
    }

    /* Initialise the hydro properties */
    if (with_hydro)
      hydro_props_init(&hydro_properties, &prog_const, &us, params);
    else
      bzero(&hydro_properties, sizeof(struct hydro_props));

    /* Initialise the equation of state */
    if (with_hydro)
      eos_init(&eos, &prog_const, &us, params);
    else
      bzero(&eos, sizeof(struct eos_parameters));

    /* Initialise the entropy floor */
    if (with_hydro)
      entropy_floor_init(&entropy_floor, &prog_const, &us, &hydro_properties,
                         params);
    else
      bzero(&entropy_floor, sizeof(struct entropy_floor_properties));

    /* Initialise the pressure floor */
    if (with_hydro)
      pressure_floor_init(&pressure_floor_props, &prog_const, &us,
                          &hydro_properties, params);
    else
      bzero(&pressure_floor_props, sizeof(struct pressure_floor_props));

    /* Initialise the stars properties */
    if (with_stars)
      stars_props_init(&stars_properties, &prog_const, &us, params,
                       &hydro_properties, &cosmo);
    else
      bzero(&stars_properties, sizeof(struct stars_props));

    /* Initialise the feedback properties */
    if (with_feedback) {
#ifdef FEEDBACK_NONE
      if (!with_rt) /* allow swift to run without feedback model if RT is on. */
        error("ERROR: Running with feedback but compiled without it.");
#endif
      feedback_props_init(&feedback_properties, &prog_const, &us, params,
                          &hydro_properties, &cosmo);
    } else
      bzero(&feedback_properties, sizeof(struct feedback_props));

    /* Initialize RT properties */
    if (with_rt) {
      if (hydro_properties.particle_splitting)
        error("Can't run with RT and particle splitting as of yet.");
      rt_props_init(&rt_properties, &prog_const, &us, params, &cosmo);
    } else
      bzero(&rt_properties, sizeof(struct rt_props));

    /* Initialise the black holes properties */
    if (with_black_holes) {
#ifdef BLACK_HOLES_NONE
      error("ERROR: Running with black_holes but compiled without it.");
#endif
      black_holes_props_init(&black_holes_properties, &prog_const, &us, params,
                             &hydro_properties, &cosmo);
    } else
      bzero(&black_holes_properties, sizeof(struct black_holes_props));

    /* Initialise the sink properties */
    if (with_sinks) {
      sink_props_init(&sink_properties, &feedback_properties, &prog_const, &us,
                      params, &hydro_properties, &cosmo, with_feedback);
    } else
      bzero(&sink_properties, sizeof(struct sink_props));

      /* Initialise the cooling function properties */
#ifdef COOLING_NONE
    if (with_cooling) {
      error(
          "ERROR: Running with cooling calculation"
          " but compiled without it.");
    }
#endif
    bzero(&cooling_func, sizeof(struct cooling_function_data));
    if (with_cooling || with_temperature || with_rt) {
      cooling_init(params, &us, &prog_const, &hydro_properties, &cooling_func);
    }
    if (myrank == 0) cooling_print(&cooling_func);

    /* Initialise the star formation law and its properties */
    bzero(&starform, sizeof(struct star_formation));
    if (with_star_formation) {
#ifdef STAR_FORMATION_NONE
      error("ERROR: Running with star formation but compiled without it!");
#endif
      starformation_init(params, &prog_const, &us, &hydro_properties, &cosmo,
                         &entropy_floor, &starform);
    }
    if (with_star_formation && myrank == 0) starformation_print(&starform);

    /* Initialise the chemistry */
    bzero(&chemistry, sizeof(struct chemistry_global_data));
    chemistry_init(params, &us, &prog_const, &chemistry);
    if (myrank == 0) chemistry_print(&chemistry);

    /* Initialise the extra i/o */
    bzero(&extra_io_props, sizeof(struct extra_io_properties));
    extra_io_init(params, &us, &prog_const, &cosmo, &extra_io_props);

    /* Initialise the FOF properties */
    bzero(&fof_properties, sizeof(struct fof_props));
#ifdef WITH_FOF
    if (with_fof) {
      fof_init(&fof_properties, params, &prog_const, &us, /*stand-alone=*/0,
               &hydro_properties);
      if (fof_properties.seed_black_holes_enabled && !with_black_holes) {
        if (myrank == 0)
          printf(
              "Error: Cannot perform FOF seeding without black holes being in "
              "use\n");
        return 1;
      }
    }
#endif

    /* Initialize power spectra calculation */
    if (with_power) {
#ifdef HAVE_FFTW
      power_init(&pow_data, params, nr_threads);
#else
      error("No FFTW library found. Cannot compute power spectra.");
#endif
    } else {
      bzero(&pow_data, sizeof(struct power_spectrum_data));
    }

    /* Be verbose about what happens next */
    if (myrank == 0) message("Reading ICs from file '%s'", ICfileName);
    if (myrank == 0 && cleanup_h)
      message("Cleaning up h-factors (h=%f)", cosmo.h);
    if (myrank == 0 && cleanup_sqrt_a)
      message("Cleaning up a-factors from velocity (a=%f)", cosmo.a);
    fflush(stdout);

    /* Get ready to read particles of all kinds */
    size_t Ngas = 0, Ngpart = 0, Ngpart_background = 0, Nnupart = 0;
    size_t Nspart = 0, Nbpart = 0, Nsink = 0;
    double dim[3] = {0., 0., 0.};

    /* Prepare struct to store metadata from ICs */
    ic_info_init(&ics_metadata, params);

    if (myrank == 0) clocks_gettime(&tic);
#if defined(HAVE_HDF5)
#if defined(WITH_MPI)
#if defined(HAVE_PARALLEL_HDF5)
    read_ic_parallel(ICfileName, &us, dim, &parts, &gparts, &sinks, &sparts,
                     &bparts, &Ngas, &Ngpart, &Ngpart_background, &Nnupart,
                     &Nsink, &Nspart, &Nbpart, &flag_entropy_ICs, with_hydro,
                     with_gravity, with_sinks, with_stars, with_black_holes,
                     with_cosmology, cleanup_h, cleanup_sqrt_a, cosmo.h,
                     cosmo.a, myrank, nr_nodes, MPI_COMM_WORLD, MPI_INFO_NULL,
                     nr_threads, dry_run, remap_ids, &ics_metadata);
#else
    read_ic_serial(ICfileName, &us, dim, &parts, &gparts, &sinks, &sparts,
                   &bparts, &Ngas, &Ngpart, &Ngpart_background, &Nnupart,
                   &Nsink, &Nspart, &Nbpart, &flag_entropy_ICs, with_hydro,
                   with_gravity, with_sinks, with_stars, with_black_holes,
                   with_cosmology, cleanup_h, cleanup_sqrt_a, cosmo.h, cosmo.a,
                   myrank, nr_nodes, MPI_COMM_WORLD, MPI_INFO_NULL, nr_threads,
                   dry_run, remap_ids, &ics_metadata);
#endif
#else
    read_ic_single(ICfileName, &us, dim, &parts, &gparts, &sinks, &sparts,
                   &bparts, &Ngas, &Ngpart, &Ngpart_background, &Nnupart,
                   &Nsink, &Nspart, &Nbpart, &flag_entropy_ICs, with_hydro,
                   with_gravity, with_sinks, with_stars, with_black_holes,
                   with_cosmology, cleanup_h, cleanup_sqrt_a, cosmo.h, cosmo.a,
                   nr_threads, dry_run, remap_ids, &ics_metadata);
#endif
#endif

    if (myrank == 0) {
      clocks_gettime(&toc);
      message("Reading initial conditions took %.3f %s.",
              clocks_diff(&tic, &toc), clocks_getunit());
      fflush(stdout);
    }

    /* Some checks that we are not doing something stupid */
    if (generate_gas_in_ics && flag_entropy_ICs)
      error("Can't generate gas if the entropy flag is set in the ICs.");
    if (generate_gas_in_ics && !with_cosmology)
      error("Can't generate gas if the run is not cosmological.");

#ifdef SWIFT_DEBUG_CHECKS
    /* Check once and for all that we don't have unwanted links */
    for (size_t k = 0; k < Ngpart; ++k)
      if (!dry_run && gparts[k].id_or_neg_offset == 0 &&
          (gparts[k].type == swift_type_dark_matter ||
           gparts[k].type == swift_type_dark_matter_background))
        error("SWIFT does not allow the ID 0 for dark matter.");
    if (!with_stars && !dry_run) {
      for (size_t k = 0; k < Ngpart; ++k)
        if (gparts[k].type == swift_type_stars) error("Linking problem");
    }
    if (!with_black_holes && !dry_run) {
      for (size_t k = 0; k < Ngpart; ++k)
        if (gparts[k].type == swift_type_black_hole) error("Linking problem");
    }
    if (!with_hydro && !dry_run) {
      for (size_t k = 0; k < Ngpart; ++k)
        if (gparts[k].type == swift_type_gas) error("Linking problem");
    }
    if (!with_sinks && !dry_run) {
      for (size_t k = 0; k < Ngpart; ++k)
        if (gparts[k].type == swift_type_sink) error("Linking problem");
    }

    /* Check that the other links are correctly set */
    if (!dry_run)
      part_verify_links(parts, gparts, sinks, sparts, bparts, Ngas, Ngpart,
                        Nsink, Nspart, Nbpart, /*verbose=*/1);
#endif

    /* Get the total number of particles across all nodes. */
    long long N_total[swift_type_count + 1] = {0};
    long long Nbaryons = Ngas + Nspart + Nbpart + Nsink;
#if defined(WITH_MPI)
    long long N_long[swift_type_count + 1] = {0};
    N_long[swift_type_gas] = Ngas;
    N_long[swift_type_dark_matter_background] = Ngpart_background;
    N_long[swift_type_sink] = Nsink;
    N_long[swift_type_stars] = Nspart;
    N_long[swift_type_black_hole] = Nbpart;
    N_long[swift_type_neutrino] = Nnupart;
    N_long[swift_type_count] = Ngpart;
    N_long[swift_type_dark_matter] =
        with_gravity ? Ngpart - Ngpart_background - Nbaryons - Nnupart : 0;

    MPI_Allreduce(N_long, N_total, swift_type_count + 1, MPI_LONG_LONG_INT,
                  MPI_SUM, MPI_COMM_WORLD);
#else
    N_total[swift_type_gas] = Ngas;
    N_total[swift_type_dark_matter_background] = Ngpart_background;
    N_total[swift_type_sink] = Nsink;
    N_total[swift_type_stars] = Nspart;
    N_total[swift_type_black_hole] = Nbpart;
    N_total[swift_type_neutrino] = Nnupart;
    N_total[swift_type_count] = Ngpart;
    N_total[swift_type_dark_matter] =
        with_gravity ? Ngpart - Ngpart_background - Nbaryons - Nnupart : 0;
#endif

    if (myrank == 0)
      message(
          "Read %lld gas particles, %lld sink particles, %lld star particles, "
          "%lld black hole particles, %lld DM particles, %lld DM background "
          "particles, and %lld neutrino DM particles from the ICs.",
          N_total[swift_type_gas], N_total[swift_type_sink],
          N_total[swift_type_stars], N_total[swift_type_black_hole],
          N_total[swift_type_dark_matter],
          N_total[swift_type_dark_matter_background],
          N_total[swift_type_neutrino]);

    const int with_DM_particles = N_total[swift_type_dark_matter] > 0;
    const int with_baryon_particles =
        (N_total[swift_type_gas] + N_total[swift_type_stars] +
             N_total[swift_type_black_hole] + N_total[swift_type_sink] >
         0) ||
        (with_DM_particles && generate_gas_in_ics);

    /* Do we have background DM particles? */
    const int with_DM_background_particles =
        N_total[swift_type_dark_matter_background] > 0;

    /* Do we have neutrino DM particles? */
    const int with_neutrinos = N_total[swift_type_neutrino] > 0;

    /* Initialise the neutrino properties */
    bzero(&neutrino_properties, sizeof(struct neutrino_props));
    neutrino_props_init(&neutrino_properties, &prog_const, &us, params, &cosmo,
                        with_neutrinos);

    /* Initialize the space with these data. */
    if (myrank == 0) clocks_gettime(&tic);
    space_init(&s, params, &cosmo, dim, &hydro_properties, parts, gparts, sinks,
               sparts, bparts, Ngas, Ngpart, Nsink, Nspart, Nbpart, Nnupart,
               periodic, replicate, remap_ids, generate_gas_in_ics, with_hydro,
               with_self_gravity, with_star_formation, with_sinks,
               with_DM_particles, with_DM_background_particles, with_neutrinos,
               talking, dry_run, nr_nodes);

    /* Initialise the line of sight properties. */
    if (with_line_of_sight) los_init(s.dim, &los_properties, params);

    /* Initialise the lightcone properties */
    bzero(&lightcone_array_properties, sizeof(struct lightcone_array_props));
#ifdef WITH_LIGHTCONE
    if (with_lightcone)
      lightcone_array_init(&lightcone_array_properties, &s, &cosmo, params, &us,
                           &prog_const, verbose);
    else
      lightcone_array_properties.nr_lightcones = 0;
#endif

    if (myrank == 0) {
      clocks_gettime(&toc);
      message("space_init took %.3f %s.", clocks_diff(&tic, &toc),
              clocks_getunit());
      fflush(stdout);
    }

    /* Initialise the gravity properties */
    bzero(&gravity_properties, sizeof(struct gravity_props));
    if (with_self_gravity)
      gravity_props_init(&gravity_properties, params, &prog_const, &cosmo,
                         with_cosmology, with_external_gravity,
                         with_baryon_particles, with_DM_particles,
                         with_neutrinos, with_DM_background_particles, periodic,
                         s.dim, s.cdim);

    /* Initialize the neutrino response if used */
    bzero(&neutrino_response, sizeof(struct neutrino_response));
    if (neutrino_properties.use_linear_response)
      neutrino_response_init(&neutrino_response, params, &us, s.dim, &cosmo,
                             &neutrino_properties, &gravity_properties, myrank,
                             verbose);

    /* Initialise the external potential properties */
    bzero(&potential, sizeof(struct external_potential));
    if (with_external_gravity)
      potential_init(params, &prog_const, &us, &s, &potential);
    if (myrank == 0) potential_print(&potential);

    /* Initialise the forcing terms */
    bzero(&forcing_terms, sizeof(struct forcing_terms));
    forcing_terms_init(params, &prog_const, &us, &s, &forcing_terms);
    if (myrank == 0) forcing_terms_print(&forcing_terms);

    /* Initialise the long-range gravity mesh */
    if (with_self_gravity && periodic) {
#ifdef HAVE_FFTW
      pm_mesh_init(&mesh, &gravity_properties, s.dim, nr_threads);
#else
      /* Need the FFTW library if periodic and self gravity. */
      error(
          "No FFTW library found. Cannot compute periodic long-range forces.");
#endif
    } else {
      pm_mesh_init_no_mesh(&mesh, s.dim);
    }

    /* Also update the total counts (in case of changes due to replication) */
    Nbaryons = s.nr_parts + s.nr_sparts + s.nr_bparts + s.nr_sinks;
    Nnupart = s.nr_nuparts;
#if defined(WITH_MPI)
    N_long[swift_type_gas] = s.nr_parts;
    N_long[swift_type_dark_matter] =
        with_gravity ? s.nr_gparts - Ngpart_background - Nbaryons - Nnupart : 0;
    N_long[swift_type_count] = s.nr_gparts;
    N_long[swift_type_stars] = s.nr_sparts;
    N_long[swift_type_sink] = s.nr_sinks;
    N_long[swift_type_black_hole] = s.nr_bparts;
    N_long[swift_type_neutrino] = s.nr_nuparts;
    MPI_Allreduce(N_long, N_total, swift_type_count + 1, MPI_LONG_LONG_INT,
                  MPI_SUM, MPI_COMM_WORLD);
#else
    N_total[swift_type_gas] = s.nr_parts;
    N_total[swift_type_dark_matter] =
        with_gravity ? s.nr_gparts - Ngpart_background - Nbaryons - Nnupart : 0;
    N_total[swift_type_count] = s.nr_gparts;
    N_total[swift_type_stars] = s.nr_sparts;
    N_total[swift_type_sink] = s.nr_sinks;
    N_total[swift_type_black_hole] = s.nr_bparts;
    N_total[swift_type_neutrino] = s.nr_nuparts;
#endif

    /* Say a few nice things about the space we just created. */
    if (myrank == 0) {
      message("space dimensions are [ %.3f %.3f %.3f ].", s.dim[0], s.dim[1],
              s.dim[2]);
      message("space %s periodic.", s.periodic ? "is" : "isn't");
      message("highest-level cell dimensions are [ %i %i %i ].", s.cdim[0],
              s.cdim[1], s.cdim[2]);
      message("%zi parts in %i cells.", s.nr_parts, s.tot_cells);
      message("%zi gparts in %i cells.", s.nr_gparts, s.tot_cells);
      message("%zi sinks in %i cells.", s.nr_sinks, s.tot_cells);
      message("%zi sparts in %i cells.", s.nr_sparts, s.tot_cells);
      message("%zi bparts in %i cells.", s.nr_bparts, s.tot_cells);
      message("maximum depth is %d.", s.maxdepth);
      fflush(stdout);
    }

    /* Verify that we are not using basic modes incorrectly */
    if (with_hydro && N_total[swift_type_gas] == 0) {
      error(
          "ERROR: Running with hydrodynamics but no gas particles found in the "
          "ICs!");
    }
    if (with_gravity && N_total[swift_type_count] == 0) {
      error(
          "ERROR: Running with gravity but no gravity particles found in "
          "the ICs!");
    }

    /* Verify that each particle is in its proper cell. */
    if (talking && !dry_run) {
      int icount = 0;
      space_map_cells_pre(&s, 0, &map_cellcheck, &icount);
      message("map_cellcheck picked up %i parts.", icount);
    }

    /* Verify the maximal depth of cells. */
    if (talking && !dry_run) {
      int data[2] = {s.maxdepth, 0};
      space_map_cells_pre(&s, 0, &map_maxdepth, data);
      message("nr of cells at depth %i is %i.", data[0], data[1]);
    }

    /* Construct the engine policy */
    int engine_policies = ENGINE_POLICY | engine_policy_steal;
    if (with_drift_all) engine_policies |= engine_policy_drift_all;
    if (with_mpole_reconstruction)
      engine_policies |= engine_policy_reconstruct_mpoles;
#ifndef MOVING_MESH
    if (with_hydro) engine_policies |= engine_policy_hydro;
#else
    if (with_hydro) engine_policies |= engine_policy_grid_hydro;
    if (with_grid) engine_policies |= engine_policy_grid;
#endif
    if (with_self_gravity) engine_policies |= engine_policy_self_gravity;
    if (with_external_gravity)
      engine_policies |= engine_policy_external_gravity;
    if (with_cosmology) engine_policies |= engine_policy_cosmology;
    if (with_temperature) engine_policies |= engine_policy_temperature;
    if (with_timestep_limiter)
      engine_policies |= engine_policy_timestep_limiter;
    if (with_timestep_sync) engine_policies |= engine_policy_timestep_sync;
    if (with_cooling) engine_policies |= engine_policy_cooling;
    /* Rennehan: decoupling/recoupling in hydro */
    if (with_hydro_decoupling) engine_policies |= engine_policy_hydro_decoupling;
    if (with_stars) engine_policies |= engine_policy_stars;
    if (with_star_formation) engine_policies |= engine_policy_star_formation;
    if (with_feedback) engine_policies |= engine_policy_feedback;
    if (with_black_holes) engine_policies |= engine_policy_black_holes;
    if (with_structure_finding)
      engine_policies |= engine_policy_structure_finding;
    if (with_fof) engine_policies |= engine_policy_fof;
    if (with_csds) engine_policies |= engine_policy_csds;
    if (with_line_of_sight) engine_policies |= engine_policy_line_of_sight;
    if (with_sinks) engine_policies |= engine_policy_sinks;
    if (with_rt) engine_policies |= engine_policy_rt;
    if (with_power) engine_policies |= engine_policy_power_spectra;

    /* Initialize the engine with the space and policies. */
    engine_init(&e, &s, params, output_options, N_total[swift_type_gas],
                N_total[swift_type_count], N_total[swift_type_sink],
                N_total[swift_type_stars], N_total[swift_type_black_hole],
                N_total[swift_type_dark_matter_background],
                N_total[swift_type_neutrino], engine_policies, talking, &us,
                &prog_const, &cosmo, &hydro_properties, &entropy_floor,
                &gravity_properties, &stars_properties, &black_holes_properties,
                &sink_properties, &neutrino_properties, &neutrino_response,
                &feedback_properties, &pressure_floor_props, &rt_properties,
                &mesh, &pow_data, &potential, &forcing_terms, &cooling_func,
                &starform, &chemistry, &extra_io_props, &fof_properties,
                &los_properties, &lightcone_array_properties, &ics_metadata);
    engine_config(/*restart=*/0, /*fof=*/0, &e, params, nr_nodes, myrank,
                  nr_threads, nr_pool_threads, with_aff, talking, restart_dir,
                  restart_file, &reparttype);

    /* Compute some stats for the star formation */
    if (with_star_formation) {
      star_formation_first_init_stats(&starform, &e);
    }

    /* Get some info to the user. */
    if (myrank == 0) {
      const long long N_DM = N_total[swift_type_dark_matter] +
                             N_total[swift_type_dark_matter_background];
      message(
          "Running on %lld gas particles, %lld sink particles, %lld stars "
          "particles %lld black hole particles, %lld neutrino particles, and "
          "%lld DM particles (%lld gravity particles)",
          N_total[swift_type_gas], N_total[swift_type_sink],
          N_total[swift_type_stars], N_total[swift_type_black_hole],
          N_total[swift_type_neutrino], N_DM, N_total[swift_type_count]);
      message(
          "from t=%.3e until t=%.3e with %d ranks, %d threads / rank and %d "
          "task queues / rank (dt_min=%.3e, dt_max=%.3e)...",
          e.time_begin, e.time_end, nr_nodes, e.nr_threads, e.sched.nr_queues,
          e.dt_min, e.dt_max);
      fflush(stdout);
    }
  }

  /* Time to say good-bye if this was not a serious run. */
  if (dry_run) {
#ifdef WITH_MPI
    if ((res = MPI_Finalize()) != MPI_SUCCESS)
      error("call to MPI_Finalize failed with error %i.", res);
#endif
    if (myrank == 0)
      message("Time integration ready to start. End of dry-run.");
    engine_clean(&e, /*fof=*/0, /*restart=*/0);
    free(params);
    return 0;
  }

/* Initialise the table of Ewald corrections for the gravity checks */
#ifdef SWIFT_GRAVITY_FORCE_CHECKS
  if (s.periodic) gravity_exact_force_ewald_init(e.s->dim[0]);
#endif

  if (!restart) {

#ifdef WITH_MPI
    /* Split the space. */
    engine_split(&e, &initial_partition);
#endif

    /* Initialise the particles */
    engine_init_particles(&e, flag_entropy_ICs, clean_smoothing_length_values);

    /* Check that the matter content matches the cosmology given in the
     * parameter file. */
    if (with_cosmology && with_self_gravity && !dry_run) {
      /* Only check neutrino particle masses if we have neutrino particles
       * and if the masses are stored unweighted. */
      const int check_neutrinos =
          s.with_neutrinos && !neutrino_properties.use_delta_f;
      space_check_cosmology(&s, &cosmo, with_hydro, myrank, check_neutrinos);
      neutrino_check_cosmology(&s, &cosmo, &prog_const, params,
                               &neutrino_properties, myrank, verbose);
    }

    /* Write the state of the system before starting time integration. */
#ifdef WITH_CSDS
    if (e.policy & engine_policy_csds) {
      csds_log_all_particles(e.csds, &e, csds_flag_create);
    }
#endif
    /* Dump initial state snapshot, if not working with an output list */
    if (!e.output_list_snapshots) {

      /* Run FoF first, if we're adding FoF info to the snapshot */
      if (with_fof && e.snapshot_invoke_fof) {
        engine_fof(&e, /*dump_results=*/1, /*dump_debug=*/1,
                   /*seed_black_holes=*/0, /*buffers allocated=*/1);
      }

      /* If we want power spectra, output them now as well */
      if (with_power)
        calc_all_power_spectra(e.power_data, e.s, &e.threadpool, e.verbose);

      engine_dump_snapshot(&e, /*fof=*/0);
    }

    /* Dump initial state statistics, if not working with an output list */
    if (!e.output_list_stats) engine_print_stats(&e);

    /* Is there a dump before the end of the first time-step? */
    engine_io(&e);
  }

  /* Legend */
  if (myrank == 0) {
    printf(
        "# %6s %14s %12s %12s %14s %9s %12s %12s %12s %12s %12s %16s [%s] "
        "%6s %12s [%s] \n",
        "Step", "Time", "Scale-factor", "Redshift", "Time-step", "Time-bins",
        "Updates", "g-Updates", "s-Updates", "sink-Updates", "b-Updates",
        "Wall-clock time", clocks_getunit(), "Props", "Dead time",
        clocks_getunit());
    fflush(stdout);
  }

  /* File for the timers */
  if (with_verbose_timers) timers_open_file(myrank);

  /* Create a name for restart file of this rank. */
  if (restart_genname(restart_dir, restart_name, e.nodeID, restart_file, 200) !=
      0)
    error("Failed to generate restart filename");

  /* dump the parameters as used. */
  if (myrank == 0) {

    const char *usedname = "used_parameters.yml";
    const char *unusedname = "unused_parameters.yml";
    if (restart) {

      /* The used parameters can change, so try to track that. */
      struct swift_params tmp;
      memcpy(&tmp, params, sizeof(struct swift_params));
      parser_compare_params(refparams, &tmp);

      /* We write a file, even if nothing has changed. */
      char pname[64];
      sprintf(pname, "%s.%d", usedname, e.step);
      parser_write_params_to_file(&tmp, pname, /*used=*/1);

    } else {

      /* Write the fully populated used and unused files. */
      parser_write_params_to_file(params, usedname, /*used=*/1);
      parser_write_params_to_file(params, unusedname, /*used=*/0);
    }
  }

  /* Dump memory use report if collected for the 0 step. */
#ifdef SWIFT_MEMUSE_REPORTS
  {
    char dumpfile[40];
#ifdef WITH_MPI
    snprintf(dumpfile, 40, "memuse_report-rank%d-step%d.dat", engine_rank, 0);
#else
    snprintf(dumpfile, 40, "memuse_report-step%d.dat", 0);
#endif  // WITH_MPI
    memuse_log_dump(dumpfile);
  }
#endif

  /* Dump MPI requests if collected. */
#if defined(SWIFT_MPIUSE_REPORTS) && defined(WITH_MPI)
  {
    char dumpfile[40];
    snprintf(dumpfile, 40, "mpiuse_report-rank%d-step%d.dat", engine_rank, 0);
    mpiuse_log_dump(dumpfile, clocks_start_ticks);
  }
#endif

  /* Main simulation loop */
  /* ==================== */
  int force_stop = 0;
  for (int j = 0; !engine_is_done(&e) && e.step - 1 != nsteps && !force_stop;
       j++) {

    /* Reset timers */
    timers_reset_all();

    /* Take a step. */
    force_stop = engine_step(&e);

    /* Print the timers. */
    if (with_verbose_timers) timers_print(e.step);

    /* Shall we write some check-point files?
     * Note that this was already done by engine_step() if force_stop is set */
    if (e.restart_onexit && e.step - 1 == nsteps && !force_stop)
      engine_dump_restarts(&e, /*drifted=*/0, /*force=*/1);

    /* Dump the task data using the given frequency. */
    if (dump_tasks && (dump_tasks == 1 || j % dump_tasks == 1)) {
#ifdef SWIFT_DEBUG_TASKS
      if (dump_tasks_threshold == 0.) task_dump_all(&e, j + 1);
#endif

      /* Generate the task statistics. */
      char dumpfile[40];
      snprintf(dumpfile, 40, "thread_stats-step%d.dat", e.step + 1);
      task_dump_stats(dumpfile, &e, dump_tasks_threshold,
                      /* header = */ 0, /* allranks = */ 1);
    }

#ifdef SWIFT_CELL_GRAPH
    /* Dump the cell data using the given frequency. */
    if (dump_cells && (dump_cells == 1 || j % dump_cells == 1)) {
      space_write_cell_hierarchy(e.s, j + 1);
    }
#endif

    space_write_ghost_stats(e.s, j + 1);

    /* Dump memory use report if collected. */
#ifdef SWIFT_MEMUSE_REPORTS
    {
      char dumpfile[40];
#ifdef WITH_MPI
      snprintf(dumpfile, 40, "memuse_report-rank%d-step%d.dat", engine_rank,
               j + 1);
#else
      snprintf(dumpfile, 40, "memuse_report-step%d.dat", e.step + 1);
#endif  // WITH_MPI
      memuse_log_dump(dumpfile);
    }
#endif

    /* Dump MPI requests if collected. */
#if defined(SWIFT_MPIUSE_REPORTS) && defined(WITH_MPI)
    {
      char dumpfile[80];
      snprintf(dumpfile, 80, "mpiuse_report-rank%d-step%d.dat", engine_rank,
               j + 1);
      mpiuse_log_dump(dumpfile, e.tic_step);
    }
#endif

#ifdef SWIFT_DEBUG_THREADPOOL
    /* Dump the task data using the given frequency. */
    if (dump_threadpool && (dump_threadpool == 1 || j % dump_threadpool == 1)) {
      char dumpfile[80];
#ifdef WITH_MPI
      snprintf(dumpfile, 80, "threadpool_info-rank%d-step%d.dat", engine_rank,
               j + 1);
#else
      snprintf(dumpfile, 80, "threadpool_info-step%d.dat", j + 1);
#endif  // WITH_MPI
      threadpool_dump_log(&e.threadpool, dumpfile, 1);
    } else {
      threadpool_reset_log(&e.threadpool);
    }
#endif
  }

  /* Write final time information */
  if (myrank == 0) {

    const double dead_time = e.global_deadtime / (nr_nodes * e.nr_threads);

    /* Print some information to the screen */
    printf(
        "  %6d %14e %12.7f %12.7f %14e %4d %4d %12lld %12lld %12lld %12lld "
        "%12lld"
        " %21.3f %6d %17.3f\n",
        e.step, e.time, e.cosmology->a, e.cosmology->z, e.time_step,
        e.min_active_bin, e.max_active_bin, e.updates, e.g_updates, e.s_updates,
        e.sink_updates, e.b_updates, e.wallclock_time, e.step_props, dead_time);
    fflush(stdout);

    fprintf(e.file_timesteps,
            "  %6d %14e %12.7f %12.7f %14e %4d %4d %12lld %12lld %12lld %12lld"
            " %12lld %21.3f %6d %17.3f\n",
            e.step, e.time, e.cosmology->a, e.cosmology->z, e.time_step,
            e.min_active_bin, e.max_active_bin, e.updates, e.g_updates,
            e.s_updates, e.sink_updates, e.b_updates, e.wallclock_time,
            e.step_props, dead_time);
    fflush(e.file_timesteps);

    /* Print information to the SFH logger */
    if (e.policy & engine_policy_star_formation) {
      star_formation_logger_write_to_log_file(
          e.sfh_logger, e.time, e.cosmology->a, e.cosmology->z, e.sfh, e.step);
    }
  }

  /* Write final output. */
  if (!force_stop && nsteps == -2) {

    /* Move forward in time */
    e.ti_old = e.ti_current;
    e.ti_current = e.ti_end_min;
    e.max_active_bin = get_max_active_bin(e.ti_end_min);
    e.min_active_bin = get_min_active_bin(e.ti_current, e.ti_old);
    e.step += 1;
    engine_current_step = e.step;

    engine_drift_all(&e, /*drift_mpole=*/0);

    /* Write final statistics? */
    if (e.output_list_stats) {
      if (e.output_list_stats->final_step_dump) engine_print_stats(&e);
    } else {
      engine_print_stats(&e);
    }
#ifdef WITH_CSDS
    if (e.policy & engine_policy_csds) {
      csds_log_all_particles(e.csds, &e, csds_flag_delete);

      /* Write a sentinel timestamp */
      if (e.policy & engine_policy_cosmology) {
        csds_log_timestamp(e.csds, e.ti_current, e.cosmology->a,
                           &e.csds->timestamp_offset);
      } else {
        csds_log_timestamp(e.csds, e.ti_current, e.time,
                           &e.csds->timestamp_offset);
      }
    }
#endif

    /* Write final snapshot? */
    if ((e.output_list_snapshots && e.output_list_snapshots->final_step_dump) ||
        !e.output_list_snapshots) {

      if (with_fof && e.snapshot_invoke_fof) {
        engine_fof(&e, /*dump_results=*/1, /*dump_debug=*/1,
                   /*seed_black_holes=*/0, /*buffers allocated=*/1);
      }

      if (with_power) {
        calc_all_power_spectra(e.power_data, e.s, &e.threadpool, e.verbose);
      }

#ifdef HAVE_VELOCIRAPTOR
      if (with_structure_finding && e.snapshot_invoke_stf &&
          !e.stf_this_timestep)
        velociraptor_invoke(&e, /*linked_with_snap=*/1);
#endif
      engine_dump_snapshot(&e, /*fof=*/0);
#ifdef HAVE_VELOCIRAPTOR
      if (with_structure_finding && e.snapshot_invoke_stf &&
          e.s->gpart_group_data)
        swift_free("gpart_group_data", e.s->gpart_group_data);
#endif
    }

    /* Write final stf? */
#ifdef HAVE_VELOCIRAPTOR
    if (with_structure_finding && e.output_list_stf) {
      if (e.output_list_stf->final_step_dump && !e.stf_this_timestep)
        velociraptor_invoke(&e, /*linked_with_snap=*/0);
    }
#endif

    /* Write out any remaining lightcone data at the end of the run */
#ifdef WITH_LIGHTCONE
    lightcone_array_flush(e.lightcone_array_properties, &(e.threadpool),
                          e.cosmology, e.internal_units, e.snapshot_units,
                          /*flush_map_updates=*/1, /*flush_particles=*/1,
                          /*end_file=*/1, /*dump_all_shells=*/1);
    lightcone_array_write_index(e.lightcone_array_properties, e.internal_units,
                                e.snapshot_units);
#endif
  }

  /* Remove the stop file if used. Do this anyway, we could have missed the
   * stop file if normal exit happened first. */
  if (myrank == 0) force_stop = restart_stop_now(restart_dir, 1);

  /* Did we want to run a re-submission command just before dying? */
  if (myrank == 0 && e.resubmit) {
    message("Running the resubmission command:");
    restart_resubmit(e.resubmit_command);
    fflush(stdout);
    fflush(stderr);
    message("resubmission command completed.");
  }

  /* Clean everything */
  if (with_verbose_timers) timers_close_file();
  if (with_cosmology) cosmology_clean(e.cosmology);
  if (e.neutrino_properties->use_linear_response)
    neutrino_response_clean(e.neutrino_response);
  if (with_self_gravity && s.periodic) pm_mesh_clean(e.mesh);
  if (with_stars) stars_props_clean(e.stars_properties);
  if (with_cooling || with_temperature) cooling_clean(e.cooling_func);
  if (with_feedback) feedback_clean(e.feedback_props);
  if (with_lightcone) lightcone_array_clean(e.lightcone_array_properties);
  if (with_rt) rt_clean(e.rt_props, restart);
  if (with_power) power_clean(e.power_data);
  extra_io_clean(e.io_extra_props);
  engine_clean(&e, /*fof=*/0, restart);
  free(params);
  if (restart) free(refparams);
  free(output_options);

#ifdef WITH_MPI
  partition_clean(&initial_partition, &reparttype);
  if ((res = MPI_Finalize()) != MPI_SUCCESS)
    error("call to MPI_Finalize failed with error %i.", res);
#endif

  /* Say goodbye. */
  if (myrank == 0) message("done. Bye.");

  /* All is calm, all is bright. */
  return 0;
}<|MERGE_RESOLUTION|>--- conflicted
+++ resolved
@@ -204,10 +204,7 @@
   int with_kiara = 0;
   int with_agora = 0;
   int with_obsidian = 0;
-<<<<<<< HEAD
-=======
   int with_obsidian_no_bh = 0;
->>>>>>> 6e1fabd4
   int with_line_of_sight = 0;
   int with_rt = 0;
   int with_power = 0;
@@ -326,8 +323,6 @@
           "--star-formation --cooling --feedback --black-holes --fof.",
           NULL, 0, 0),
       OPT_BOOLEAN(
-<<<<<<< HEAD
-=======
           0, "obsidian-no-bh", &with_obsidian_no_bh,
           "Run with all the options needed for the Rennehan+'24 model, but "
           "without black holes. This is "
@@ -335,7 +330,6 @@
           "--star-formation --cooling --feedback  --fof.",
           NULL, 0, 0),
       OPT_BOOLEAN(
->>>>>>> 6e1fabd4
           0, "kiara", &with_kiara,
           "Run with all the options needed for the KIARA model. This is "
           "equivalent to --hydro --limiter --sync --self-gravity --stars "
@@ -470,16 +464,11 @@
     with_stars = 1;
     with_star_formation = 1;
     with_cooling = 1;
-<<<<<<< HEAD
-=======
     with_hydro_decoupling = 1;
->>>>>>> 6e1fabd4
     with_feedback = 1;
     with_black_holes = 1;
     with_fof = 1;
   }
-<<<<<<< HEAD
-=======
   if (with_obsidian_no_bh) {
     with_hydro = 1;
     with_timestep_limiter = 1;
@@ -493,7 +482,6 @@
     with_black_holes = 0;
     with_fof = 1;
   }
->>>>>>> 6e1fabd4
   if (with_kiara) {
     with_hydro = 1;
     with_timestep_limiter = 1;
@@ -502,10 +490,7 @@
     with_stars = 1;
     with_star_formation = 1;
     with_cooling = 1;
-<<<<<<< HEAD
-=======
     with_hydro_decoupling = 1;
->>>>>>> 6e1fabd4
     with_feedback = 1;
     with_black_holes = 1;
     with_fof = 1;
