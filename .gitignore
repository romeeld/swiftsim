*~
*.hdf5
*.dirstamp

Makefile
Makefile.in
INSTALL
config.guess
config.h
config.status
config.h.in
config.sub
ltmain.sh
libtool
build
swift
swift_mpi
fof
fof_mpi
LOG
github_token

src/version_string.h
swift*.tar.gz

doc/doxyfile.stamp
doc/html/
doc/latex/
doc/man/
doc/Doxyfile
doc/RTD/source/SubgridModels/*/*.png
doc/RTD/source/RadiativeTransfer/full_dependency_graph_RT.png

examples/*/*/*.xmf
examples/*/*/*.dat
examples/*/*/*.png
examples/*/*/*.pdf
examples/*/*/*.mp4
examples/*/*/*.txt
examples/*/*/*.rst
examples/*/*/*.hdf5
examples/*/*/*.csv
examples/*/*/*.dot
examples/**/cell_hierarchy.html
examples/*/*/energy.txt
examples/**/task_level.txt
examples/*/*/timesteps_*.txt
examples/**/timesteps.txt
examples/**/SFR.txt
examples/**/statistics.txt
examples/**/partition_fixed_costs.h
examples/*/*/memuse_report-step*.dat
examples/*/*/memuse_report-step*.log
examples/*/*/restart/*
examples/*/stf_output*
examples/*/stf.*
examples/*/fof_output*
examples/*/log*
examples/*/*/used_parameters.yml
examples/*/*/unused_parameters.yml
examples/*/*/fof_used_parameters.yml
examples/*/*/fof_unused_parameters.yml
examples/*/*.mpg
examples/*/*/gravity_checks_*.dat
examples/*/*/coolingtables.tar.gz
examples/*/*/coolingtables
examples/*/*/yieldtables.tar.gz
examples/*/*/yieldtables
examples/*/*/photometry.tar.gz
examples/*/*/photometry
examples/*/*/plots
examples/*/*/snapshots
examples/*/*/restart
examples/Cooling/CoolingRates/cooling_rates
examples/Cooling/CoolingRates/cooling_element_*.dat
examples/Cooling/CoolingRates/cooling_output.dat
examples/SubgridTests/StellarEvolution/StellarEvolutionSolution*
examples/SubgridTests/CosmologicalStellarEvolution/StellarEvolutionSolution*
examples/SmallCosmoVolume/SmallCosmoVolume_DM/power_spectra
examples/SmallCosmoVolume/SmallCosmoVolume_cooling/snapshots/
examples/SmallCosmoVolume/SmallCosmoVolume_hydro/snapshots/
examples/**/CloudyData_UVB=HM2012.h5
examples/**/CloudyData_UVB=HM2012_shielded.h5
examples/**/CloudyData_UVB=HM2012_high_density.h5
examples/**/chemistry-AGB+OMgSFeZnSrYBaEu-16072013.h5
examples/**/POPIIsw.h5
examples/**/GRACKLE_INFO
examples/**/snap/
examples/SinkParticles/HomogeneousBox/snapshot_0003restart.hdf5


tests/testActivePair
tests/testActivePair.sh
tests/brute_force_periodic_BC_standard.dat
tests/swift_periodic_BC_standard.dat
tests/brute_force_periodic_BC_pertrubed.dat
tests/swift_periodic_BC_perturbed.dat
tests/brute_force_standard.dat
tests/swift_dopair_standard.dat
tests/brute_force_perturbed.dat
tests/swift_dopair_perturbed.dat
tests/test27cells
tests/test27cells_subset
tests/test27cellsStars
tests/test27cellsStars_subset
tests/testPeriodicBC
tests/test125cells
tests/brute_force_27_standard.dat
tests/swift_dopair_27_standard.dat
tests/brute_force_27_perturbed.dat
tests/swift_dopair_27_perturbed.dat
tests/star_brute_force_27_standard.dat
tests/swift_star_dopair_27_standard.dat
tests/star_brute_force_27_perturbed.dat
tests/swift_star_dopair_27_perturbed.dat
tests/brute_force_125_standard.dat
tests/swift_dopair_125_standard.dat
tests/brute_force_125_perturbed.dat
tests/swift_dopair_125_perturbed.dat
tests/brute_force_pair_active.dat
tests/brute_force_dopair2_active.dat
tests/swift_dopair2_force_active.dat
tests/brute_force_periodic_BC_perturbed.dat
tests/swift_dopair_active.dat
tests/test_nonsym_density_serial.dat
tests/test_nonsym_density_vec.dat
tests/test_nonsym_force_serial.dat
tests/test_nonsym_density_1_vec.dat
tests/test_nonsym_density_2_vec.dat
tests/test_nonsym_force_1_vec.dat
tests/test_nonsym_force_2_vec.dat
tests/potential.dat
tests/testGreetings
tests/testSelectOutput
tests/testReading
tests/testSingle
tests/testTimeIntegration
tests/testSPHStep
tests/testExp
tests/testErfc
tests/testKernel
tests/testKernelGrav
tests/testKernelLongGrav
tests/testFFT
tests/testInteractions
tests/testInteractions.sh
tests/testSymmetry
tests/testDistance
tests/testHydroMPIrules
tests/testMaths
tests/testAtomic
tests/testRandom
tests/testRandomSpacing
tests/testRandomPoisson
tests/testRandomCone
tests/testThreadpool
tests/testParser
tests/testFeedback
tests/parser_output.yml
tests/testPeriodicBC.sh
tests/testPeriodicBCPerturbed.sh
tests/test27cells.sh
tests/test27cellsPerturbed.sh
tests/test27cellsStars.sh
tests/test27cellsStarsPerturbed.sh
tests/test125cells.sh
tests/test125cellsPerturbed.sh
tests/testParser.sh
tests/testReading.sh
tests/testNeutrinoCosmology.sh
tests/testSelectOutput.sh
tests/unused_parser_output.yml
tests/used_parser_output.yml
tests/output_list_params.yml
tests/testAdiabaticIndex
tests/testRiemannExact
tests/testRiemannTRRS
tests/testRiemannHLLC
tests/testMatrixInversion
tests/testVoronoi1D
tests/testVoronoi2D
tests/testVoronoi3D
tests/testDump
tests/testCSDS
tests/benchmarkInteractions
tests/testGravityDerivatives
tests/testGravitySpeed
tests/testPotentialSelf
tests/testPotentialPair
tests/testEOS
tests/testEOS*.txt
tests/testEOS*.png
tests/testUtilities
tests/testCosmology
tests/testOutputList
tests/testCbrt
tests/testFormat.sh
tests/testCooling
tests/testComovingCooling
tests/testHashmap
tests/testNeutrinoCosmology
tests/testNeutrinoFermiDirac
tests/testLog
tests/testTimeline
tests/*.png
tests/*.txt

theory/latex/swift.pdf
theory/SPH/Kernels/kernels.pdf
theory/SPH/Kernels/kernel_derivatives.pdf
theory/SPH/Kernels/kernel_definitions.pdf
theory/SPH/Flavours/sph_flavours.pdf
theory/SPH/EoS/eos.pdf
theory/SPH/*.pdf
theory/paper_pasc/pasc_paper.pdf
theory/Multipoles/alpha_derivatives.pdf
theory/Multipoles/alpha_powers.pdf
theory/Multipoles/chi_derivatives.pdf
theory/Multipoles/sigma_derivatives.pdf
theory/Multipoles/fmm.pdf
theory/Multipoles/fmm_standalone.pdf
theory/Multipoles/potential.pdf
theory/Multipoles/potential_long.pdf
theory/Multipoles/potential_short.pdf
theory/Multipoles/force_short.pdf
theory/Multipoles/mac_potential.pdf
theory/Cosmology/cosmology.pdf
theory/Cooling/eagle_cooling.pdf
theory/Gizmo/gizmo-implementation-details/gizmo-implementation-details.pdf
theory/RadiativeTransfer/GEARRT/GEARRT.pdf

m4/libtool.m4
m4/ltoptions.m4
m4/ltsugar.m4
m4/ltversion.m4
m4/lt~obsolete.m4

/autom4te.cache
/aclocal.m4
/compile
/configure
/depcomp
/install-sh
/missing
/stamp-h1
/test-driver

src/equation_of_state/planetary/*.txt

# Intel compiler optimization reports
*.optrpt
*.opt.yaml

# Object files
.deps/
*.o
*.ko
*.obj
*.elf

# Test results
*.trs

# Precompiled Headers
*.gch
*.pch

# Libraries
*.lib
*.a
*.la
*.lo
*.lai

# Shared objects (inc. Windows DLLs)
*.dll
*.so
*.so.*
*.dylib

# Executables
*.exe
*.out
*.app
*.i*86
*.x86_64
*.hex

## Core latex/pdflatex auxiliary files:
*.aux
*.lof
*.log
*.lot
*.fls
*.out
*.toc

## Figures
*.svg

## Intermediate documents:
*.dvi
*-converted-to.*
# these rules might exclude image files for figures etc.
# *.ps
# *.eps
# *.pdf

## Bibliography auxiliary files (bibtex/biblatex/biber):
*.bbl
*.bcf
*.blg
*-blx.aux
*-blx.bib
*.brf
*.run.xml

## Build tool auxiliary files:
*.fdb_latexmk
*.synctex
*.synctex.gz
*.synctex.gz(busy)
*.pdfsync

## Auxiliary and intermediate files from other packages:

# algorithms
*.alg
*.loa

# achemso
acs-*.bib

# amsthm
*.thm

# beamer
*.nav
*.snm
*.vrb

# clang tools
.clang-tidy
.clangd

# glossaries
*.acn
*.acr
*.glg
*.glo
*.gls

# hyperref
*.brf

# knitr
*-concordance.tex
*.tikz
*-tikzDictionary

# listings
*.lol

# makeidx
*.idx
*.ilg
*.ind
*.ist

# minitoc
*.maf
*.mtc
*.mtc0

# minted
_minted*
*.pyg

# morewrites
*.mw

# nomencl
*.nlo

# sagetex
*.sagetex.sage
*.sagetex.py
*.sagetex.scmd

# sympy
*.sout
*.sympy
sympy-plots-for-*.tex/

# python
*.pyc

# todonotes
*.tdo

# xindy
*.xdy

# macOS
*.DS_Store

#ctags
*tags

# vim
*.swp
.local.vimrc

# black formatting
black_formatting_env

# vscode
*.json
<<<<<<< HEAD
doconfig.sh
=======

# YouCompleteMe
.ycm_extra_conf.py
>>>>>>> 96cc1ee0
<|MERGE_RESOLUTION|>--- conflicted
+++ resolved
@@ -416,10 +416,7 @@
 
 # vscode
 *.json
-<<<<<<< HEAD
 doconfig.sh
-=======
 
 # YouCompleteMe
 .ycm_extra_conf.py
->>>>>>> 96cc1ee0
