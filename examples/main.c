--- conflicted
+++ resolved
@@ -514,13 +514,8 @@
   if (myrank == 0) clocks_gettime(&tic);
   struct engine e;
   engine_init(&e, &s, params, nr_nodes, myrank, nr_threads, with_aff,
-<<<<<<< HEAD
               engine_policies, talking, reparttype, &us, &prog_const,
-              &hydro_properties, &potential, &cooling_func, &sourceterms);
-=======
-              engine_policies, talking, &us, &prog_const, &hydro_properties,
-              &gravity_properties, &potential, &cooling_func, &sourceterms);
->>>>>>> c707ab6b
+              &hydro_properties, &gravity_properties, &potential, &cooling_func, &sourceterms);
   if (myrank == 0) {
     clocks_gettime(&toc);
     message("engine_init took %.3f %s.", clocks_diff(&tic, &toc),
