###############################################################################
# This file is part of SWIFT.
# Copyright (c) 2016 Matthieu Schaller (matthieu.schaller@durham.ac.uk)
#
# This program is free software: you can redistribute it and/or modify
# it under the terms of the GNU Lesser General Public License as published
# by the Free Software Foundation, either version 3 of the License, or
# (at your option) any later version.
#
# This program is distributed in the hope that it will be useful,
# but WITHOUT ANY WARRANTY; without even the implied warranty of
# MERCHANTABILITY or FITNESS FOR A PARTICULAR PURPOSE.  See the
# GNU General Public License for more details.
#
# You should have received a copy of the GNU Lesser General Public License
# along with this program.  If not, see <http://www.gnu.org/licenses/>.
#
##############################################################################

# Computes the analytical solution of the Sod shock and plots the SPH answer


# Generates the analytical  solution for the Sod shock test case
# The script works for a given left (x<0) and right (x>0) state and computes the solution at a later time t.
# This follows the solution given in (Toro, 2009)


# Parameters
gas_gamma = 5.0 / 3.0  # Polytropic index
rho_L = 1.0  # Density left state
rho_R = 0.125  # Density right state
v_L = 0.0  # Velocity left state
v_R = 0.0  # Velocity right state
P_L = 1.0  # Pressure left state
P_R = 0.1  # Pressure right state


import matplotlib

matplotlib.use("Agg")
from pylab import *
from scipy import stats
import h5py

# Plot parameters
<<<<<<< HEAD
params = {'axes.labelsize': 10,
'axes.titlesize': 10,
'font.size': 12,
'legend.fontsize': 12,
'xtick.labelsize': 10,
'ytick.labelsize': 10,
'text.usetex': True,
 'figure.figsize' : (9.90,6.45),
'figure.subplot.left'    : 0.045,
'figure.subplot.right'   : 0.99,
'figure.subplot.bottom'  : 0.05,
'figure.subplot.top'     : 0.99,
'figure.subplot.wspace'  : 0.15,
'figure.subplot.hspace'  : 0.12,
'lines.markersize' : 6,
'lines.linewidth' : 3.
#'text.latex.unicode': True
=======
params = {
    "axes.labelsize": 10,
    "axes.titlesize": 10,
    "font.size": 12,
    "legend.fontsize": 12,
    "xtick.labelsize": 10,
    "ytick.labelsize": 10,
    "text.usetex": True,
    "figure.figsize": (9.90, 6.45),
    "figure.subplot.left": 0.045,
    "figure.subplot.right": 0.99,
    "figure.subplot.bottom": 0.05,
    "figure.subplot.top": 0.99,
    "figure.subplot.wspace": 0.15,
    "figure.subplot.hspace": 0.12,
    "lines.markersize": 6,
    "lines.linewidth": 3.0,
    "text.latex.unicode": True,
>>>>>>> 18402ae8
}
rcParams.update(params)
rc("font", **{"family": "sans-serif", "sans-serif": ["Times"]})

snap = int(sys.argv[1])


# Read the simulation data
sim = h5py.File("sodShock_%04d.hdf5" % snap, "r")
boxSize = sim["/Header"].attrs["BoxSize"][0]
time = sim["/Header"].attrs["Time"][0]
scheme = sim["/HydroScheme"].attrs["Scheme"]
kernel = sim["/HydroScheme"].attrs["Kernel function"]
neighbours = sim["/HydroScheme"].attrs["Kernel target N_ngb"]
eta = sim["/HydroScheme"].attrs["Kernel eta"]
git = sim["Code"].attrs["Git Revision"]

x = sim["/PartType0/Coordinates"][:, 0]
v = sim["/PartType0/Velocities"][:, 0]
u = sim["/PartType0/InternalEnergies"][:]
S = sim["/PartType0/Entropies"][:]
P = sim["/PartType0/Pressures"][:]
rho = sim["/PartType0/Densities"][:]

try:
    diffusion = sim["/PartType0/DiffusionParameters"][:]
    plot_diffusion = True
except:
    plot_diffusion = False

try:
    viscosity = sim["/PartType0/ViscosityParameters"][:]
    plot_viscosity = True
except:
    plot_viscosity = False

x_min = -1.0
x_max = 1.0
x += x_min
N = 1000

# Bin te data
x_bin_edge = np.arange(-0.6, 0.6, 0.02)
x_bin = 0.5 * (x_bin_edge[1:] + x_bin_edge[:-1])
rho_bin, _, _ = stats.binned_statistic(x, rho, statistic="mean", bins=x_bin_edge)
v_bin, _, _ = stats.binned_statistic(x, v, statistic="mean", bins=x_bin_edge)
P_bin, _, _ = stats.binned_statistic(x, P, statistic="mean", bins=x_bin_edge)
S_bin, _, _ = stats.binned_statistic(x, S, statistic="mean", bins=x_bin_edge)
u_bin, _, _ = stats.binned_statistic(x, u, statistic="mean", bins=x_bin_edge)
rho2_bin, _, _ = stats.binned_statistic(x, rho ** 2, statistic="mean", bins=x_bin_edge)
v2_bin, _, _ = stats.binned_statistic(x, v ** 2, statistic="mean", bins=x_bin_edge)
P2_bin, _, _ = stats.binned_statistic(x, P ** 2, statistic="mean", bins=x_bin_edge)
S2_bin, _, _ = stats.binned_statistic(x, S ** 2, statistic="mean", bins=x_bin_edge)
u2_bin, _, _ = stats.binned_statistic(x, u ** 2, statistic="mean", bins=x_bin_edge)
rho_sigma_bin = np.sqrt(rho2_bin - rho_bin ** 2)
v_sigma_bin = np.sqrt(v2_bin - v_bin ** 2)
P_sigma_bin = np.sqrt(P2_bin - P_bin ** 2)
S_sigma_bin = np.sqrt(S2_bin - S_bin ** 2)
u_sigma_bin = np.sqrt(u2_bin - u_bin ** 2)

if plot_diffusion:
    alpha_diff_bin, _, _ = stats.binned_statistic(
        x, diffusion, statistic="mean", bins=x_bin_edge
    )
    alpha2_diff_bin, _, _ = stats.binned_statistic(
        x, diffusion ** 2, statistic="mean", bins=x_bin_edge
    )
    alpha_diff_sigma_bin = np.sqrt(alpha2_diff_bin - alpha_diff_bin ** 2)

if plot_viscosity:
    alpha_visc_bin, _, _ = stats.binned_statistic(
        x, viscosity, statistic="mean", bins=x_bin_edge
    )
    alpha2_visc_bin, _, _ = stats.binned_statistic(
        x, viscosity ** 2, statistic="mean", bins=x_bin_edge
    )
    alpha_visc_sigma_bin = np.sqrt(alpha2_visc_bin - alpha_visc_bin ** 2)

# Analytic solution
c_L = sqrt(gas_gamma * P_L / rho_L)  # Speed of the rarefaction wave
c_R = sqrt(gas_gamma * P_R / rho_R)  # Speed of the shock front

# Helpful variable
Gama = (gas_gamma - 1.0) / (gas_gamma + 1.0)
beta = (gas_gamma - 1.0) / (2.0 * gas_gamma)

# Characteristic function and its derivative, following Toro (2009)
def compute_f(P_3, P, c):
    u = P_3 / P
    if u > 1:
        term1 = gas_gamma * ((gas_gamma + 1.0) * u + gas_gamma - 1.0)
        term2 = sqrt(2.0 / term1)
        fp = (u - 1.0) * c * term2
        dfdp = (
            c * term2 / P
            + (u - 1.0)
            * c
            / term2
            * (-1.0 / term1 ** 2)
            * gas_gamma
            * (gas_gamma + 1.0)
            / P
        )
    else:
        fp = (u ** beta - 1.0) * (2.0 * c / (gas_gamma - 1.0))
        dfdp = 2.0 * c / (gas_gamma - 1.0) * beta * u ** (beta - 1.0) / P
    return (fp, dfdp)


# Solution of the Riemann problem following Toro (2009)
def RiemannProblem(rho_L, P_L, v_L, rho_R, P_R, v_R):
    P_new = (
        (c_L + c_R + (v_L - v_R) * 0.5 * (gas_gamma - 1.0))
        / (c_L / P_L ** beta + c_R / P_R ** beta)
    ) ** (1.0 / beta)
    P_3 = 0.5 * (P_R + P_L)
    f_L = 1.0
    while fabs(P_3 - P_new) > 1e-6:
        P_3 = P_new
        (f_L, dfdp_L) = compute_f(P_3, P_L, c_L)
        (f_R, dfdp_R) = compute_f(P_3, P_R, c_R)
        f = f_L + f_R + (v_R - v_L)
        df = dfdp_L + dfdp_R
        dp = -f / df
        prnew = P_3 + dp
    v_3 = v_L - f_L
    return (P_new, v_3)


# Solve Riemann problem for post-shock region
(P_3, v_3) = RiemannProblem(rho_L, P_L, v_L, rho_R, P_R, v_R)

# Check direction of shocks and wave
shock_R = P_3 > P_R
shock_L = P_3 > P_L

# Velocity of shock front and and rarefaction wave
if shock_R:
    v_right = v_R + c_R ** 2 * (P_3 / P_R - 1.0) / (gas_gamma * (v_3 - v_R))
else:
    v_right = c_R + 0.5 * (gas_gamma + 1.0) * v_3 - 0.5 * (gas_gamma - 1.0) * v_R

if shock_L:
    v_left = v_L + c_L ** 2 * (P_3 / p_L - 1.0) / (gas_gamma * (v_3 - v_L))
else:
    v_left = c_L - 0.5 * (gas_gamma + 1.0) * v_3 + 0.5 * (gas_gamma - 1.0) * v_L

# Compute position of the transitions
x_23 = -fabs(v_left) * time
if shock_L:
    x_12 = -fabs(v_left) * time
else:
    x_12 = -(c_L - v_L) * time

x_34 = v_3 * time

x_45 = fabs(v_right) * time
if shock_R:
    x_56 = fabs(v_right) * time
else:
    x_56 = (c_R + v_R) * time


# Prepare arrays
delta_x = (x_max - x_min) / N
x_s = arange(x_min, x_max, delta_x)
rho_s = zeros(N)
P_s = zeros(N)
v_s = zeros(N)

# Compute solution in the different regions
for i in range(N):
    if x_s[i] <= x_12:
        rho_s[i] = rho_L
        P_s[i] = P_L
        v_s[i] = v_L
    if x_s[i] >= x_12 and x_s[i] < x_23:
        if shock_L:
            rho_s[i] = rho_L * (Gama + P_3 / P_L) / (1.0 + Gama * P_3 / P_L)
            P_s[i] = P_3
            v_s[i] = v_3
        else:
            rho_s[i] = rho_L * (
                Gama * (0.0 - x_s[i]) / (c_L * time) + Gama * v_L / c_L + (1.0 - Gama)
            ) ** (2.0 / (gas_gamma - 1.0))
            P_s[i] = P_L * (rho_s[i] / rho_L) ** gas_gamma
            v_s[i] = (1.0 - Gama) * (c_L - (0.0 - x_s[i]) / time) + Gama * v_L
    if x_s[i] >= x_23 and x_s[i] < x_34:
        if shock_L:
            rho_s[i] = rho_L * (Gama + P_3 / P_L) / (1 + Gama * P_3 / p_L)
        else:
            rho_s[i] = rho_L * (P_3 / P_L) ** (1.0 / gas_gamma)
        P_s[i] = P_3
        v_s[i] = v_3
    if x_s[i] >= x_34 and x_s[i] < x_45:
        if shock_R:
            rho_s[i] = rho_R * (Gama + P_3 / P_R) / (1.0 + Gama * P_3 / P_R)
        else:
            rho_s[i] = rho_R * (P_3 / P_R) ** (1.0 / gas_gamma)
        P_s[i] = P_3
        v_s[i] = v_3
    if x_s[i] >= x_45 and x_s[i] < x_56:
        if shock_R:
            rho_s[i] = rho_R
            P_s[i] = P_R
            v_s[i] = v_R
        else:
            rho_s[i] = rho_R * (
                Gama * (x_s[i]) / (c_R * time) - Gama * v_R / c_R + (1.0 - Gama)
            ) ** (2.0 / (gas_gamma - 1.0))
            P_s[i] = p_R * (rho_s[i] / rho_R) ** gas_gamma
            v_s[i] = (1.0 - Gama) * (-c_R - (-x_s[i]) / time) + Gama * v_R
    if x_s[i] >= x_56:
        rho_s[i] = rho_R
        P_s[i] = P_R
        v_s[i] = v_R


# Additional arrays
u_s = P_s / (rho_s * (gas_gamma - 1.0))  # internal energy
s_s = P_s / rho_s ** gas_gamma  # entropic function


# Plot the interesting quantities
figure()

# Velocity profile --------------------------------
subplot(231)
plot(x, v, ".", color="r", ms=0.5, alpha=0.2)
plot(x_s, v_s, "--", color="k", alpha=0.8, lw=1.2)
errorbar(x_bin, v_bin, yerr=v_sigma_bin, fmt=".", ms=8.0, color="b", lw=1.2)
xlabel("${\\rm{Position}}~x$", labelpad=0)
ylabel("${\\rm{Velocity}}~v_x$", labelpad=0)
xlim(-0.5, 0.5)
ylim(-0.1, 0.95)

# Density profile --------------------------------
subplot(232)
plot(x, rho, ".", color="r", ms=0.5, alpha=0.2)
plot(x_s, rho_s, "--", color="k", alpha=0.8, lw=1.2)
errorbar(x_bin, rho_bin, yerr=rho_sigma_bin, fmt=".", ms=8.0, color="b", lw=1.2)
xlabel("${\\rm{Position}}~x$", labelpad=0)
ylabel("${\\rm{Density}}~\\rho$", labelpad=0)
xlim(-0.5, 0.5)
ylim(0.05, 1.1)

# Pressure profile --------------------------------
subplot(233)
plot(x, P, ".", color="r", ms=0.5, alpha=0.2)
plot(x_s, P_s, "--", color="k", alpha=0.8, lw=1.2)
errorbar(x_bin, P_bin, yerr=P_sigma_bin, fmt=".", ms=8.0, color="b", lw=1.2)
xlabel("${\\rm{Position}}~x$", labelpad=0)
ylabel("${\\rm{Pressure}}~P$", labelpad=0)
xlim(-0.5, 0.5)
ylim(0.01, 1.1)

# Internal energy profile -------------------------
subplot(234)
plot(x, u, ".", color="r", ms=0.5, alpha=0.2)
plot(x_s, u_s, "--", color="k", alpha=0.8, lw=1.2)
errorbar(x_bin, u_bin, yerr=u_sigma_bin, fmt=".", ms=8.0, color="b", lw=1.2)
xlabel("${\\rm{Position}}~x$", labelpad=0)
ylabel("${\\rm{Internal~Energy}}~u$", labelpad=0)
xlim(-0.5, 0.5)
ylim(0.8, 2.2)

# Entropy profile ---------------------------------
subplot(235)
xlim(-0.5, 0.5)
xlabel("${\\rm{Position}}~x$", labelpad=0)

if plot_diffusion or plot_viscosity:
    if plot_diffusion:
        plot(x, diffusion * 100, ".", color="r", ms=0.5, alpha=0.2)
        errorbar(
            x_bin,
            alpha_diff_bin * 100,
            yerr=alpha_diff_sigma_bin * 100,
            fmt=".",
            ms=8.0,
            color="b",
            lw=1.2,
            label="Diffusion (100x)",
        )

    if plot_viscosity:
        plot(x, viscosity, ".", color="g", ms=0.5, alpha=0.2)
        errorbar(
            x_bin,
            alpha_visc_bin,
            yerr=alpha_visc_sigma_bin,
            fmt=".",
            ms=8.0,
            color="y",
            lw=1.2,
            label="Viscosity",
        )

    ylabel("${\\rm{Rate~Coefficient}}~\\alpha$", labelpad=0)
    legend()
else:
    plot(x, S, ".", color="r", ms=0.5, alpha=0.2)
    plot(x_s, s_s, "--", color="k", alpha=0.8, lw=1.2)
    errorbar(x_bin, S_bin, yerr=S_sigma_bin, fmt=".", ms=8.0, color="b", lw=1.2)
    ylabel("${\\rm{Entropy}}~S$", labelpad=0)
    ylim(0.8, 3.8)

# Information -------------------------------------
subplot(236, frameon=False)

text(
    -0.49,
    0.9,
    "Sod shock with  $\\gamma=%.3f$ in 3D at $t=%.2f$" % (gas_gamma, time),
    fontsize=10,
)
text(
    -0.49,
    0.8,
    "Left:~~ $(P_L, \\rho_L, v_L) = (%.3f, %.3f, %.3f)$" % (P_L, rho_L, v_L),
    fontsize=10,
)
text(
    -0.49,
    0.7,
    "Right: $(P_R, \\rho_R, v_R) = (%.3f, %.3f, %.3f)$" % (P_R, rho_R, v_R),
    fontsize=10,
)
plot([-0.49, 0.1], [0.62, 0.62], "k-", lw=1)
text(-0.49, 0.5, "$\\textsc{Swift}$ %s" % git, fontsize=10)
text(-0.49, 0.4, scheme, fontsize=10)
text(-0.49, 0.3, kernel, fontsize=10)
text(-0.49, 0.2, "$%.2f$ neighbours ($\\eta=%.3f$)" % (neighbours, eta), fontsize=10)
xlim(-0.5, 0.5)
ylim(0, 1)
xticks([])
yticks([])


savefig("SodShock.png", dpi=200)<|MERGE_RESOLUTION|>--- conflicted
+++ resolved
@@ -1,24 +1,24 @@
 ###############################################################################
-# This file is part of SWIFT.
-# Copyright (c) 2016 Matthieu Schaller (matthieu.schaller@durham.ac.uk)
-#
-# This program is free software: you can redistribute it and/or modify
-# it under the terms of the GNU Lesser General Public License as published
-# by the Free Software Foundation, either version 3 of the License, or
-# (at your option) any later version.
-#
-# This program is distributed in the hope that it will be useful,
-# but WITHOUT ANY WARRANTY; without even the implied warranty of
-# MERCHANTABILITY or FITNESS FOR A PARTICULAR PURPOSE.  See the
-# GNU General Public License for more details.
-#
-# You should have received a copy of the GNU Lesser General Public License
-# along with this program.  If not, see <http://www.gnu.org/licenses/>.
-#
-##############################################################################
+ # This file is part of SWIFT.
+ # Copyright (c) 2016 Matthieu Schaller (matthieu.schaller@durham.ac.uk)
+ # 
+ # This program is free software: you can redistribute it and/or modify
+ # it under the terms of the GNU Lesser General Public License as published
+ # by the Free Software Foundation, either version 3 of the License, or
+ # (at your option) any later version.
+ # 
+ # This program is distributed in the hope that it will be useful,
+ # but WITHOUT ANY WARRANTY; without even the implied warranty of
+ # MERCHANTABILITY or FITNESS FOR A PARTICULAR PURPOSE.  See the
+ # GNU General Public License for more details.
+ # 
+ # You should have received a copy of the GNU Lesser General Public License
+ # along with this program.  If not, see <http://www.gnu.org/licenses/>.
+ # 
+ ##############################################################################
 
 # Computes the analytical solution of the Sod shock and plots the SPH answer
-
+ 
 
 # Generates the analytical  solution for the Sod shock test case
 # The script works for a given left (x<0) and right (x>0) state and computes the solution at a later time t.
@@ -26,24 +26,22 @@
 
 
 # Parameters
-gas_gamma = 5.0 / 3.0  # Polytropic index
-rho_L = 1.0  # Density left state
-rho_R = 0.125  # Density right state
-v_L = 0.0  # Velocity left state
-v_R = 0.0  # Velocity right state
-P_L = 1.0  # Pressure left state
-P_R = 0.1  # Pressure right state
+gas_gamma = 5./3.      # Polytropic index
+rho_L = 1.             # Density left state
+rho_R = 0.125          # Density right state
+v_L = 0.               # Velocity left state
+v_R = 0.               # Velocity right state
+P_L = 1.               # Pressure left state
+P_R = 0.1              # Pressure right state
 
 
 import matplotlib
-
 matplotlib.use("Agg")
 from pylab import *
 from scipy import stats
 import h5py
 
 # Plot parameters
-<<<<<<< HEAD
 params = {'axes.labelsize': 10,
 'axes.titlesize': 10,
 'font.size': 12,
@@ -61,35 +59,16 @@
 'lines.markersize' : 6,
 'lines.linewidth' : 3.
 #'text.latex.unicode': True
-=======
-params = {
-    "axes.labelsize": 10,
-    "axes.titlesize": 10,
-    "font.size": 12,
-    "legend.fontsize": 12,
-    "xtick.labelsize": 10,
-    "ytick.labelsize": 10,
-    "text.usetex": True,
-    "figure.figsize": (9.90, 6.45),
-    "figure.subplot.left": 0.045,
-    "figure.subplot.right": 0.99,
-    "figure.subplot.bottom": 0.05,
-    "figure.subplot.top": 0.99,
-    "figure.subplot.wspace": 0.15,
-    "figure.subplot.hspace": 0.12,
-    "lines.markersize": 6,
-    "lines.linewidth": 3.0,
-    "text.latex.unicode": True,
->>>>>>> 18402ae8
 }
 rcParams.update(params)
-rc("font", **{"family": "sans-serif", "sans-serif": ["Times"]})
+rc('font',**{'family':'sans-serif','sans-serif':['Times']})
+
 
 snap = int(sys.argv[1])
 
 
 # Read the simulation data
-sim = h5py.File("sodShock_%04d.hdf5" % snap, "r")
+sim = h5py.File("sodShock_%04d.hdf5"%snap, "r")
 boxSize = sim["/Header"].attrs["BoxSize"][0]
 time = sim["/Header"].attrs["Time"][0]
 scheme = sim["/HydroScheme"].attrs["Scheme"]
@@ -98,8 +77,8 @@
 eta = sim["/HydroScheme"].attrs["Kernel eta"]
 git = sim["Code"].attrs["Git Revision"]
 
-x = sim["/PartType0/Coordinates"][:, 0]
-v = sim["/PartType0/Velocities"][:, 0]
+x = sim["/PartType0/Coordinates"][:,0]
+v = sim["/PartType0/Velocities"][:,0]
 u = sim["/PartType0/InternalEnergies"][:]
 S = sim["/PartType0/Entropies"][:]
 P = sim["/PartType0/Pressures"][:]
@@ -117,94 +96,73 @@
 except:
     plot_viscosity = False
 
-x_min = -1.0
-x_max = 1.0
+x_min = -1.
+x_max = 1.
 x += x_min
 N = 1000
 
 # Bin te data
 x_bin_edge = np.arange(-0.6, 0.6, 0.02)
-x_bin = 0.5 * (x_bin_edge[1:] + x_bin_edge[:-1])
-rho_bin, _, _ = stats.binned_statistic(x, rho, statistic="mean", bins=x_bin_edge)
-v_bin, _, _ = stats.binned_statistic(x, v, statistic="mean", bins=x_bin_edge)
-P_bin, _, _ = stats.binned_statistic(x, P, statistic="mean", bins=x_bin_edge)
-S_bin, _, _ = stats.binned_statistic(x, S, statistic="mean", bins=x_bin_edge)
-u_bin, _, _ = stats.binned_statistic(x, u, statistic="mean", bins=x_bin_edge)
-rho2_bin, _, _ = stats.binned_statistic(x, rho ** 2, statistic="mean", bins=x_bin_edge)
-v2_bin, _, _ = stats.binned_statistic(x, v ** 2, statistic="mean", bins=x_bin_edge)
-P2_bin, _, _ = stats.binned_statistic(x, P ** 2, statistic="mean", bins=x_bin_edge)
-S2_bin, _, _ = stats.binned_statistic(x, S ** 2, statistic="mean", bins=x_bin_edge)
-u2_bin, _, _ = stats.binned_statistic(x, u ** 2, statistic="mean", bins=x_bin_edge)
-rho_sigma_bin = np.sqrt(rho2_bin - rho_bin ** 2)
-v_sigma_bin = np.sqrt(v2_bin - v_bin ** 2)
-P_sigma_bin = np.sqrt(P2_bin - P_bin ** 2)
-S_sigma_bin = np.sqrt(S2_bin - S_bin ** 2)
-u_sigma_bin = np.sqrt(u2_bin - u_bin ** 2)
+x_bin = 0.5*(x_bin_edge[1:] + x_bin_edge[:-1])
+rho_bin,_,_ = stats.binned_statistic(x, rho, statistic='mean', bins=x_bin_edge)
+v_bin,_,_ = stats.binned_statistic(x, v, statistic='mean', bins=x_bin_edge)
+P_bin,_,_ = stats.binned_statistic(x, P, statistic='mean', bins=x_bin_edge)
+S_bin,_,_ = stats.binned_statistic(x, S, statistic='mean', bins=x_bin_edge)
+u_bin,_,_ = stats.binned_statistic(x, u, statistic='mean', bins=x_bin_edge)
+rho2_bin,_,_ = stats.binned_statistic(x, rho**2, statistic='mean', bins=x_bin_edge)
+v2_bin,_,_ = stats.binned_statistic(x, v**2, statistic='mean', bins=x_bin_edge)
+P2_bin,_,_ = stats.binned_statistic(x, P**2, statistic='mean', bins=x_bin_edge)
+S2_bin,_,_ = stats.binned_statistic(x, S**2, statistic='mean', bins=x_bin_edge)
+u2_bin,_,_ = stats.binned_statistic(x, u**2, statistic='mean', bins=x_bin_edge)
+rho_sigma_bin = np.sqrt(rho2_bin - rho_bin**2)
+v_sigma_bin = np.sqrt(v2_bin - v_bin**2)
+P_sigma_bin = np.sqrt(P2_bin - P_bin**2)
+S_sigma_bin = np.sqrt(S2_bin - S_bin**2)
+u_sigma_bin = np.sqrt(u2_bin - u_bin**2)
 
 if plot_diffusion:
-    alpha_diff_bin, _, _ = stats.binned_statistic(
-        x, diffusion, statistic="mean", bins=x_bin_edge
-    )
-    alpha2_diff_bin, _, _ = stats.binned_statistic(
-        x, diffusion ** 2, statistic="mean", bins=x_bin_edge
-    )
-    alpha_diff_sigma_bin = np.sqrt(alpha2_diff_bin - alpha_diff_bin ** 2)
+    alpha_diff_bin,_,_ = stats.binned_statistic(x, diffusion, statistic='mean', bins=x_bin_edge)
+    alpha2_diff_bin,_,_ = stats.binned_statistic(x, diffusion**2, statistic='mean', bins=x_bin_edge)
+    alpha_diff_sigma_bin = np.sqrt(alpha2_diff_bin - alpha_diff_bin**2)
 
 if plot_viscosity:
-    alpha_visc_bin, _, _ = stats.binned_statistic(
-        x, viscosity, statistic="mean", bins=x_bin_edge
-    )
-    alpha2_visc_bin, _, _ = stats.binned_statistic(
-        x, viscosity ** 2, statistic="mean", bins=x_bin_edge
-    )
-    alpha_visc_sigma_bin = np.sqrt(alpha2_visc_bin - alpha_visc_bin ** 2)
-
-# Analytic solution
-c_L = sqrt(gas_gamma * P_L / rho_L)  # Speed of the rarefaction wave
-c_R = sqrt(gas_gamma * P_R / rho_R)  # Speed of the shock front
+    alpha_visc_bin,_,_ = stats.binned_statistic(x, viscosity, statistic='mean', bins=x_bin_edge)
+    alpha2_visc_bin,_,_ = stats.binned_statistic(x, viscosity**2, statistic='mean', bins=x_bin_edge)
+    alpha_visc_sigma_bin = np.sqrt(alpha2_visc_bin - alpha_visc_bin**2)
+
+# Analytic solution 
+c_L = sqrt(gas_gamma * P_L / rho_L)   # Speed of the rarefaction wave
+c_R = sqrt(gas_gamma * P_R / rho_R)   # Speed of the shock front
 
 # Helpful variable
-Gama = (gas_gamma - 1.0) / (gas_gamma + 1.0)
-beta = (gas_gamma - 1.0) / (2.0 * gas_gamma)
+Gama = (gas_gamma - 1.) / (gas_gamma + 1.)
+beta = (gas_gamma - 1.) / (2. * gas_gamma)
 
 # Characteristic function and its derivative, following Toro (2009)
 def compute_f(P_3, P, c):
     u = P_3 / P
     if u > 1:
-        term1 = gas_gamma * ((gas_gamma + 1.0) * u + gas_gamma - 1.0)
-        term2 = sqrt(2.0 / term1)
-        fp = (u - 1.0) * c * term2
-        dfdp = (
-            c * term2 / P
-            + (u - 1.0)
-            * c
-            / term2
-            * (-1.0 / term1 ** 2)
-            * gas_gamma
-            * (gas_gamma + 1.0)
-            / P
-        )
+        term1 = gas_gamma*((gas_gamma+1.)*u + gas_gamma-1.)
+        term2 = sqrt(2./term1)
+        fp = (u - 1.)*c*term2
+        dfdp = c*term2/P + (u - 1.)*c/term2*(-1./term1**2)*gas_gamma*(gas_gamma+1.)/P
     else:
-        fp = (u ** beta - 1.0) * (2.0 * c / (gas_gamma - 1.0))
-        dfdp = 2.0 * c / (gas_gamma - 1.0) * beta * u ** (beta - 1.0) / P
+        fp = (u**beta - 1.)*(2.*c/(gas_gamma-1.))
+        dfdp = 2.*c/(gas_gamma-1.)*beta*u**(beta-1.)/P
     return (fp, dfdp)
 
-
-# Solution of the Riemann problem following Toro (2009)
+# Solution of the Riemann problem following Toro (2009) 
 def RiemannProblem(rho_L, P_L, v_L, rho_R, P_R, v_R):
-    P_new = (
-        (c_L + c_R + (v_L - v_R) * 0.5 * (gas_gamma - 1.0))
-        / (c_L / P_L ** beta + c_R / P_R ** beta)
-    ) ** (1.0 / beta)
-    P_3 = 0.5 * (P_R + P_L)
-    f_L = 1.0
+    P_new = ((c_L + c_R + (v_L - v_R)*0.5*(gas_gamma-1.))/(c_L / P_L**beta + c_R / P_R**beta))**(1./beta)
+    P_3 = 0.5*(P_R + P_L)
+    f_L = 1.
     while fabs(P_3 - P_new) > 1e-6:
         P_3 = P_new
         (f_L, dfdp_L) = compute_f(P_3, P_L, c_L)
         (f_R, dfdp_R) = compute_f(P_3, P_R, c_R)
         f = f_L + f_R + (v_R - v_L)
         df = dfdp_L + dfdp_R
-        dp = -f / df
+        dp =  -f/df
         prnew = P_3 + dp
     v_3 = v_L - f_L
     return (P_new, v_3)
@@ -214,23 +172,23 @@
 (P_3, v_3) = RiemannProblem(rho_L, P_L, v_L, rho_R, P_R, v_R)
 
 # Check direction of shocks and wave
-shock_R = P_3 > P_R
-shock_L = P_3 > P_L
+shock_R = (P_3 > P_R)
+shock_L = (P_3 > P_L)
 
 # Velocity of shock front and and rarefaction wave
 if shock_R:
-    v_right = v_R + c_R ** 2 * (P_3 / P_R - 1.0) / (gas_gamma * (v_3 - v_R))
-else:
-    v_right = c_R + 0.5 * (gas_gamma + 1.0) * v_3 - 0.5 * (gas_gamma - 1.0) * v_R
+    v_right = v_R + c_R**2*(P_3/P_R - 1.)/(gas_gamma*(v_3-v_R))
+else:
+    v_right = c_R + 0.5*(gas_gamma+1.)*v_3 - 0.5*(gas_gamma-1.)*v_R
 
 if shock_L:
-    v_left = v_L + c_L ** 2 * (P_3 / p_L - 1.0) / (gas_gamma * (v_3 - v_L))
-else:
-    v_left = c_L - 0.5 * (gas_gamma + 1.0) * v_3 + 0.5 * (gas_gamma - 1.0) * v_L
+    v_left = v_L + c_L**2*(P_3/p_L - 1.)/(gas_gamma*(v_3-v_L))
+else:
+    v_left = c_L - 0.5*(gas_gamma+1.)*v_3 + 0.5*(gas_gamma-1.)*v_L
 
 # Compute position of the transitions
 x_23 = -fabs(v_left) * time
-if shock_L:
+if shock_L :
     x_12 = -fabs(v_left) * time
 else:
     x_12 = -(c_L - v_L) * time
@@ -259,27 +217,25 @@
         v_s[i] = v_L
     if x_s[i] >= x_12 and x_s[i] < x_23:
         if shock_L:
-            rho_s[i] = rho_L * (Gama + P_3 / P_L) / (1.0 + Gama * P_3 / P_L)
+            rho_s[i] = rho_L*(Gama + P_3/P_L)/(1. + Gama * P_3/P_L)
             P_s[i] = P_3
             v_s[i] = v_3
         else:
-            rho_s[i] = rho_L * (
-                Gama * (0.0 - x_s[i]) / (c_L * time) + Gama * v_L / c_L + (1.0 - Gama)
-            ) ** (2.0 / (gas_gamma - 1.0))
-            P_s[i] = P_L * (rho_s[i] / rho_L) ** gas_gamma
-            v_s[i] = (1.0 - Gama) * (c_L - (0.0 - x_s[i]) / time) + Gama * v_L
+            rho_s[i] = rho_L*(Gama * (0. - x_s[i])/(c_L * time) + Gama * v_L/c_L + (1.-Gama))**(2./(gas_gamma-1.))
+            P_s[i] = P_L*(rho_s[i] / rho_L)**gas_gamma
+            v_s[i] = (1.-Gama)*(c_L -(0. - x_s[i]) / time) + Gama*v_L
     if x_s[i] >= x_23 and x_s[i] < x_34:
         if shock_L:
-            rho_s[i] = rho_L * (Gama + P_3 / P_L) / (1 + Gama * P_3 / p_L)
+            rho_s[i] = rho_L*(Gama + P_3/P_L)/(1+Gama * P_3/p_L)
         else:
-            rho_s[i] = rho_L * (P_3 / P_L) ** (1.0 / gas_gamma)
+            rho_s[i] = rho_L*(P_3 / P_L)**(1./gas_gamma)
         P_s[i] = P_3
         v_s[i] = v_3
     if x_s[i] >= x_34 and x_s[i] < x_45:
         if shock_R:
-            rho_s[i] = rho_R * (Gama + P_3 / P_R) / (1.0 + Gama * P_3 / P_R)
+            rho_s[i] = rho_R*(Gama + P_3/P_R)/(1. + Gama * P_3/P_R)
         else:
-            rho_s[i] = rho_R * (P_3 / P_R) ** (1.0 / gas_gamma)
+            rho_s[i] = rho_R*(P_3 / P_R)**(1./gas_gamma)
         P_s[i] = P_3
         v_s[i] = v_3
     if x_s[i] >= x_45 and x_s[i] < x_56:
@@ -288,11 +244,9 @@
             P_s[i] = P_R
             v_s[i] = v_R
         else:
-            rho_s[i] = rho_R * (
-                Gama * (x_s[i]) / (c_R * time) - Gama * v_R / c_R + (1.0 - Gama)
-            ) ** (2.0 / (gas_gamma - 1.0))
-            P_s[i] = p_R * (rho_s[i] / rho_R) ** gas_gamma
-            v_s[i] = (1.0 - Gama) * (-c_R - (-x_s[i]) / time) + Gama * v_R
+            rho_s[i] = rho_R*(Gama*(x_s[i])/(c_R*time) - Gama*v_R/c_R + (1.-Gama))**(2./(gas_gamma-1.))
+            P_s[i] = p_R*(rho_s[i]/rho_R)**gas_gamma
+            v_s[i] = (1.-Gama)*(-c_R - (-x_s[i])/time) + Gama*v_R
     if x_s[i] >= x_56:
         rho_s[i] = rho_R
         P_s[i] = P_R
@@ -300,18 +254,18 @@
 
 
 # Additional arrays
-u_s = P_s / (rho_s * (gas_gamma - 1.0))  # internal energy
-s_s = P_s / rho_s ** gas_gamma  # entropic function
-
+u_s = P_s / (rho_s * (gas_gamma - 1.))  #internal energy
+s_s = P_s / rho_s**gas_gamma # entropic function
+        
 
 # Plot the interesting quantities
 figure()
 
 # Velocity profile --------------------------------
 subplot(231)
-plot(x, v, ".", color="r", ms=0.5, alpha=0.2)
-plot(x_s, v_s, "--", color="k", alpha=0.8, lw=1.2)
-errorbar(x_bin, v_bin, yerr=v_sigma_bin, fmt=".", ms=8.0, color="b", lw=1.2)
+plot(x, v, '.', color='r', ms=0.5, alpha=0.2)
+plot(x_s, v_s, '--', color='k', alpha=0.8, lw=1.2)
+errorbar(x_bin, v_bin, yerr=v_sigma_bin, fmt='.', ms=8.0, color='b', lw=1.2)
 xlabel("${\\rm{Position}}~x$", labelpad=0)
 ylabel("${\\rm{Velocity}}~v_x$", labelpad=0)
 xlim(-0.5, 0.5)
@@ -319,9 +273,9 @@
 
 # Density profile --------------------------------
 subplot(232)
-plot(x, rho, ".", color="r", ms=0.5, alpha=0.2)
-plot(x_s, rho_s, "--", color="k", alpha=0.8, lw=1.2)
-errorbar(x_bin, rho_bin, yerr=rho_sigma_bin, fmt=".", ms=8.0, color="b", lw=1.2)
+plot(x, rho, '.', color='r', ms=0.5, alpha=0.2)
+plot(x_s, rho_s, '--', color='k', alpha=0.8, lw=1.2)
+errorbar(x_bin, rho_bin, yerr=rho_sigma_bin, fmt='.', ms=8.0, color='b', lw=1.2)
 xlabel("${\\rm{Position}}~x$", labelpad=0)
 ylabel("${\\rm{Density}}~\\rho$", labelpad=0)
 xlim(-0.5, 0.5)
@@ -329,9 +283,9 @@
 
 # Pressure profile --------------------------------
 subplot(233)
-plot(x, P, ".", color="r", ms=0.5, alpha=0.2)
-plot(x_s, P_s, "--", color="k", alpha=0.8, lw=1.2)
-errorbar(x_bin, P_bin, yerr=P_sigma_bin, fmt=".", ms=8.0, color="b", lw=1.2)
+plot(x, P, '.', color='r', ms=0.5, alpha=0.2)
+plot(x_s, P_s, '--', color='k', alpha=0.8, lw=1.2)
+errorbar(x_bin, P_bin, yerr=P_sigma_bin, fmt='.', ms=8.0, color='b', lw=1.2)
 xlabel("${\\rm{Position}}~x$", labelpad=0)
 ylabel("${\\rm{Pressure}}~P$", labelpad=0)
 xlim(-0.5, 0.5)
@@ -339,9 +293,9 @@
 
 # Internal energy profile -------------------------
 subplot(234)
-plot(x, u, ".", color="r", ms=0.5, alpha=0.2)
-plot(x_s, u_s, "--", color="k", alpha=0.8, lw=1.2)
-errorbar(x_bin, u_bin, yerr=u_sigma_bin, fmt=".", ms=8.0, color="b", lw=1.2)
+plot(x, u, '.', color='r', ms=0.5, alpha=0.2)
+plot(x_s, u_s, '--', color='k', alpha=0.8, lw=1.2)
+errorbar(x_bin, u_bin, yerr=u_sigma_bin, fmt='.', ms=8.0, color='b', lw=1.2)
 xlabel("${\\rm{Position}}~x$", labelpad=0)
 ylabel("${\\rm{Internal~Energy}}~u$", labelpad=0)
 xlim(-0.5, 0.5)
@@ -354,66 +308,33 @@
 
 if plot_diffusion or plot_viscosity:
     if plot_diffusion:
-        plot(x, diffusion * 100, ".", color="r", ms=0.5, alpha=0.2)
-        errorbar(
-            x_bin,
-            alpha_diff_bin * 100,
-            yerr=alpha_diff_sigma_bin * 100,
-            fmt=".",
-            ms=8.0,
-            color="b",
-            lw=1.2,
-            label="Diffusion (100x)",
-        )
+        plot(x, diffusion * 100, ".", color='r', ms=0.5, alpha=0.2)
+        errorbar(x_bin, alpha_diff_bin * 100, yerr=alpha_diff_sigma_bin * 100, fmt=".", ms=8.0, color='b', lw=1.2, label="Diffusion (100x)")
 
     if plot_viscosity:
-        plot(x, viscosity, ".", color="g", ms=0.5, alpha=0.2)
-        errorbar(
-            x_bin,
-            alpha_visc_bin,
-            yerr=alpha_visc_sigma_bin,
-            fmt=".",
-            ms=8.0,
-            color="y",
-            lw=1.2,
-            label="Viscosity",
-        )
+        plot(x, viscosity, ".", color='g', ms=0.5, alpha=0.2)
+        errorbar(x_bin, alpha_visc_bin, yerr=alpha_visc_sigma_bin, fmt=".", ms=8.0, color='y', lw=1.2, label="Viscosity")
 
     ylabel("${\\rm{Rate~Coefficient}}~\\alpha$", labelpad=0)
     legend()
 else:
-    plot(x, S, ".", color="r", ms=0.5, alpha=0.2)
-    plot(x_s, s_s, "--", color="k", alpha=0.8, lw=1.2)
-    errorbar(x_bin, S_bin, yerr=S_sigma_bin, fmt=".", ms=8.0, color="b", lw=1.2)
+    plot(x, S, '.', color='r', ms=0.5, alpha=0.2)
+    plot(x_s, s_s, '--', color='k', alpha=0.8, lw=1.2)
+    errorbar(x_bin, S_bin, yerr=S_sigma_bin, fmt='.', ms=8.0, color='b', lw=1.2)
     ylabel("${\\rm{Entropy}}~S$", labelpad=0)
     ylim(0.8, 3.8)
 
 # Information -------------------------------------
 subplot(236, frameon=False)
 
-text(
-    -0.49,
-    0.9,
-    "Sod shock with  $\\gamma=%.3f$ in 3D at $t=%.2f$" % (gas_gamma, time),
-    fontsize=10,
-)
-text(
-    -0.49,
-    0.8,
-    "Left:~~ $(P_L, \\rho_L, v_L) = (%.3f, %.3f, %.3f)$" % (P_L, rho_L, v_L),
-    fontsize=10,
-)
-text(
-    -0.49,
-    0.7,
-    "Right: $(P_R, \\rho_R, v_R) = (%.3f, %.3f, %.3f)$" % (P_R, rho_R, v_R),
-    fontsize=10,
-)
-plot([-0.49, 0.1], [0.62, 0.62], "k-", lw=1)
-text(-0.49, 0.5, "$\\textsc{Swift}$ %s" % git, fontsize=10)
+text(-0.49, 0.9, "Sod shock with  $\\gamma=%.3f$ in 3D at $t=%.2f$"%(gas_gamma,time), fontsize=10)
+text(-0.49, 0.8, "Left:~~ $(P_L, \\rho_L, v_L) = (%.3f, %.3f, %.3f)$"%(P_L, rho_L, v_L), fontsize=10)
+text(-0.49, 0.7, "Right: $(P_R, \\rho_R, v_R) = (%.3f, %.3f, %.3f)$"%(P_R, rho_R, v_R), fontsize=10)
+plot([-0.49, 0.1], [0.62, 0.62], 'k-', lw=1)
+text(-0.49, 0.5, "$\\textsc{Swift}$ %s"%git, fontsize=10)
 text(-0.49, 0.4, scheme, fontsize=10)
 text(-0.49, 0.3, kernel, fontsize=10)
-text(-0.49, 0.2, "$%.2f$ neighbours ($\\eta=%.3f$)" % (neighbours, eta), fontsize=10)
+text(-0.49, 0.2, "$%.2f$ neighbours ($\\eta=%.3f$)"%(neighbours, eta), fontsize=10)
 xlim(-0.5, 0.5)
 ylim(0, 1)
 xticks([])
