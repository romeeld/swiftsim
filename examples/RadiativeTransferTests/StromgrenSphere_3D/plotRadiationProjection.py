--- conflicted
+++ resolved
@@ -39,24 +39,6 @@
 # snapshot basename
 snapshot_base = "propagation_test"
 
-<<<<<<< HEAD
-
-
-
-time_units = unyt.s
-
-if do_stromgren_sphere:
-    snapshot_base = "output"
-
-    energy_units = 1e50 * unyt.erg
-    energy_units_str = "10^{50} \\rm{erg}"
-    flux_units = 1e50 * unyt.erg / unyt.kpc ** 2 / unyt.Gyr
-    flux_units_str = "10^{60} \\rm{erg} \\ \\rm{kpc}^{-2} \\ \\rm{Gyr}^{-1}"
-    time_units = unyt.Myr
-# -----------------------------------------------------------------------
-
-=======
->>>>>>> cc579dd4
 
 # Read in cmdline arg: Are we plotting only one snapshot, or all?
 plot_all = False
