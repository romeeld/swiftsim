/*******************************************************************************
 * This file is part of SWIFT.
 * Copyright (C) 2015 Matthieu Schaller (matthieu.schaller@durham.ac.uk).
 *
 * This program is free software: you can redistribute it and/or modify
 * it under the terms of the GNU Lesser General Public License as published
 * by the Free Software Foundation, either version 3 of the License, or
 * (at your option) any later version.
 *
 * This program is distributed in the hope that it will be useful,
 * but WITHOUT ANY WARRANTY; without even the implied warranty of
 * MERCHANTABILITY or FITNESS FOR A PARTICULAR PURPOSE.  See the
 * GNU General Public License for more details.
 *
 * You should have received a copy of the GNU Lesser General Public License
 * along with this program.  If not, see <http://www.gnu.org/licenses/>.
 *
 ******************************************************************************/

#include <fenv.h>
#include <stdio.h>
#include <stdlib.h>
#include <string.h>
#include <unistd.h>
#include "swift.h"

<<<<<<< HEAD
#include "cache.h"

#ifdef WITH_VECTORIZATION
=======
/* Other schemes need to be added here if they are not vectorized, otherwise
 * this test will simply not compile. */

#if defined(GADGET2_SPH) && defined(WITH_VECTORIZATION)
>>>>>>> b223b78f

#define array_align sizeof(float) * VEC_SIZE
#define ACC_THRESHOLD 1e-5

#ifndef IACT
#define IACT runner_iact_nonsym_density
#define IACT_VEC runner_iact_nonsym_1_vec_density
#define IACT_NAME "test_nonsym_density"
#define NUM_VEC_PROC_INT 1
#endif

/**
 * @brief Constructs an array of particles in a valid state prior to
 * a IACT_NONSYM and IACT_NONSYM_VEC call.
 *
 * @param count No. of particles to create
 * @param offset The position of the particle offset from (0,0,0).
 * @param spacing Particle spacing.
 * @param h The smoothing length of the particles in units of the inter-particle
 *separation.
 * @param partId The running counter of IDs.
 */
struct part *make_particles(size_t count, double *offset, double spacing,
                            double h, long long *partId) {

  struct part *particles;
  if (posix_memalign((void **)&particles, part_align,
                     count * sizeof(struct part)) != 0) {
    error("couldn't allocate particles, no. of particles: %d", (int)count);
  }
  bzero(particles, count * sizeof(struct part));

  /* Construct the particles */
  struct part *p;

  /* Set test particle at centre of unit sphere. */
  p = &particles[0];

  /* Place the test particle at the centre of a unit sphere. */
  p->x[0] = 0.0f;
  p->x[1] = 0.0f;
  p->x[2] = 0.0f;

  p->h = h;
  p->id = ++(*partId);

#if !defined(GIZMO_MFV_SPH) && !defined(SHADOWFAX_SPH)
  p->mass = 1.0f;
#endif

  /* Place rest of particles around the test particle
   * with random position within a unit sphere. */
  for (size_t i = 1; i < count; ++i) {
    p = &particles[i];

    /* Randomise positions within a unit sphere. */
    p->x[0] = random_uniform(-1.0, 1.0);
    p->x[1] = random_uniform(-1.0, 1.0);
    p->x[2] = random_uniform(-1.0, 1.0);

    /* Randomise velocities. */
    p->v[0] = random_uniform(-0.05, 0.05);
    p->v[1] = random_uniform(-0.05, 0.05);
    p->v[2] = random_uniform(-0.05, 0.05);

    p->h = h;
    p->id = ++(*partId);
#if !defined(GIZMO_SPH) && !defined(SHADOWFAX_SPH)
    p->mass = 1.0f;
#endif
  }
  return particles;
}

/**
 * @brief Populates particle properties needed for the force calculation.
 */
void prepare_force(struct part *parts, size_t count) {

<<<<<<< HEAD
#if !defined(GIZMO_MFV_SPH) && !defined(SHADOWFAX_SPH) && \
    !defined(MINIMAL_MULTI_MAT_SPH)
=======
#if !defined(GIZMO_MFV_SPH) && !defined(SHADOWFAX_SPH) &&       \
    !defined(MINIMAL_SPH) && !defined(MINIMAL_MULTI_MAT_SPH) && \
    !defined(HOPKINS_PU_SPH)
>>>>>>> b223b78f
  struct part *p;
  for (size_t i = 0; i < count; ++i) {
    p = &parts[i];
    p->rho = i + 1;
    p->force.soundspeed = random_uniform(2.0, 3.0);
    p->force.v_sig = 0.0f;
    p->force.h_dt = 0.0f;
#if !defined(MINIMAL_SPH)
    p->force.balsara = random_uniform(0.0, 1.0);
    p->force.P_over_rho2 = i + 1;
#endif
  }
#endif
}

/**
 * @brief Dumps all particle information to a file
 */
void dump_indv_particle_fields(char *fileName, struct part *p) {

  FILE *file = fopen(fileName, "a");

  fprintf(file,
          "%6llu %8.5f %8.5f %8.5f %8.5f %8.5f %8.5f %8.5f %8.5f %8.5f %8.5f "
          "%8.5f "
          "%8.5f %8.5f %13e %13e %13e %13e %13e %8.5f %8.5f\n",
          p->id, p->x[0], p->x[1], p->x[2], p->v[0], p->v[1], p->v[2], p->h,
          hydro_get_comoving_density(p),
#if defined(MINIMAL_SPH) || defined(MINIMAL_MULTI_MAT_SPH) || \
    defined(SHADOWFAX_SPH)
          0.f,
#else
          p->density.div_v,
#endif
          hydro_get_comoving_entropy(p), hydro_get_comoving_internal_energy(p),
          hydro_get_comoving_pressure(p), hydro_get_comoving_soundspeed(p),
          p->a_hydro[0], p->a_hydro[1], p->a_hydro[2], p->force.h_dt,
#if defined(GADGET2_SPH)
          p->force.v_sig, p->entropy_dt, 0.f
#elif defined(DEFAULT_SPH)
          p->force.v_sig, 0.f, p->force.u_dt
#elif defined(MINIMAL_SPH) || defined(HOPKINS_PU_SPH)
          p->force.v_sig, 0.f, p->u_dt
#else
          0.f, 0.f, 0.f
#endif
          );

  fclose(file);
}

/**
 * @brief Creates a header for the output file
 */
void write_header(char *fileName) {

  FILE *file = fopen(fileName, "w");
  /* Write header */
  fprintf(file,
          "# %4s %8s %8s %8s %8s %8s %8s %8s %8s %8s %8s %8s %8s %8s %13s %13s "
          "%13s %13s %13s %8s %8s\n",
          "ID", "pos_x", "pos_y", "pos_z", "v_x", "v_y", "v_z", "h", "rho",
          "div_v", "S", "u", "P", "c", "a_x", "a_y", "a_z", "h_dt", "v_sig",
          "dS/dt", "du/dt");

  fclose(file);
}

/**
 * @brief Compares the vectorised result against
 * the serial result of the interaction.
 *
 * @param serial_test_part Particle that has been updated serially
 * @param serial_parts Particle array that has been interacted serially
 * @param vec_test_part Particle that has been updated using vectors
 * @param vec_parts Particle array to be interacted using vectors
 * @param count No. of particles that have been interacted
 *
 * @return Non-zero value if difference found, 0 otherwise
 */
int check_results(struct part serial_test_part, struct part *serial_parts,
                  struct part vec_test_part, struct part *vec_parts,
                  int count) {
  int result = 0;
  result += compare_particles(serial_test_part, vec_test_part, ACC_THRESHOLD);

  for (int i = 0; i < count; i++)
    result += compare_particles(serial_parts[i], vec_parts[i], ACC_THRESHOLD);

  return result;
}

/*
 * @brief Calls the serial and vectorised version of the non-symmetrical density
 * interaction.
 *
 * @param test_part Particle that will be updated
 * @param parts Particle array to be interacted
 * @param count No. of particles to be interacted
 * @param serial_inter_func Serial interaction function to be called
 * @param vec_inter_func Vectorised interaction function to be called
 * @param runs No. of times to call interactions
 * @param num_vec_proc No. of vectors to use to process interaction
 *
 */
void test_interactions(struct part test_part, struct part *parts, size_t count,
                       char *filePrefix, int runs, int num_vec_proc) {

  ticks serial_time = 0;
  ticks vec_time = 0;

  const float a = 1.f;
  const float H = 0.f;

  char serial_filename[200] = "";
  char vec_filename[200] = "";

  strcpy(serial_filename, filePrefix);
  strcpy(vec_filename, filePrefix);
  sprintf(serial_filename + strlen(serial_filename), "_serial.dat");
  sprintf(vec_filename + strlen(vec_filename), "_%d_vec.dat", num_vec_proc);

  write_header(serial_filename);
  write_header(vec_filename);

  struct part pi_serial, pi_vec;
  struct part pj_serial[count], pj_vec[count];

  float r2[count] __attribute__((aligned(array_align)));
  float dx[3 * count] __attribute__((aligned(array_align)));

  struct part *piq[count], *pjq[count];
  for (size_t k = 0; k < count; k++) {
    piq[k] = NULL;
    pjq[k] = NULL;
  }

  /* Call serial interaction a set number of times. */
  for (int r = 0; r < runs; r++) {
    /* Reset particle to initial setup */
    pi_serial = test_part;
    for (size_t i = 0; i < count; i++) pj_serial[i] = parts[i];

    /* Perform serial interaction */
    for (size_t i = 0; i < count; i++) {
      /* Compute the pairwise distance. */
      r2[i] = 0.0f;
      for (int k = 0; k < 3; k++) {
        int ind = (3 * i) + k;
        dx[ind] = pi_serial.x[k] - pj_serial[i].x[k];
        r2[i] += dx[ind] * dx[ind];
      }
    }

    const ticks tic = getticks();
/* Perform serial interaction */
#ifdef __ICC
#pragma novector
#endif
    for (size_t i = 0; i < count; i++) {
      IACT(r2[i], &(dx[3 * i]), pi_serial.h, pj_serial[i].h, &pi_serial,
           &pj_serial[i], a, H);
    }
    serial_time += getticks() - tic;
  }

  /* Dump result of serial interaction. */
  dump_indv_particle_fields(serial_filename, &pi_serial);
  for (size_t i = 0; i < count; i++)
    dump_indv_particle_fields(serial_filename, &pj_serial[i]);

  /* Call vector interaction a set number of times. */
  for (int r = 0; r < runs; r++) {
    /* Reset particle to initial setup */
    pi_vec = test_part;
    for (size_t i = 0; i < count; i++) pj_vec[i] = parts[i];

    struct c2_cache int_cache;
    struct cache cell_cache;
    cell_cache.count = 0;
    cache_init(&cell_cache, count);

    /* Setup arrays for vector interaction. */
    for (size_t i = 0; i < count; i++) {
      /* Compute the pairwise distance. */
      float my_r2 = 0.0f;
      float my_dx[3];
      for (int k = 0; k < 3; k++) {
        my_dx[k] = pi_vec.x[k] - pj_vec[i].x[k];
        my_r2 += my_dx[k] * my_dx[k];
      }

      int_cache.r2q[i] = my_r2;
      int_cache.dxq[i] = my_dx[0];
      int_cache.dyq[i] = my_dx[1];
      int_cache.dzq[i] = my_dx[2];

      piq[i] = &pi_vec;
      pjq[i] = &pj_vec[i];

      int_cache.mq[i] = pj_vec[i].mass;
      cell_cache.m[i] = pj_vec[i].mass;
#ifdef GADGET2_SPH
      int_cache.vxq[i] = pj_vec[i].v[0];
      int_cache.vyq[i] = pj_vec[i].v[1];
      int_cache.vzq[i] = pj_vec[i].v[2];
      cell_cache.vx[i] = pj_vec[i].v[0];
      cell_cache.vy[i] = pj_vec[i].v[1];
      cell_cache.vz[i] = pj_vec[i].v[2];
#endif
    }

    struct input_params_density params;
    populate_input_params_density(piq[0], &params);

    /* Reset cumulative sums of update vectors. */
    struct update_cache_density sum_cache;
    struct cache_props update_props[NUM_OF_DENSITY_UPDATE_CACHE_FIELDS];
    cache_read_particle_update_fields_density(piq[0], update_props, &sum_cache);
    update_cache_init(NUM_OF_DENSITY_UPDATE_CACHE_FIELDS, update_props);

    mask_t mask, mask2;
    vec_init_mask_true(mask);
    vec_init_mask_true(mask2);

    const ticks vec_tic = getticks();

    for (size_t i = 0; i < count; i += num_vec_proc * VEC_SIZE) {

      /* Interleave two vectors for interaction. */
      if (num_vec_proc == 2) {
        runner_iact_nonsym_2_vec_density(
            &int_cache, i, &params, &sum_cache, mask, mask2, 0);
      } else { /* Only use one vector for interaction. */

        vector my_r2, my_dx, my_dy, my_dz;
        my_r2.v = vec_load(&(int_cache.r2q[i]));
        my_dx.v = vec_load(&(int_cache.dxq[i]));
        my_dy.v = vec_load(&(int_cache.dyq[i]));
        my_dz.v = vec_load(&(int_cache.dzq[i]));

        runner_iact_nonsym_1_vec_density(
            &my_r2, &my_dx, &my_dy, &my_dz, &params, &cell_cache, i, &sum_cache, mask);
      }
    }

    /* Perform horizontal adds on vector sums and store result in particle pi.*/
    update_particle(update_props, 0, NUM_OF_DENSITY_UPDATE_CACHE_FIELDS);

    vec_time += getticks() - vec_tic;
  }

  /* Dump result of serial interaction. */
  dump_indv_particle_fields(vec_filename, piq[0]);
  for (size_t i = 0; i < count; i++)
    dump_indv_particle_fields(vec_filename, pjq[i]);

#ifdef GADGET2_SPH
  /* Check serial results against the vectorised results. */
  if (check_results(pi_serial, pj_serial, pi_vec, pj_vec, count))
    message("Differences found...");
#endif

  message("The serial interactions took     : %15lli ticks.",
          serial_time / runs);
  message("The vectorised interactions took : %15lli ticks.", vec_time / runs);
  message("Speed up: %15fx.", (double)(serial_time) / vec_time);
}

/*
 * @brief Calls the serial and vectorised version of the non-symmetrical force
 * interaction.
 *
 * @param test_part Particle that will be updated
 * @param parts Particle array to be interacted
 * @param count No. of particles to be interacted
 * @param serial_inter_func Serial interaction function to be called
 * @param vec_inter_func Vectorised interaction function to be called
 * @param runs No. of times to call interactions
 *
 */
void test_force_interactions(struct part test_part, struct part *parts,
                             size_t count, char *filePrefix, int runs,
                             int num_vec_proc) {

  ticks serial_time = 0;
  ticks vec_time = 0;

  FILE *file;
  char serial_filename[200] = "";
  char vec_filename[200] = "";

  const float a = 1.f;
  const float H = 0.f;

  strcpy(serial_filename, filePrefix);
  strcpy(vec_filename, filePrefix);
  sprintf(serial_filename + strlen(serial_filename), "_serial.dat");
  sprintf(vec_filename + strlen(vec_filename), "_%d_vec.dat", num_vec_proc);

  write_header(serial_filename);
  write_header(vec_filename);

  struct part pi_serial, pi_vec;
  struct part pj_serial[count], pj_vec[count];

  float r2[count] __attribute__((aligned(array_align)));
  float dx[3 * count] __attribute__((aligned(array_align)));

  struct part *piq[count], *pjq[count];
  for (size_t k = 0; k < count; k++) {
    piq[k] = NULL;
    pjq[k] = NULL;
  }

  float r2q[count] __attribute__((aligned(array_align)));
  float dxq[count] __attribute__((aligned(array_align)));
  float dyq[count] __attribute__((aligned(array_align)));
  float dzq[count] __attribute__((aligned(array_align)));
  float hj_invq[count] __attribute__((aligned(array_align)));
  
  /* Call serial interaction a set number of times. */
  for (int r = 0; r < runs; r++) {
    /* Reset particle to initial setup */
    pi_serial = test_part;
    for (size_t i = 0; i < count; i++) pj_serial[i] = parts[i];

    /* Only dump data on first run. */
    if (r == 0) {
      /* Dump state of particles before serial interaction. */
      dump_indv_particle_fields(serial_filename, &pi_serial);
      for (size_t i = 0; i < count; i++)
        dump_indv_particle_fields(serial_filename, &pj_serial[i]);
    }

    /* Perform serial interaction */
    for (size_t i = 0; i < count; i++) {
      /* Compute the pairwise distance. */
      r2[i] = 0.0f;
      for (int k = 0; k < 3; k++) {
        int ind = (3 * i) + k;
        dx[ind] = pi_serial.x[k] - pj_serial[i].x[k];
        r2[i] += dx[ind] * dx[ind];
      }
    }

    const ticks tic = getticks();
/* Perform serial interaction */
#ifdef __ICC
#pragma novector
#endif
    for (size_t i = 0; i < count; i++) {
      runner_iact_nonsym_force(r2[i], &(dx[3 * i]), pi_serial.h, pj_serial[i].h,
                               &pi_serial, &pj_serial[i], a, H);
    }
    serial_time += getticks() - tic;
  }

  file = fopen(serial_filename, "a");
  fprintf(file, "\n# PARTICLES AFTER INTERACTION:\n");
  fclose(file);

  /* Dump result of serial interaction. */
  dump_indv_particle_fields(serial_filename, &pi_serial);
  for (size_t i = 0; i < count; i++)
    dump_indv_particle_fields(serial_filename, &pj_serial[i]);

  /* Call vector interaction a set number of times. */
  for (int r = 0; r < runs; r++) {
    /* Reset particle to initial setup */
    pi_vec = test_part;
    for (size_t i = 0; i < count; i++) pj_vec[i] = parts[i];

    struct cache cell_cache, cj_cache;
    cell_cache.count = 0;
    cj_cache.count = 0;
    cache_init(&cell_cache, count);
    cache_init(&cj_cache, count);

    /* Setup arrays for vector interaction. */
    for (size_t i = 0; i < count; i++) {
      /* Compute the pairwise distance. */
      float my_r2 = 0.0f;
      float my_dx[3];
      for (int k = 0; k < 3; k++) {
        my_dx[k] = pi_vec.x[k] - pj_vec[i].x[k];
        my_r2 += my_dx[k] * my_dx[k];
      }

      piq[i] = &pi_vec;
      pjq[i] = &pj_vec[i];

      r2q[i] = my_r2;
      dxq[i] = my_dx[0];
      dyq[i] = my_dx[1];
      dzq[i] = my_dx[2];

<<<<<<< HEAD
      cell_cache.h[i] = pi_vec.h;
      cell_cache.vx[i] = pi_vec.v[0];
      cell_cache.vy[i] = pi_vec.v[1];
      cell_cache.vz[i] = pi_vec.v[2];
      cell_cache.rho[i] = pi_vec.rho;
      cell_cache.grad_h[i] = pi_vec.force.f;
      cell_cache.soundspeed[i] = pi_vec.force.soundspeed;
#ifdef GADGET2_SPH
      cell_cache.pOrho2[i] = pi_vec.force.P_over_rho2;
      cell_cache.balsara[i] = pi_vec.force.balsara;
#endif

      hj_invq[i] = 1.f / pj_vec[i].h;
      cj_cache.m[i] = pj_vec[i].mass;
      cj_cache.vx[i] = pj_vec[i].v[0];
      cj_cache.vy[i] = pj_vec[i].v[1];
      cj_cache.vz[i] = pj_vec[i].v[2];
      cj_cache.rho[i] = pj_vec[i].rho;
      cj_cache.grad_h[i] = pj_vec[i].force.f;
      cj_cache.soundspeed[i] = pj_vec[i].force.soundspeed;
#ifdef GADGET2_SPH
      cj_cache.pOrho2[i] = pj_vec[i].force.P_over_rho2;
      cj_cache.balsara[i] = pj_vec[i].force.balsara;
#endif
=======
      hiq[i] = pi_vec.h;
      vixq[i] = pi_vec.v[0];
      viyq[i] = pi_vec.v[1];
      vizq[i] = pi_vec.v[2];
      rhoiq[i] = pi_vec.rho;
      grad_hiq[i] = pi_vec.force.f;
#if !defined(HOPKINS_PU_SPH)
      pOrhoi2q[i] = pi_vec.force.P_over_rho2;
#endif
      balsaraiq[i] = pi_vec.force.balsara;
      ciq[i] = pi_vec.force.soundspeed;

      hj_invq[i] = 1.f / pj_vec[i].h;
      mjq[i] = pj_vec[i].mass;
      vjxq[i] = pj_vec[i].v[0];
      vjyq[i] = pj_vec[i].v[1];
      vjzq[i] = pj_vec[i].v[2];
      rhojq[i] = pj_vec[i].rho;
      grad_hjq[i] = pj_vec[i].force.f;
#if !defined(HOPKINS_PU_SPH)
      pOrhoj2q[i] = pj_vec[i].force.P_over_rho2;
#endif
      balsarajq[i] = pj_vec[i].force.balsara;
      cjq[i] = pj_vec[i].force.soundspeed;
>>>>>>> b223b78f
    }

    /* Only dump data on first run. */
    if (r == 0) {
      /* Dump state of particles before vector interaction. */
      dump_indv_particle_fields(vec_filename, piq[0]);
      for (size_t i = 0; i < count; i++)
        dump_indv_particle_fields(vec_filename, pjq[i]);
    }

    struct input_params_force params;
    populate_input_params_force_cache(&cell_cache, 0, &params);
    
    /* Reset cumulative sums of update vectors. */
    struct update_cache_force sum_cache;
    struct cache_props update_props[NUM_OF_FORCE_UPDATE_CACHE_FIELDS];
    cache_read_particle_update_fields_force(piq[0], update_props, &sum_cache);
    update_cache_init(NUM_OF_FORCE_UPDATE_CACHE_FIELDS, update_props);

    /* Perform vector interaction. */
    mask_t mask;
    vec_init_mask_true(mask);

    const ticks vec_tic = getticks();

    for (size_t i = 0; i < count; i += num_vec_proc * VEC_SIZE) {

        vector my_r2, my_dx, my_dy, my_dz, hj, hj_inv;
        my_r2.v = vec_load(&(r2q[i]));
        my_dx.v = vec_load(&(dxq[i]));
        my_dy.v = vec_load(&(dyq[i]));
        my_dz.v = vec_load(&(dzq[i]));
        hj.v = vec_load(&hj_invq[i]);
        hj_inv = vec_reciprocal(hj);

        runner_iact_nonsym_1_vec_force(
            &my_r2, &my_dx, &my_dy, &my_dz, &params, &cj_cache, i, hj_inv, a, H, &sum_cache, mask);
    }

<<<<<<< HEAD
    /* Perform horizontal adds on vector sums and store result in particle pi.*/
    update_particle(update_props, 0, NUM_OF_FORCE_UPDATE_CACHE_FIELDS);
=======
    VEC_HADD(a_hydro_xSum, piq[0]->a_hydro[0]);
    VEC_HADD(a_hydro_ySum, piq[0]->a_hydro[1]);
    VEC_HADD(a_hydro_zSum, piq[0]->a_hydro[2]);
    VEC_HADD(h_dtSum, piq[0]->force.h_dt);
    VEC_HMAX(v_sigSum, piq[0]->force.v_sig);
#if !defined(HOPKINS_PU_SPH)
    VEC_HADD(entropy_dtSum, piq[0]->entropy_dt);
#endif
>>>>>>> b223b78f

    vec_time += getticks() - vec_tic;
  }

  file = fopen(vec_filename, "a");
  fprintf(file, "\n# PARTICLES AFTER INTERACTION:\n");
  fclose(file);

  /* Dump result of serial interaction. */
  dump_indv_particle_fields(vec_filename, piq[0]);
  for (size_t i = 0; i < count; i++)
    dump_indv_particle_fields(vec_filename, pjq[i]);

#ifdef GADGET2_SPH
  /* Check serial results against the vectorised results. */
  if (check_results(pi_serial, pj_serial, pi_vec, pj_vec, count))
    message("Differences found...");
#endif

  message("The serial interactions took     : %15lli ticks.",
          serial_time / runs);
  message("The vectorised interactions took : %15lli ticks.", vec_time / runs);
  message("Speed up: %15fx.", (double)(serial_time) / vec_time);
}

/* And go... */
int main(int argc, char *argv[]) {
  size_t runs = 10000;
  double h = 1.0, spacing = 0.5;
  double offset[3] = {0.0, 0.0, 0.0};
  size_t count = 112;

  /* Get some randomness going */
  srand(0);

  char c;
  while ((c = getopt(argc, argv, "h:s:n:r:")) != -1) {
    switch (c) {
      case 'h':
        sscanf(optarg, "%lf", &h);
        break;
      case 's':
        sscanf(optarg, "%lf", &spacing);
        break;
      case 'n':
        sscanf(optarg, "%zu", &count);
        break;
      case 'r':
        sscanf(optarg, "%zu", &runs);
        break;
      case '?':
        error("Unknown option.");
        break;
    }
  }

  if (h < 0 || spacing < 0) {
    printf(
        "\nUsage: %s [OPTIONS...]\n"
        "\nGenerates a particle array with equal particle separation."
        "\nThese are then interacted using runner_iact_density and "
        "runner_iact_vec_density."
        "\n\nOptions:"
        "\n-h DISTANCE=1.2348 - Smoothing length in units of <x>"
        "\n-s SPACING=0.5     - Spacing between particles"
        "\n-n NUMBER=9        - No. of particles",
        argv[0]);
    exit(1);
  }

  /* Correct count so that VEC_SIZE of particles interact with the test
   * particle. */
  count = count - (count % VEC_SIZE) + 1;

  /* Build the infrastructure */
  static long long partId = 0;
  struct part test_particle;
  struct part *particles = make_particles(count, offset, spacing, h, &partId);

  test_particle = particles[0];
  /* Call the non-sym density test. */
  message("Testing %s interaction...", IACT_NAME);
  test_interactions(test_particle, &particles[1], count - 1, IACT_NAME, runs,
                    1);
  test_interactions(test_particle, &particles[1], count - 1, IACT_NAME, runs,
                    2);

  prepare_force(particles, count);

  test_force_interactions(test_particle, &particles[1], count - 1,
                          "test_nonsym_force", runs, 1);

  return 0;
}

#else

int main(int argc, char *argv[]) { return 1; }

#endif<|MERGE_RESOLUTION|>--- conflicted
+++ resolved
@@ -23,17 +23,12 @@
 #include <string.h>
 #include <unistd.h>
 #include "swift.h"
-
-<<<<<<< HEAD
 #include "cache.h"
 
-#ifdef WITH_VECTORIZATION
-=======
 /* Other schemes need to be added here if they are not vectorized, otherwise
  * this test will simply not compile. */
 
-#if defined(GADGET2_SPH) && defined(WITH_VECTORIZATION)
->>>>>>> b223b78f
+#if defined(WITH_VECTORIZATION) && (defined(GADGET2_SPH) || defined(MINIMAL_SPH))
 
 #define array_align sizeof(float) * VEC_SIZE
 #define ACC_THRESHOLD 1e-5
@@ -113,14 +108,9 @@
  */
 void prepare_force(struct part *parts, size_t count) {
 
-<<<<<<< HEAD
-#if !defined(GIZMO_MFV_SPH) && !defined(SHADOWFAX_SPH) && \
-    !defined(MINIMAL_MULTI_MAT_SPH)
-=======
 #if !defined(GIZMO_MFV_SPH) && !defined(SHADOWFAX_SPH) &&       \
     !defined(MINIMAL_SPH) && !defined(MINIMAL_MULTI_MAT_SPH) && \
     !defined(HOPKINS_PU_SPH)
->>>>>>> b223b78f
   struct part *p;
   for (size_t i = 0; i < count; ++i) {
     p = &parts[i];
@@ -518,7 +508,6 @@
       dyq[i] = my_dx[1];
       dzq[i] = my_dx[2];
 
-<<<<<<< HEAD
       cell_cache.h[i] = pi_vec.h;
       cell_cache.vx[i] = pi_vec.v[0];
       cell_cache.vy[i] = pi_vec.v[1];
@@ -543,32 +532,7 @@
       cj_cache.pOrho2[i] = pj_vec[i].force.P_over_rho2;
       cj_cache.balsara[i] = pj_vec[i].force.balsara;
 #endif
-=======
-      hiq[i] = pi_vec.h;
-      vixq[i] = pi_vec.v[0];
-      viyq[i] = pi_vec.v[1];
-      vizq[i] = pi_vec.v[2];
-      rhoiq[i] = pi_vec.rho;
-      grad_hiq[i] = pi_vec.force.f;
-#if !defined(HOPKINS_PU_SPH)
-      pOrhoi2q[i] = pi_vec.force.P_over_rho2;
-#endif
-      balsaraiq[i] = pi_vec.force.balsara;
-      ciq[i] = pi_vec.force.soundspeed;
-
-      hj_invq[i] = 1.f / pj_vec[i].h;
-      mjq[i] = pj_vec[i].mass;
-      vjxq[i] = pj_vec[i].v[0];
-      vjyq[i] = pj_vec[i].v[1];
-      vjzq[i] = pj_vec[i].v[2];
-      rhojq[i] = pj_vec[i].rho;
-      grad_hjq[i] = pj_vec[i].force.f;
-#if !defined(HOPKINS_PU_SPH)
-      pOrhoj2q[i] = pj_vec[i].force.P_over_rho2;
-#endif
-      balsarajq[i] = pj_vec[i].force.balsara;
-      cjq[i] = pj_vec[i].force.soundspeed;
->>>>>>> b223b78f
+    
     }
 
     /* Only dump data on first run. */
@@ -608,19 +572,8 @@
             &my_r2, &my_dx, &my_dy, &my_dz, &params, &cj_cache, i, hj_inv, a, H, &sum_cache, mask);
     }
 
-<<<<<<< HEAD
     /* Perform horizontal adds on vector sums and store result in particle pi.*/
     update_particle(update_props, 0, NUM_OF_FORCE_UPDATE_CACHE_FIELDS);
-=======
-    VEC_HADD(a_hydro_xSum, piq[0]->a_hydro[0]);
-    VEC_HADD(a_hydro_ySum, piq[0]->a_hydro[1]);
-    VEC_HADD(a_hydro_zSum, piq[0]->a_hydro[2]);
-    VEC_HADD(h_dtSum, piq[0]->force.h_dt);
-    VEC_HMAX(v_sigSum, piq[0]->force.v_sig);
-#if !defined(HOPKINS_PU_SPH)
-    VEC_HADD(entropy_dtSum, piq[0]->entropy_dt);
-#endif
->>>>>>> b223b78f
 
     vec_time += getticks() - vec_tic;
   }
