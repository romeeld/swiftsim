/*******************************************************************************
 * This file is part of SWIFT.
 * Copyright (c) 2012 Pedro Gonnet (pedro.gonnet@durham.ac.uk)
 *                    Matthieu Schaller (schaller@strw.leidenuniv.nl)
 *               2015 Peter W. Draper (p.w.draper@durham.ac.uk)
 *
 * This program is free software: you can redistribute it and/or modify
 * it under the terms of the GNU Lesser General Public License as published
 * by the Free Software Foundation, either version 3 of the License, or
 * (at your option) any later version.
 *
 * This program is distributed in the hope that it will be useful,
 * but WITHOUT ANY WARRANTY; without even the implied warranty of
 * MERCHANTABILITY or FITNESS FOR A PARTICULAR PURPOSE.  See the
 * GNU General Public License for more details.
 *
 * You should have received a copy of the GNU Lesser General Public License
 * along with this program.  If not, see <http://www.gnu.org/licenses/>.
 *
 ******************************************************************************/

/* Config parameters. */
#include <config.h>

/* This object's header. */
#include "cell.h"

/* Local headers. */
#include "active.h"
#include "engine.h"
#include "feedback.h"
#include "space_getsid.h"

extern int engine_star_resort_task_depth;

/**
 * @brief Recursively clear the stars_resort flag in a cell hierarchy.
 *
 * @param c The #cell to act on.
 */
void cell_set_star_resort_flag(struct cell *c) {

  cell_set_flag(c, cell_flag_do_stars_resort);

  /* Abort if we reched the level where the resorting task lives */
  if (c->depth == engine_star_resort_task_depth || c->hydro.super == c) return;

  if (c->split) {
    for (int k = 0; k < 8; ++k)
      if (c->progeny[k] != NULL) cell_set_star_resort_flag(c->progeny[k]);
  }
}

/**
 * @brief Recurses in a cell hierarchy down to the level where the
 * star resort tasks are and activates them.
 *
 * The function will fail if called *below* the super-level
 *
 * @param c The #cell to recurse into.
 * @param s The #scheduler.
 */
void cell_activate_star_resort_tasks(struct cell *c, struct scheduler *s) {

#ifdef SWIFT_DEBUG_CHECKS
  if (c->hydro.super != NULL && c->hydro.super != c)
    error("Function called below the super level!");
#endif

  /* The resort tasks are at either the chosen depth or the super level,
   * whichever comes first. */
  if ((c->depth == engine_star_resort_task_depth || c->hydro.super == c) &&
      c->hydro.count > 0) {
    scheduler_activate(s, c->hydro.stars_resort);
  } else {
    for (int k = 0; k < 8; ++k) {
      if (c->progeny[k] != NULL) {
        cell_activate_star_resort_tasks(c->progeny[k], s);
      }
    }
  }
}

/**
 * @brief Activate the star formation task as well as the resorting of stars
 *
 * Must be called at the top-level in the tree (where the SF task is...)
 *
 * @param c The (top-level) #cell.
 * @param s The #scheduler.
 * @param with_feedback Are we running with feedback?
 */
void cell_activate_star_formation_tasks(struct cell *c, struct scheduler *s,
                                        const int with_feedback) {

#ifdef SWIFT_DEBUG_CHECKS
  if (c->depth != 0) error("Function should be called at the top-level only");
#endif

  /* Have we already unskipped that task? */
  if (c->hydro.star_formation->skip == 0) return;

  /* Activate the star formation task */
  scheduler_activate(s, c->hydro.star_formation);

  /* Activate the star resort tasks at whatever level they are */
  if (with_feedback) {
    cell_activate_star_resort_tasks(c, s);
  }
}

/**
 * @brief Activate the star formation task from the sink as well as the
 * resorting of stars
 *
 * Must be called at the top-level in the tree (where the SF task is...)
 *
 * @param c The (top-level) #cell.
 * @param s The #scheduler.
 * @param with_feedback Are we running with feedback?
 */
void cell_activate_star_formation_sink_tasks(struct cell *c,
                                             struct scheduler *s,
                                             const int with_feedback) {

#ifdef SWIFT_DEBUG_CHECKS
  if (c->depth != 0) error("Function should be called at the top-level only");
#endif

  /* Have we already unskipped that task? */
  if (c->sinks.star_formation_sink->skip == 0) return;

  /* Activate the star formation task */
  scheduler_activate(s, c->sinks.star_formation_sink);

  /* Activate the star resort tasks at whatever level they are */
  if (with_feedback) {
    cell_activate_star_resort_tasks(c, s);
  }
}

/**
 * @brief Activate the sink formation task.
 *
 * Must be called at the top-level in the tree (where the SF task is...)
 *
 * @param c The (top-level) #cell.
 * @param s The #scheduler.
 */
void cell_activate_sink_formation_tasks(struct cell *c, struct scheduler *s) {

#ifdef SWIFT_DEBUG_CHECKS
  if (c->depth != 0) error("Function should be called at the top-level only");
#endif

  /* Have we already unskipped that task? */
  if (c->sinks.sink_formation->skip == 0) return;

  /* Activate the star formation task */
  scheduler_activate(s, c->sinks.sink_formation);
}

/**
 * @brief Recursively activate the hydro ghosts (and implicit links) in a cell
 * hierarchy.
 *
 * @param c The #cell.
 * @param s The #scheduler.
 * @param e The #engine.
 */
void cell_recursively_activate_hydro_ghosts(struct cell *c, struct scheduler *s,
                                            const struct engine *e) {
  /* Early abort? */
  if ((c->hydro.count == 0) || !cell_is_active_hydro(c, e)) return;

  /* Is the ghost at this level? */
  if (c->hydro.ghost != NULL) {
    scheduler_activate(s, c->hydro.ghost);
  } else {

#ifdef SWIFT_DEBUG_CHECKS
    if (!c->split)
      error("Reached the leaf level without finding a hydro ghost!");
#endif

    /* Keep recursing */
    for (int k = 0; k < 8; k++)
      if (c->progeny[k] != NULL)
        cell_recursively_activate_hydro_ghosts(c->progeny[k], s, e);
  }
}

/**
 * @brief Activate the hydro ghosts (and implicit links) in a cell hierarchy.
 *
 * @param c The #cell.
 * @param s The #scheduler.
 * @param e The #engine.
 */
void cell_activate_hydro_ghosts(struct cell *c, struct scheduler *s,
                                const struct engine *e) {
  scheduler_activate(s, c->hydro.ghost_in);
  scheduler_activate(s, c->hydro.ghost_out);
  cell_recursively_activate_hydro_ghosts(c, s, e);
}

/**
 * @brief Recursively activate the cooling (and implicit links) in a cell
 * hierarchy.
 *
 * @param c The #cell.
 * @param s The #scheduler.
 * @param e The #engine.
 */
void cell_recursively_activate_cooling(struct cell *c, struct scheduler *s,
                                       const struct engine *e) {
  /* Early abort? */
  if ((c->hydro.count == 0) || !cell_is_active_hydro(c, e)) return;

  /* Is the ghost at this level? */
  if (c->hydro.cooling != NULL) {
    scheduler_activate(s, c->hydro.cooling);
  } else {

#ifdef SWIFT_DEBUG_CHECKS
    if (!c->split)
      error("Reached the leaf level without finding a cooling task!");
#endif

    /* Keep recursing */
    for (int k = 0; k < 8; k++)
      if (c->progeny[k] != NULL)
        cell_recursively_activate_cooling(c->progeny[k], s, e);
  }
}

/**
 * @brief Activate the cooling tasks (and implicit links) in a cell hierarchy.
 *
 * @param c The #cell.
 * @param s The #scheduler.
 * @param e The #engine.
 */
void cell_activate_cooling(struct cell *c, struct scheduler *s,
                           const struct engine *e) {
  scheduler_activate(s, c->hydro.cooling_in);
  scheduler_activate(s, c->hydro.cooling_out);
  cell_recursively_activate_cooling(c, s, e);
}

/**
 * @brief Recurse down in a cell hierarchy until the hydro.super level is
 * reached and activate the spart drift at that level.
 *
 * @param c The #cell to recurse into.
 * @param s The #scheduler.
 */
void cell_activate_super_spart_drifts(struct cell *c, struct scheduler *s) {

  /* Early abort?
   * We can stop if there is no gas as none of it will turn into stars */
  if (c->hydro.count == 0) return;

  if (c == c->hydro.super) {
    cell_activate_drift_spart(c, s);
    cell_set_flag(c, cell_flag_do_stars_drift);
  } else {
    if (c->split) {
      for (int k = 0; k < 8; ++k) {
        if (c->progeny[k] != NULL) {
          cell_activate_super_spart_drifts(c->progeny[k], s);
        }
      }
    } else {
#ifdef SWIFT_DEBUG_CHECKS
      error("Reached a leaf cell without finding a hydro.super!!");
#endif
    }
  }
}

/**
 * @brief Recurse down in a cell hierarchy until the hydro.super level is
 * reached and activate the sink drift at that level.
 *
 * @param c The #cell to recurse into.
 * @param s The #scheduler.
 */
void cell_activate_super_sink_drifts(struct cell *c, struct scheduler *s) {

  /* Early abort? */
  if (c->hydro.count == 0) return;

  if (c == c->hydro.super) {
    cell_activate_drift_sink(c, s);
  } else {
    if (c->split) {
      for (int k = 0; k < 8; ++k) {
        if (c->progeny[k] != NULL) {
          cell_activate_super_sink_drifts(c->progeny[k], s);
        }
      }
    } else {
#ifdef SWIFT_DEBUG_CHECKS
      error("Reached a leaf cell without finding a hydro.super!!");
#endif
    }
  }
}

/**
 * @brief Activate the #part drifts on the given cell.
 */
void cell_activate_drift_part(struct cell *c, struct scheduler *s) {
  /* If this cell is already marked for drift, quit early. */
  if (cell_get_flag(c, cell_flag_do_hydro_drift)) return;

  /* Mark this cell for drifting. */
  cell_set_flag(c, cell_flag_do_hydro_drift);

  /* Set the do_sub_drifts all the way up and activate the super drift
     if this has not yet been done. */
  if (c == c->hydro.super) {
#ifdef SWIFT_DEBUG_CHECKS
    if (c->hydro.drift == NULL)
      error("Trying to activate un-existing c->hydro.drift");
#endif
    scheduler_activate(s, c->hydro.drift);
  } else {
    for (struct cell *parent = c->parent;
         parent != NULL && !cell_get_flag(parent, cell_flag_do_hydro_sub_drift);
         parent = parent->parent) {
      /* Mark this cell for drifting */
      cell_set_flag(parent, cell_flag_do_hydro_sub_drift);

      if (parent == c->hydro.super) {
#ifdef SWIFT_DEBUG_CHECKS
        if (parent->hydro.drift == NULL)
          error("Trying to activate un-existing parent->hydro.drift");
#endif
        scheduler_activate(s, parent->hydro.drift);
        break;
      }
    }
  }
}

/**
 * @brief Activate the #part sync tasks on the given cell.
 */
void cell_activate_sync_part(struct cell *c, struct scheduler *s) {

  /* If this cell is already marked for sync, quit early. */
  if (cell_get_flag(c, cell_flag_do_hydro_sync)) return;

  /* Mark this cell for synchronization. */
  cell_set_flag(c, cell_flag_do_hydro_sync);

  /* Set the do_sub_sync all the way up and activate the super sync
     if this has not yet been done. */
  if (c == c->super) {
#ifdef SWIFT_DEBUG_CHECKS
    if (c->timestep_sync == NULL)
      error("Trying to activate un-existing c->timestep_sync");
#endif
    scheduler_activate(s, c->timestep_sync);
    scheduler_activate(s, c->top->timestep_collect);
    scheduler_activate(s, c->kick1);
  } else {
    for (struct cell *parent = c->parent;
         parent != NULL && !cell_get_flag(parent, cell_flag_do_hydro_sub_sync);
         parent = parent->parent) {
      /* Mark this cell for drifting */
      cell_set_flag(parent, cell_flag_do_hydro_sub_sync);

      if (parent == c->super) {
#ifdef SWIFT_DEBUG_CHECKS
        if (parent->timestep_sync == NULL)
          error("Trying to activate un-existing parent->timestep_sync");
#endif
        scheduler_activate(s, parent->timestep_sync);
        scheduler_activate(s, parent->top->timestep_collect);
        scheduler_activate(s, parent->kick1);
        break;
      }
    }
  }
}

/**
 * @brief Activate the #gpart drifts on the given cell.
 */
void cell_activate_drift_gpart(struct cell *c, struct scheduler *s) {
  /* If this cell is already marked for drift, quit early. */
  if (cell_get_flag(c, cell_flag_do_grav_drift)) return;

  /* Mark this cell for drifting. */
  cell_set_flag(c, cell_flag_do_grav_drift);

  if (c->grav.drift_out != NULL) scheduler_activate(s, c->grav.drift_out);

  /* Set the do_grav_sub_drifts all the way up and activate the super drift
     if this has not yet been done. */
  if (c == c->grav.super) {
#ifdef SWIFT_DEBUG_CHECKS
    if (c->grav.drift == NULL)
      error("Trying to activate un-existing c->grav.drift");
#endif
    scheduler_activate(s, c->grav.drift);
  } else {
    for (struct cell *parent = c->parent;
         parent != NULL && !cell_get_flag(parent, cell_flag_do_grav_sub_drift);
         parent = parent->parent) {
      cell_set_flag(parent, cell_flag_do_grav_sub_drift);

      if (parent->grav.drift_out) {
        scheduler_activate(s, parent->grav.drift_out);
      }

      if (parent == c->grav.super) {
#ifdef SWIFT_DEBUG_CHECKS
        if (parent->grav.drift == NULL)
          error("Trying to activate un-existing parent->grav.drift");
#endif
        scheduler_activate(s, parent->grav.drift);
        break;
      }
    }
  }
}

/**
 * @brief Activate the #spart drifts on the given cell.
 */
void cell_activate_drift_spart(struct cell *c, struct scheduler *s) {
  /* If this cell is already marked for drift, quit early. */
  if (cell_get_flag(c, cell_flag_do_stars_drift)) return;

  /* Mark this cell for drifting. */
  cell_set_flag(c, cell_flag_do_stars_drift);

  /* Set the do_stars_sub_drifts all the way up and activate the super drift
     if this has not yet been done. */
  if (c == c->hydro.super) {
#ifdef SWIFT_DEBUG_CHECKS
    if (c->stars.drift == NULL)
      error("Trying to activate un-existing c->stars.drift");
#endif
    scheduler_activate(s, c->stars.drift);
  } else {
    for (struct cell *parent = c->parent;
         parent != NULL && !cell_get_flag(parent, cell_flag_do_stars_sub_drift);
         parent = parent->parent) {
      /* Mark this cell for drifting */
      cell_set_flag(parent, cell_flag_do_stars_sub_drift);

      if (parent == c->hydro.super) {
#ifdef SWIFT_DEBUG_CHECKS
        if (parent->stars.drift == NULL)
          error("Trying to activate un-existing parent->stars.drift");
#endif
        scheduler_activate(s, parent->stars.drift);
        break;
      }
    }
  }
}

/**
 * @brief Activate the #bpart drifts on the given cell.
 */
void cell_activate_drift_bpart(struct cell *c, struct scheduler *s) {

  /* If this cell is already marked for drift, quit early. */
  if (cell_get_flag(c, cell_flag_do_bh_drift)) return;

  /* Mark this cell for drifting. */
  cell_set_flag(c, cell_flag_do_bh_drift);

  /* Set the do_black_holes_sub_drifts all the way up and activate the super
     drift if this has not yet been done. */
  if (c == c->hydro.super) {
#ifdef SWIFT_DEBUG_CHECKS
    if (c->black_holes.drift == NULL)
      error("Trying to activate un-existing c->black_holes.drift");
#endif
    scheduler_activate(s, c->black_holes.drift);
  } else {
    for (struct cell *parent = c->parent;
         parent != NULL && !cell_get_flag(parent, cell_flag_do_bh_sub_drift);
         parent = parent->parent) {
      /* Mark this cell for drifting */
      cell_set_flag(parent, cell_flag_do_bh_sub_drift);

      if (parent == c->hydro.super) {
#ifdef SWIFT_DEBUG_CHECKS
        if (parent->black_holes.drift == NULL)
          error("Trying to activate un-existing parent->black_holes.drift");
#endif
        scheduler_activate(s, parent->black_holes.drift);
        break;
      }
    }
  }
}

/**
 * @brief Activate the #sink drifts on the given cell.
 */
void cell_activate_drift_sink(struct cell *c, struct scheduler *s) {

  /* If this cell is already marked for drift, quit early. */
  if (cell_get_flag(c, cell_flag_do_sink_drift)) return;

  /* Mark this cell for drifting. */
  cell_set_flag(c, cell_flag_do_sink_drift);

  /* Set the do_sink_sub_drifts all the way up and activate the super
     drift if this has not yet been done. */
  if (c == c->hydro.super) {
#ifdef SWIFT_DEBUG_CHECKS
    if (c->sinks.drift == NULL)
      error("Trying to activate un-existing c->sinks.drift");
#endif
    scheduler_activate(s, c->sinks.drift);
  } else {
    for (struct cell *parent = c->parent;
         parent != NULL && !cell_get_flag(parent, cell_flag_do_sink_sub_drift);
         parent = parent->parent) {
      /* Mark this cell for drifting */
      cell_set_flag(parent, cell_flag_do_sink_sub_drift);

      if (parent == c->hydro.super) {
#ifdef SWIFT_DEBUG_CHECKS
        if (parent->sinks.drift == NULL)
          error("Trying to activate un-existing parent->sinks.drift");
#endif
        scheduler_activate(s, parent->sinks.drift);
        break;
      }
    }
  }
}

/**
 * @brief Activate the drifts on the given cell.
 */
void cell_activate_limiter(struct cell *c, struct scheduler *s) {
  /* If this cell is already marked for limiting, quit early. */
  if (cell_get_flag(c, cell_flag_do_hydro_limiter)) return;

  /* Mark this cell for limiting. */
  cell_set_flag(c, cell_flag_do_hydro_limiter);

  /* Set the do_sub_limiter all the way up and activate the super limiter
     if this has not yet been done. */
  if (c == c->super) {
#ifdef SWIFT_DEBUG_CHECKS
    if (c->timestep_limiter == NULL)
      error("Trying to activate un-existing c->timestep_limiter");
#endif
    scheduler_activate(s, c->timestep_limiter);
    scheduler_activate(s, c->top->timestep_collect);
    scheduler_activate(s, c->kick1);
  } else {
    for (struct cell *parent = c->parent;
         parent != NULL &&
         !cell_get_flag(parent, cell_flag_do_hydro_sub_limiter);
         parent = parent->parent) {
      /* Mark this cell for limiting */
      cell_set_flag(parent, cell_flag_do_hydro_sub_limiter);

      if (parent == c->super) {
#ifdef SWIFT_DEBUG_CHECKS
        if (parent->timestep_limiter == NULL)
          error("Trying to activate un-existing parent->timestep_limiter");
#endif
        scheduler_activate(s, parent->timestep_limiter);
        scheduler_activate(s, parent->top->timestep_collect);
        scheduler_activate(s, parent->kick1);
        break;
      }
    }
  }
}

/**
 * @brief Activate the sorts up a cell hierarchy.
 */
void cell_activate_hydro_sorts_up(struct cell *c, struct scheduler *s) {
  if (c == c->hydro.super) {
#ifdef SWIFT_DEBUG_CHECKS
    if (c->hydro.sorts == NULL)
      error("Trying to activate un-existing c->hydro.sorts");
#endif
    scheduler_activate(s, c->hydro.sorts);
    cell_set_flag(c, cell_flag_skip_rt_sort);
    if (c->nodeID == engine_rank) cell_activate_drift_part(c, s);
  } else {
    for (struct cell *parent = c->parent;
         parent != NULL && !cell_get_flag(parent, cell_flag_do_hydro_sub_sort);
         parent = parent->parent) {
      cell_set_flag(parent, cell_flag_do_hydro_sub_sort);
      if (parent == c->hydro.super) {
#ifdef SWIFT_DEBUG_CHECKS
        if (parent->hydro.sorts == NULL)
          error("Trying to activate un-existing parents->hydro.sorts");
#endif
        scheduler_activate(s, parent->hydro.sorts);
        cell_set_flag(parent, cell_flag_skip_rt_sort);
        if (parent->nodeID == engine_rank) cell_activate_drift_part(parent, s);
        break;
      }
    }
  }
}

/**
 * @brief Activate the sorts on a given cell, if needed.
 */
void cell_activate_hydro_sorts(struct cell *c, int sid, struct scheduler *s) {
  /* Do we need to re-sort? */
  if (c->hydro.dx_max_sort > space_maxreldx * c->dmin) {
    /* Climb up the tree to active the sorts in that direction */
    for (struct cell *finger = c; finger != NULL; finger = finger->parent) {
      if (finger->hydro.requires_sorts) {
        atomic_or(&finger->hydro.do_sort, finger->hydro.requires_sorts);
        cell_activate_hydro_sorts_up(finger, s);
      }
      finger->hydro.sorted = 0;
    }
  }

  /* Has this cell been sorted at all for the given sid? */
  if (!(c->hydro.sorted & (1 << sid)) || c->nodeID != engine_rank) {
    atomic_or(&c->hydro.do_sort, (1 << sid));
    cell_activate_hydro_sorts_up(c, s);
  }
}

/**
 * @brief Activate the sorts up a cell hierarchy. Activate drifts
 * and hydro sorts on local cells, and rt_sorts on foreign cells.
 */
void cell_activate_rt_sorts_up(struct cell *c, struct scheduler *s) {

  cell_set_flag(c, cell_flag_rt_requests_sort);

  if (c == c->hydro.super) {
#ifdef SWIFT_DEBUG_CHECKS
    if (c->nodeID == engine_rank && c->hydro.sorts == NULL)
      error("Trying to activate non-existing c->hydro.sorts");
    if (c->nodeID != engine_rank && c->rt.rt_sorts == NULL)
      error("Trying to activate non-existing c->rt.rt_sorts");
#endif
    if (c->nodeID == engine_rank) {
      cell_set_flag(c, cell_flag_skip_rt_sort);
      scheduler_activate(s, c->hydro.sorts);
    } else {
      scheduler_activate(s, c->rt.rt_sorts);
    }
  } else {

    for (struct cell *parent = c->parent;
         parent != NULL && !cell_get_flag(parent, cell_flag_do_rt_sub_sort);
         parent = parent->parent) {

      /* Need a separate flag for RT sub sorts because RT sorts don't
       * necessarily activate the hydro sorts tasks, yet the do_hydro_sub_sort
       * flag is used as an early exit while climbing up the tree. */
      cell_set_flag(parent, cell_flag_do_rt_sub_sort);
      cell_set_flag(parent, cell_flag_rt_requests_sort);

      if (parent == c->hydro.super) {

#ifdef SWIFT_DEBUG_CHECKS
        if (parent->nodeID == engine_rank && parent->hydro.sorts == NULL)
          error("Trying to activate non-existing parents->hydro.sorts");
        if (parent->nodeID != engine_rank && parent->rt.rt_sorts == NULL)
          error("Trying to activate non-existing parents->rt.rt_sorts");
#endif

        if (parent->nodeID == engine_rank) {
          /* Mark the progeny to skip the RT sort as well */
          cell_set_flag(c, cell_flag_skip_rt_sort);
          scheduler_activate(s, parent->hydro.sorts);
        } else {
          scheduler_activate(s, parent->rt.rt_sorts);
        }
        break;
      }
    }
  }
}

/**
 * @brief Activate the sorts on a given cell, if needed. Activate
 * hydro sorts on local cells, and rt_sorts on foreign cells.
 */
void cell_activate_rt_sorts(struct cell *c, int sid, struct scheduler *s) {
  /* Do we need to re-sort? */
  if (c->hydro.dx_max_sort > space_maxreldx * c->dmin) {
    /* Climb up the tree to active the sorts in that direction */
    for (struct cell *finger = c; finger != NULL; finger = finger->parent) {
      if (finger->hydro.requires_sorts) {
        atomic_or(&finger->hydro.do_sort, finger->hydro.requires_sorts);
        cell_activate_rt_sorts_up(finger, s);
      }
      finger->hydro.sorted = 0;
    }
  }

  /* Has this cell been sorted at all for the given sid? */
  if (!(c->hydro.sorted & (1 << sid)) || c->nodeID != engine_rank) {
    atomic_or(&c->hydro.do_sort, (1 << sid));
    cell_activate_rt_sorts_up(c, s);
  }
}

/**
 * @brief Mark cells up a hierarchy to not run RT sorts.
 * */
void cell_set_skip_rt_sort_flag_up(struct cell *c) {

  for (struct cell *finger = c; finger != NULL; finger = finger->parent) {
    cell_set_flag(finger, cell_flag_skip_rt_sort);
  }
}

/**
 * @brief Activate the sorts up a cell hierarchy.
 */
void cell_activate_stars_sorts_up(struct cell *c, struct scheduler *s) {

  if (c == c->hydro.super) {

#ifdef SWIFT_DEBUG_CHECKS
    if (c->stars.sorts == NULL)
      error("Trying to activate un-existing c->stars.sorts");
#endif
    scheduler_activate(s, c->stars.sorts);
    if (c->nodeID == engine_rank) {
      cell_activate_drift_spart(c, s);
    }
  } else {

    /* Climb up the tree and set the flags */
    for (struct cell *parent = c->parent;
         parent != NULL && !cell_get_flag(parent, cell_flag_do_stars_sub_sort);
         parent = parent->parent) {

      cell_set_flag(parent, cell_flag_do_stars_sub_sort);

      /* Reached the super-level? Activate the task and abort */
      if (parent == c->hydro.super) {

#ifdef SWIFT_DEBUG_CHECKS
        if (parent->stars.sorts == NULL)
          error("Trying to activate un-existing parents->stars.sorts");
#endif
        scheduler_activate(s, parent->stars.sorts);
        if (parent->nodeID == engine_rank) cell_activate_drift_spart(parent, s);
        break;
      }
    }
  }
}

/**
 * @brief Activate the sorts on a given cell, if needed.
 */
void cell_activate_stars_sorts(struct cell *c, int sid, struct scheduler *s) {

  /* Do we need to re-sort? */
  if (c->stars.dx_max_sort > space_maxreldx * c->dmin) {

    /* Climb up the tree to active the sorts in that direction */
    for (struct cell *finger = c; finger != NULL; finger = finger->parent) {
      if (finger->stars.requires_sorts) {
        atomic_or(&finger->stars.do_sort, finger->stars.requires_sorts);
        cell_activate_stars_sorts_up(finger, s);
      }
      finger->stars.sorted = 0;
    }
  }

  /* Has this cell been sorted at all for the given sid? */
  if (!(c->stars.sorted & (1 << sid)) || c->nodeID != engine_rank) {
    atomic_or(&c->stars.do_sort, (1 << sid));
    cell_activate_stars_sorts_up(c, s);
  }
}

/**
 * @brief Traverse a sub-cell task and activate the hydro drift tasks that are
 * required by a hydro task
 *
 * @param ci The first #cell we recurse in.
 * @param cj The second #cell we recurse in.
 * @param s The task #scheduler.
 * @param with_timestep_limiter Are we running with time-step limiting on?
 */
void cell_activate_subcell_hydro_tasks(struct cell *ci, struct cell *cj,
                                       struct scheduler *s,
                                       const int with_timestep_limiter,
                                       /* Rennehan */
                                       const int with_timestep_sync) {
  const struct engine *e = s->space->e;

  /* Store the current dx_max and h_max values. */
  ci->hydro.dx_max_part_old = ci->hydro.dx_max_part;
  ci->hydro.h_max_old = ci->hydro.h_max;

  if (cj != NULL) {
    cj->hydro.dx_max_part_old = cj->hydro.dx_max_part;
    cj->hydro.h_max_old = cj->hydro.h_max;
  }

  /* Self interaction? */
  if (cj == NULL) {
    /* Do anything? */
    if (ci->hydro.count == 0 || !cell_is_active_hydro(ci, e)) return;

    /* Recurse? */
    if (cell_can_recurse_in_self_hydro_task(ci)) {
      /* Loop over all progenies and pairs of progenies */
      for (int j = 0; j < 8; j++) {
        if (ci->progeny[j] != NULL) {
          /* Rennehan */
          cell_activate_subcell_hydro_tasks(ci->progeny[j], NULL, s,
                                            with_timestep_limiter,
                                            with_timestep_sync);
          for (int k = j + 1; k < 8; k++)
            if (ci->progeny[k] != NULL)
              /* Rennehan */
              cell_activate_subcell_hydro_tasks(ci->progeny[j], ci->progeny[k],
                                                s, with_timestep_limiter,
                                                with_timestep_sync);
        }
      }
    } else {
      /* We have reached the bottom of the tree: activate drift */
      cell_activate_drift_part(ci, s);
      if (with_timestep_limiter) cell_activate_limiter(ci, s);
      /* Rennehan */
      if (with_timestep_sync) cell_activate_sync_part(ci, s);
    }
  }

  /* Otherwise, pair interation */
  else {
    /* Should we even bother? */
    if (!cell_is_active_hydro(ci, e) && !cell_is_active_hydro(cj, e)) return;
    if (ci->hydro.count == 0 || cj->hydro.count == 0) return;

    /* Get the orientation of the pair. */
    double shift[3];
    const int sid = space_getsid_and_swap_cells(s->space, &ci, &cj, shift);

    /* recurse? */
    if (cell_can_recurse_in_pair_hydro_task(ci) &&
        cell_can_recurse_in_pair_hydro_task(cj)) {
      const struct cell_split_pair *csp = &cell_split_pairs[sid];
      for (int k = 0; k < csp->count; k++) {
        const int pid = csp->pairs[k].pid;
        const int pjd = csp->pairs[k].pjd;
        if (ci->progeny[pid] != NULL && cj->progeny[pjd] != NULL)
          /* Rennehan */
          cell_activate_subcell_hydro_tasks(ci->progeny[pid], cj->progeny[pjd],
                                            s, with_timestep_limiter,
                                            with_timestep_sync);
      }
    }

    /* Otherwise, activate the sorts and drifts. */
    else if (cell_is_active_hydro(ci, e) || cell_is_active_hydro(cj, e)) {
      /* We are going to interact this pair, so store some values. */
      atomic_or(&ci->hydro.requires_sorts, 1 << sid);
      atomic_or(&cj->hydro.requires_sorts, 1 << sid);
      ci->hydro.dx_max_sort_old = ci->hydro.dx_max_sort;
      cj->hydro.dx_max_sort_old = cj->hydro.dx_max_sort;

      /* Activate the drifts if the cells are local. */
      if (ci->nodeID == engine_rank) cell_activate_drift_part(ci, s);
      if (cj->nodeID == engine_rank) cell_activate_drift_part(cj, s);

      /* Also activate the time-step limiter */
      if (ci->nodeID == engine_rank && with_timestep_limiter)
        cell_activate_limiter(ci, s);
      if (cj->nodeID == engine_rank && with_timestep_limiter)
        cell_activate_limiter(cj, s);

      /* Rennehan */
      /* Also activate the time-step sync */
      if (ci->nodeID == engine_rank && with_timestep_sync)
        cell_activate_sync_part(ci, s);
      if (cj->nodeID == engine_rank && with_timestep_sync)
        cell_activate_sync_part(cj, s);

      /* Do we need to sort the cells? */
      cell_activate_hydro_sorts(ci, sid, s);
      cell_activate_hydro_sorts(cj, sid, s);
    }
  } /* Otherwise, pair interation */
}

/**
 * @brief Traverse a sub-cell task and activate the stars drift tasks that are
 * required by a stars task
 *
 * @param ci The first #cell we recurse in.
 * @param cj The second #cell we recurse in.
 * @param s The task #scheduler.
 * @param with_star_formation Are we running with star formation switched on?
 * @param with_star_formation Are we running with star formation from the sinks
 * switched on?
 * @param with_timestep_sync Are we running with time-step synchronization on?
 */
void cell_activate_subcell_stars_tasks(struct cell *ci, struct cell *cj,
                                       struct scheduler *s,
                                       const int with_star_formation,
                                       const int with_star_formation_sink,
                                       const int with_timestep_sync) {
  const struct engine *e = s->space->e;

  /* Store the current dx_max and h_max values. */
  ci->stars.dx_max_part_old = ci->stars.dx_max_part;
  ci->stars.h_max_old = ci->stars.h_max;
  ci->hydro.dx_max_part_old = ci->hydro.dx_max_part;
  ci->hydro.h_max_old = ci->hydro.h_max;

  if (cj != NULL) {
    cj->stars.dx_max_part_old = cj->stars.dx_max_part;
    cj->stars.h_max_old = cj->stars.h_max;
    cj->hydro.dx_max_part_old = cj->hydro.dx_max_part;
    cj->hydro.h_max_old = cj->hydro.h_max;
  }

  /* Self interaction? */
  if (cj == NULL) {

    const int ci_active = cell_need_activating_stars(ci, e, with_star_formation,
                                                     with_star_formation_sink);

    /* Do anything? */
    if (!ci_active || ci->hydro.count == 0 ||
        (!with_star_formation && !with_star_formation_sink &&
         ci->stars.count == 0))
      return;

    /* Recurse? */
    if (cell_can_recurse_in_self_stars_task(ci)) {
      /* Loop over all progenies and pairs of progenies */
      for (int j = 0; j < 8; j++) {
        if (ci->progeny[j] != NULL) {
          cell_activate_subcell_stars_tasks(
              ci->progeny[j], NULL, s, with_star_formation,
              with_star_formation_sink, with_timestep_sync);
          for (int k = j + 1; k < 8; k++)
            if (ci->progeny[k] != NULL)
              cell_activate_subcell_stars_tasks(
                  ci->progeny[j], ci->progeny[k], s, with_star_formation,
                  with_star_formation_sink, with_timestep_sync);
        }
      }
    } else {
      /* We have reached the bottom of the tree: activate drift */
      cell_activate_drift_spart(ci, s);
      cell_activate_drift_part(ci, s);
      if (with_timestep_sync) cell_activate_sync_part(ci, s);
    }
  }

  /* Otherwise, pair interaction */
  else {

    /* Get the orientation of the pair. */
    double shift[3];
    const int sid = space_getsid_and_swap_cells(s->space, &ci, &cj, shift);

    const int ci_active = cell_need_activating_stars(ci, e, with_star_formation,
                                                     with_star_formation_sink);
    const int cj_active = cell_need_activating_stars(cj, e, with_star_formation,
                                                     with_star_formation_sink);

    /* Should we even bother? */
    if (!ci_active && !cj_active) return;

    /* recurse? */
    if (cell_can_recurse_in_pair_stars_task(ci, cj) &&
        cell_can_recurse_in_pair_stars_task(cj, ci)) {

      const struct cell_split_pair *csp = &cell_split_pairs[sid];
      for (int k = 0; k < csp->count; k++) {
        const int pid = csp->pairs[k].pid;
        const int pjd = csp->pairs[k].pjd;
        if (ci->progeny[pid] != NULL && cj->progeny[pjd] != NULL)
          cell_activate_subcell_stars_tasks(
              ci->progeny[pid], cj->progeny[pjd], s, with_star_formation,
              with_star_formation_sink, with_timestep_sync);
      }
    }

    /* Otherwise, activate the sorts and drifts. */
    else {

      if (ci_active) {

        /* We are going to interact this pair, so store some values. */
        atomic_or(&cj->hydro.requires_sorts, 1 << sid);
        atomic_or(&ci->stars.requires_sorts, 1 << sid);

        cj->hydro.dx_max_sort_old = cj->hydro.dx_max_sort;
        ci->stars.dx_max_sort_old = ci->stars.dx_max_sort;

        /* Activate the drifts if the cells are local. */
        if (ci->nodeID == engine_rank) cell_activate_drift_spart(ci, s);
        if (cj->nodeID == engine_rank) cell_activate_drift_part(cj, s);
        if (cj->nodeID == engine_rank && with_timestep_sync)
          cell_activate_sync_part(cj, s);

        /* Do we need to sort the cells? */
        cell_activate_hydro_sorts(cj, sid, s);
        cell_activate_stars_sorts(ci, sid, s);
      }

      if (cj_active) {

        /* We are going to interact this pair, so store some values. */
        atomic_or(&cj->stars.requires_sorts, 1 << sid);
        atomic_or(&ci->hydro.requires_sorts, 1 << sid);

        ci->hydro.dx_max_sort_old = ci->hydro.dx_max_sort;
        cj->stars.dx_max_sort_old = cj->stars.dx_max_sort;

        /* Activate the drifts if the cells are local. */
        if (ci->nodeID == engine_rank) cell_activate_drift_part(ci, s);
        if (cj->nodeID == engine_rank) cell_activate_drift_spart(cj, s);
        if (ci->nodeID == engine_rank && with_timestep_sync)
          cell_activate_sync_part(ci, s);

        /* Do we need to sort the cells? */
        cell_activate_hydro_sorts(ci, sid, s);
        cell_activate_stars_sorts(cj, sid, s);
      }
    }
  } /* Otherwise, pair interation */
}

/**
 * @brief Traverse a sub-cell task and activate the black_holes drift tasks that
 * are required by a black_holes task
 *
 * @param ci The first #cell we recurse in.
 * @param cj The second #cell we recurse in.
 * @param s The task #scheduler.
 * @param with_timestep_sync Are we running with time-step synchronization on?
 */
void cell_activate_subcell_black_holes_tasks(struct cell *ci, struct cell *cj,
                                             struct scheduler *s,
                                             const int with_timestep_sync) {
  const struct engine *e = s->space->e;

  /* Store the current dx_max and h_max values. */
  ci->black_holes.dx_max_part_old = ci->black_holes.dx_max_part;
  ci->black_holes.h_max_old = ci->black_holes.h_max;
  ci->hydro.dx_max_part_old = ci->hydro.dx_max_part;
  ci->hydro.h_max_old = ci->hydro.h_max;

  if (cj != NULL) {
    cj->black_holes.dx_max_part_old = cj->black_holes.dx_max_part;
    cj->black_holes.h_max_old = cj->black_holes.h_max;
    cj->hydro.dx_max_part_old = cj->hydro.dx_max_part;
    cj->hydro.h_max_old = cj->hydro.h_max;
  }

  /* Self interaction? */
  if (cj == NULL) {
    /* Do anything? */
    if (!cell_is_active_black_holes(ci, e) || ci->hydro.count == 0 ||
        ci->black_holes.count == 0)
      return;

    /* Recurse? */
    if (cell_can_recurse_in_self_black_holes_task(ci)) {
      /* Loop over all progenies and pairs of progenies */
      for (int j = 0; j < 8; j++) {
        if (ci->progeny[j] != NULL) {
          cell_activate_subcell_black_holes_tasks(ci->progeny[j], NULL, s,
                                                  with_timestep_sync);
          for (int k = j + 1; k < 8; k++)
            if (ci->progeny[k] != NULL)
              cell_activate_subcell_black_holes_tasks(
                  ci->progeny[j], ci->progeny[k], s, with_timestep_sync);
        }
      }
    } else {
      /* We have reached the bottom of the tree: activate drift */
      cell_activate_drift_bpart(ci, s);
      cell_activate_drift_part(ci, s);
      if (with_timestep_sync) cell_activate_sync_part(ci, s);
    }
  }

  /* Otherwise, pair interation */
  else {

    /* Get the orientation of the pair. */
    double shift[3];
    const int sid = space_getsid_and_swap_cells(s->space, &ci, &cj, shift);

    const int ci_active = cell_is_active_black_holes(ci, e);
    const int cj_active = cell_is_active_black_holes(cj, e);

    /* Should we even bother? */
    if (!ci_active && !cj_active) return;

    /* recurse? */
    if (cell_can_recurse_in_pair_black_holes_task(ci, cj) &&
        cell_can_recurse_in_pair_black_holes_task(cj, ci)) {
      const struct cell_split_pair *csp = &cell_split_pairs[sid];
      for (int k = 0; k < csp->count; k++) {
        const int pid = csp->pairs[k].pid;
        const int pjd = csp->pairs[k].pjd;
        if (ci->progeny[pid] != NULL && cj->progeny[pjd] != NULL)
          cell_activate_subcell_black_holes_tasks(
              ci->progeny[pid], cj->progeny[pjd], s, with_timestep_sync);
      }
    }

    /* Otherwise, activate the drifts. */
    else if (ci_active || cj_active) {

      /* Note we need to drift *both* BH cells to deal with BH<->BH swallows
       * But we only need to drift the gas cell if the *other* cell has an
       * active BH */

      /* Activate the drifts if the cells are local. */
      if (ci->nodeID == engine_rank) cell_activate_drift_bpart(ci, s);
      if (cj->nodeID == engine_rank && ci_active)
        cell_activate_drift_part(cj, s);
      if (cj->nodeID == engine_rank && ci_active && with_timestep_sync)
        cell_activate_sync_part(cj, s);

      /* Activate the drifts if the cells are local. */
      if (ci->nodeID == engine_rank && cj_active)
        cell_activate_drift_part(ci, s);
      if (cj->nodeID == engine_rank) cell_activate_drift_bpart(cj, s);
      if (ci->nodeID == engine_rank && cj_active && with_timestep_sync)
        cell_activate_sync_part(ci, s);
    }
  } /* Otherwise, pair interation */
}

/**
 * @brief Traverse a sub-cell task and activate the sinks drift tasks that
 * are required by a sinks task
 *
 * @param ci The first #cell we recurse in.
 * @param cj The second #cell we recurse in.
 * @param s The task #scheduler.
 * @param with_timestep_sync Are we running with time-step synchronization on?
 */
void cell_activate_subcell_sinks_tasks(struct cell *ci, struct cell *cj,
                                       struct scheduler *s,
                                       const int with_timestep_sync) {
  const struct engine *e = s->space->e;

  /* Store the current dx_max and h_max values. */
  ci->sinks.dx_max_part_old = ci->sinks.dx_max_part;
  ci->sinks.r_cut_max_old = ci->sinks.r_cut_max;
  ci->hydro.dx_max_part_old = ci->hydro.dx_max_part;
  ci->hydro.h_max_old = ci->hydro.h_max;

  if (cj != NULL) {
    cj->sinks.dx_max_part_old = cj->sinks.dx_max_part;
    cj->sinks.r_cut_max_old = cj->sinks.r_cut_max;
    cj->hydro.dx_max_part_old = cj->hydro.dx_max_part;
    cj->hydro.h_max_old = cj->hydro.h_max;
  }

  /* Self interaction? */
  if (cj == NULL) {

    const int ci_active =
        cell_is_active_sinks(ci, e) || cell_is_active_hydro(ci, e);

    /* Do anything? */
    if (!ci_active || (ci->hydro.count == 0 && ci->sinks.count == 0)) return;

    /* Recurse? */
    if (cell_can_recurse_in_self_sinks_task(ci)) {
      /* Loop over all progenies and pairs of progenies */
      for (int j = 0; j < 8; j++) {
        if (ci->progeny[j] != NULL) {
          cell_activate_subcell_sinks_tasks(ci->progeny[j], NULL, s,
                                            with_timestep_sync);
          for (int k = j + 1; k < 8; k++)
            if (ci->progeny[k] != NULL)
              cell_activate_subcell_sinks_tasks(ci->progeny[j], ci->progeny[k],
                                                s, with_timestep_sync);
        }
      }
    } else {
      /* We have reached the bottom of the tree: activate drift */
      cell_activate_drift_sink(ci, s);
      cell_activate_drift_part(ci, s);
      cell_activate_sink_formation_tasks(ci->top, s);
      if (with_timestep_sync) cell_activate_sync_part(ci, s);
    }
  }

  /* Otherwise, pair interation */
  else {
    /* Get the orientation of the pair. */
    double shift[3];
    const int sid = space_getsid_and_swap_cells(s->space, &ci, &cj, shift);

    const int ci_active =
        cell_is_active_sinks(ci, e) || cell_is_active_hydro(ci, e);
    const int cj_active =
        cell_is_active_sinks(cj, e) || cell_is_active_hydro(cj, e);

    /* Should we even bother? */
    if (!ci_active && !cj_active) return;

    /* recurse? */
    if (cell_can_recurse_in_pair_sinks_task(ci, cj) &&
        cell_can_recurse_in_pair_sinks_task(cj, ci)) {

      const struct cell_split_pair *csp = &cell_split_pairs[sid];
      for (int k = 0; k < csp->count; k++) {
        const int pid = csp->pairs[k].pid;
        const int pjd = csp->pairs[k].pjd;
        if (ci->progeny[pid] != NULL && cj->progeny[pjd] != NULL)
          cell_activate_subcell_sinks_tasks(ci->progeny[pid], cj->progeny[pjd],
                                            s, with_timestep_sync);
      }
    }

    /* Otherwise, activate the sorts and drifts. */
    else {

      /* For the sink mergers */
      if (ci->nodeID == engine_rank) {
        cell_activate_drift_sink(ci, s);
        cell_activate_sink_formation_tasks(ci->top, s);
      }
      if (cj->nodeID == engine_rank) {
        cell_activate_drift_sink(cj, s);
        if (ci->top != cj->top) {
          cell_activate_sink_formation_tasks(cj->top, s);
        }
      }

      if (ci_active) {

        /* We are going to interact this pair, so store some values. */
        atomic_or(&cj->hydro.requires_sorts, 1 << sid);
        cj->hydro.dx_max_sort_old = cj->hydro.dx_max_sort;

        /* Activate the drifts if the cells are local. */
        if (cj->nodeID == engine_rank) cell_activate_drift_part(cj, s);
        if (cj->nodeID == engine_rank && with_timestep_sync)
          cell_activate_sync_part(cj, s);

        /* Do we need to sort the cells? */
        cell_activate_hydro_sorts(cj, sid, s);
      }

      if (cj_active) {

        /* We are going to interact this pair, so store some values. */
        atomic_or(&ci->hydro.requires_sorts, 1 << sid);
        ci->hydro.dx_max_sort_old = ci->hydro.dx_max_sort;

        /* Activate the drifts if the cells are local. */
        if (ci->nodeID == engine_rank) cell_activate_drift_part(ci, s);
        if (ci->nodeID == engine_rank && with_timestep_sync)
          cell_activate_sync_part(ci, s);

        /* Do we need to sort the cells? */
        cell_activate_hydro_sorts(ci, sid, s);
      }
    }
  } /* Otherwise, pair interation */
}

/**
 * @brief Traverse a sub-cell task and activate the gravity drift tasks that
 * are required by a self gravity task.
 *
 * @param ci The first #cell we recurse in.
 * @param cj The second #cell we recurse in.
 * @param s The task #scheduler.
 *
 * @return 1 if the cell and its progeny have fully been treated.
 */
int cell_activate_subcell_grav_tasks(struct cell *restrict ci,
                                     struct cell *restrict cj,
                                     struct scheduler *s) {

  /* Some constants */
  const struct space *sp = s->space;
  const struct engine *e = sp->e;
  const int nodeID = e->nodeID;

  /* Self interaction? */
  if (cj == NULL) {

    /* Do anything? */
    if (ci->grav.count == 0 || !cell_is_active_gravity(ci, e)) return 1;

    /* Has it already been processed? */
    if (cell_get_flag(ci, cell_flag_unskip_self_grav_processed)) return 1;

    /* Recurse? */
    if (ci->split) {

      /* Loop over all progenies and pairs of progenies */
      for (int j = 0; j < 8; j++) {
        if (ci->progeny[j] != NULL) {
          cell_activate_subcell_grav_tasks(ci->progeny[j], NULL, s);
          for (int k = j + 1; k < 8; k++)
            if (ci->progeny[k] != NULL)
              cell_activate_subcell_grav_tasks(ci->progeny[j], ci->progeny[k],
                                               s);
        }
      }
    } else {

      /* We have reached the bottom of the tree: activate gpart drift */
      cell_activate_drift_gpart(ci, s);
    }

    /* Flag the cell has having been treated */
    cell_set_flag(ci, cell_flag_unskip_self_grav_processed);

    /* And also return that information */
    return 1;
  }

  /* Pair interaction */
  else {

    /* Has it already been processed? */
    if (cell_get_flag(ci, cell_flag_unskip_pair_grav_processed) &&
        cell_get_flag(cj, cell_flag_unskip_pair_grav_processed))
      return 1;

    /* Anything to do here?
     * Note that Here we return 0 as another pair direction for either of
     * the two cells could pass the tests. */
    const int do_ci = cell_is_active_gravity(ci, e) && ci->nodeID == nodeID;
    const int do_cj = cell_is_active_gravity(cj, e) && cj->nodeID == nodeID;
    if (!do_ci && !do_cj) return 0;
    if (ci->grav.count == 0 || cj->grav.count == 0) return 0;

    /* Atomically drift the multipole in ci */
    lock_lock(&ci->grav.mlock);
    if (ci->grav.ti_old_multipole < e->ti_current) cell_drift_multipole(ci, e);
    if (lock_unlock(&ci->grav.mlock) != 0) error("Impossible to unlock m-pole");

    /* Atomically drift the multipole in cj */
    lock_lock(&cj->grav.mlock);
    if (cj->grav.ti_old_multipole < e->ti_current) cell_drift_multipole(cj, e);
    if (lock_unlock(&cj->grav.mlock) != 0) error("Impossible to unlock m-pole");

    /* Can we use multipoles ? */
    if (cell_can_use_pair_mm(ci, cj, e, sp, /*use_rebuild_data=*/0,
                             /*is_tree_walk=*/1)) {

      /* Ok, no need to drift anything */
      return 0;
    }

    /* Otherwise, if we are at the bottom, activate the gpart drifts. */
    else if (!ci->split && !cj->split) {

      /* Activate the drifts if the cells are local. */
      if (cell_is_active_gravity(ci, e) || cell_is_active_gravity(cj, e)) {

        cell_set_flag(ci, cell_flag_unskip_pair_grav_processed);
        cell_set_flag(cj, cell_flag_unskip_pair_grav_processed);

        if (ci->nodeID == nodeID) cell_activate_drift_gpart(ci, s);
        if (cj->nodeID == nodeID) cell_activate_drift_gpart(cj, s);
      }

      /* And return that information */
      return 1;

    }

    /* Ok, we can still recurse at least on one side. */
    else {

      /* Recover the multipole information */
      const struct gravity_tensors *const multi_i = ci->grav.multipole;
      const struct gravity_tensors *const multi_j = cj->grav.multipole;
      const double ri_max = multi_i->r_max;
      const double rj_max = multi_j->r_max;

      int ci_number_children = 0, cj_number_children = 0;
      int progenies_all_processed = 0;

      /* Let's open up the largest of the two cells,
       * provided it is split into smaller cells. */

      if (ri_max > rj_max) {

        if (ci->split) {

          /* Loop over ci's children, activate what is needed and
           * collect the number of cells that have been fully processed */
          for (int k = 0; k < 8; k++) {
            if (ci->progeny[k] != NULL) {
              ci_number_children++;
              progenies_all_processed +=
                  cell_activate_subcell_grav_tasks(ci->progeny[k], cj, s);
            }
          }

          const int cell_done = (progenies_all_processed == ci_number_children);

          /* Flag the cells as being fully processed. */
          if (cell_done) {
            cell_set_flag(ci, cell_flag_unskip_pair_grav_processed);
          }

          return cell_done;

        } else if (cj->split) {

          /* Loop over cj's children, activate what is needed and
           * collect the number of cells that have been fully processed */
          for (int k = 0; k < 8; k++) {
            if (cj->progeny[k] != NULL) {
              cj_number_children++;
              progenies_all_processed +=
                  cell_activate_subcell_grav_tasks(ci, cj->progeny[k], s);
            }
          }

          const int cell_done = (progenies_all_processed == cj_number_children);

          /* Flag the cells as being fully processed. */
          if (cell_done) {
            cell_set_flag(cj, cell_flag_unskip_pair_grav_processed);
          }

          return cell_done;

        } else {

#ifdef SWIFT_DEBUG_CHECKS
          error("Fundamental error in the logic");
#endif
        }

      } else if (rj_max >= ri_max) {

        if (cj->split) {

          /* Loop over cj's children, activate what is needed and
           * collect the number of cells that have been fully processed */
          for (int k = 0; k < 8; k++) {
            if (cj->progeny[k] != NULL) {
              cj_number_children++;
              progenies_all_processed +=
                  cell_activate_subcell_grav_tasks(ci, cj->progeny[k], s);
            }
          }

          const int cell_done = (progenies_all_processed == cj_number_children);

          /* Flag the cells as being fully processed. */
          if (cell_done) {
            cell_set_flag(cj, cell_flag_unskip_pair_grav_processed);
          }

          return cell_done;

        } else if (ci->split) {

          /* Loop over ci's children, activate what is needed and
           * collect the number of cells that have been fully processed */
          for (int k = 0; k < 8; k++) {
            if (ci->progeny[k] != NULL) {
              ci_number_children++;
              progenies_all_processed +=
                  cell_activate_subcell_grav_tasks(ci->progeny[k], cj, s);
            }
          }

          const int cell_done = (progenies_all_processed == ci_number_children);

          /* Flag the cells as being done. */
          if (cell_done) {
            cell_set_flag(ci, cell_flag_unskip_pair_grav_processed);
          }

          return cell_done;

        } else {
#ifdef SWIFT_DEBUG_CHECKS
          error("Fundamental error in the logic");
#endif
        }
      }
    }
  }
#ifdef SWIFT_DEBUG_CHECKS
  error("Fundamental error in the logic");
#endif
  return -1;
}

/**
 * @brief Traverse a sub-cell task and activate the gravity drift tasks that
 * are required by an external gravity task.
 *
 * @param ci The #cell we recurse in.
 * @param s The task #scheduler.
 */
void cell_activate_subcell_external_grav_tasks(struct cell *ci,
                                               struct scheduler *s) {
  /* Some constants */
  const struct space *sp = s->space;
  const struct engine *e = sp->e;

  /* Do anything? */
  if (!cell_is_active_gravity(ci, e)) return;

  /* Recurse? */
  if (ci->split) {
    /* Loop over all progenies (no need for pairs for self-gravity) */
    for (int j = 0; j < 8; j++) {
      if (ci->progeny[j] != NULL) {
        cell_activate_subcell_external_grav_tasks(ci->progeny[j], s);
      }
    }
  } else {
    /* We have reached the bottom of the tree: activate gpart drift */
    cell_activate_drift_gpart(ci, s);
  }
}

/**
 * @brief Traverse a sub-cell task and activate the sort tasks that are
 * required by a RT task
 *
 * @param ci The first #cell we recurse in.
 * @param cj The second #cell we recurse in.
 * @param s The task #scheduler.
 * @param sub_cycle Are we in a subcycle or not?
 */
void cell_activate_subcell_rt_tasks(struct cell *ci, struct cell *cj,
                                    struct scheduler *s, const int sub_cycle) {

  /* Only do this during real time steps, not during subcycling. */
  if (sub_cycle) return;
  const struct engine *e = s->space->e;

  /* Store the current dx_max and h_max values. */
  ci->hydro.dx_max_part_old = ci->hydro.dx_max_part;
  ci->hydro.h_max_old = ci->hydro.h_max;

  if (cj != NULL) {
    cj->hydro.dx_max_part_old = cj->hydro.dx_max_part;
    cj->hydro.h_max_old = cj->hydro.h_max;
  }

  const int ci_active = cell_is_rt_active(ci, e);
  const int cj_active = ((cj != NULL) && cell_is_rt_active(cj, e));

  /* Self interaction? */
  if (cj == NULL) {
    /* Do anything? */
    if (ci->hydro.count == 0 || !ci_active) return;

    /* Recurse? */
    if (cell_can_recurse_in_self_hydro_task(ci)) {
      /* Loop over all progenies and pairs of progenies */
      for (int j = 0; j < 8; j++) {
        if (ci->progeny[j] != NULL) {
          cell_activate_subcell_rt_tasks(ci->progeny[j], NULL, s, sub_cycle);
          for (int k = j + 1; k < 8; k++)
            if (ci->progeny[k] != NULL)
              cell_activate_subcell_rt_tasks(ci->progeny[j], ci->progeny[k], s,
                                             sub_cycle);
        }
      }
    }
  }

  /* Otherwise, pair interation */
  else {

    /* Should we even bother? */
    if (!ci_active && !cj_active) return;
    if (ci->hydro.count == 0 || cj->hydro.count == 0) return;

    /* Get the orientation of the pair. */
    double shift[3];
    const int sid = space_getsid_and_swap_cells(s->space, &ci, &cj, shift);

    /* recurse? */
    if (cell_can_recurse_in_pair_hydro_task(ci) &&
        cell_can_recurse_in_pair_hydro_task(cj)) {
      const struct cell_split_pair *csp = &cell_split_pairs[sid];
      for (int k = 0; k < csp->count; k++) {
        const int pid = csp->pairs[k].pid;
        const int pjd = csp->pairs[k].pjd;
        if (ci->progeny[pid] != NULL && cj->progeny[pjd] != NULL)
          cell_activate_subcell_rt_tasks(ci->progeny[pid], cj->progeny[pjd], s,
                                         sub_cycle);
      }
    }

    /* Otherwise, activate the sorts and drifts. */
    else if (ci_active || cj_active) {

      /* We are going to interact this pair, so store some values. */
      atomic_or(&ci->hydro.requires_sorts, 1 << sid);
      atomic_or(&cj->hydro.requires_sorts, 1 << sid);
      ci->hydro.dx_max_sort_old = ci->hydro.dx_max_sort;
      cj->hydro.dx_max_sort_old = cj->hydro.dx_max_sort;

      /* Do we need to sort the cells? */
      cell_activate_rt_sorts(ci, sid, s);
      cell_activate_rt_sorts(cj, sid, s);
    }
  }
}

/**
 * @brief Un-skips all the hydro tasks associated with a given cell and checks
 * if the space needs to be rebuilt.
 *
 * @param c the #cell.
 * @param s the #scheduler.
 *
 * @return 1 If the space needs rebuilding. 0 otherwise.
 */
int cell_unskip_hydro_tasks(struct cell *c, struct scheduler *s) {
  struct engine *e = s->space->e;
  const int nodeID = e->nodeID;
  const int with_feedback = e->policy & engine_policy_feedback;
  const int with_timestep_limiter =
      (e->policy & engine_policy_timestep_limiter);
  const int with_timestep_sync = 
      (e->policy & engine_policy_timestep_sync);
<<<<<<< HEAD
=======
  const int with_sinks = e->policy & engine_policy_sinks;
>>>>>>> 9c926b47

#ifdef WITH_MPI
  const int with_sinks = e->policy & engine_policy_sinks;
  const int with_star_formation = e->policy & engine_policy_star_formation;
  if (with_sinks) error("Cannot use sink tasks and MPI");
#endif
  int rebuild = 0;

  /* Un-skip the density tasks involved with this cell. */
  for (struct link *l = c->hydro.density; l != NULL; l = l->next) {
    struct task *t = l->t;
    struct cell *ci = t->ci;
    struct cell *cj = t->cj;
    const int ci_active = cell_is_active_hydro(ci, e);
    const int cj_active = (cj != NULL) ? cell_is_active_hydro(cj, e) : 0;
#ifdef WITH_MPI
    const int ci_nodeID = ci->nodeID;
    const int cj_nodeID = (cj != NULL) ? cj->nodeID : -1;
#else
    const int ci_nodeID = nodeID;
    const int cj_nodeID = nodeID;
#endif

    /* Only activate tasks that involve a local active cell. */
    if ((ci_active && ci_nodeID == nodeID) ||
        (cj_active && cj_nodeID == nodeID)) {
      scheduler_activate(s, t);

      /* Activate hydro drift */
      if (t->type == task_type_self) {
        if (ci_nodeID == nodeID) cell_activate_drift_part(ci, s);
        if (ci_nodeID == nodeID && with_timestep_limiter)
          cell_activate_limiter(ci, s);
        /* Rennehan */
        if (ci_nodeID == nodeID && with_timestep_sync)
          cell_activate_sync_part(ci, s);
      }

      /* Set the correct sorting flags and activate hydro drifts */
      else if (t->type == task_type_pair) {
        /* Store some values. */
        atomic_or(&ci->hydro.requires_sorts, 1 << t->flags);
        atomic_or(&cj->hydro.requires_sorts, 1 << t->flags);
        ci->hydro.dx_max_sort_old = ci->hydro.dx_max_sort;
        cj->hydro.dx_max_sort_old = cj->hydro.dx_max_sort;

        /* Activate the drift tasks. */
        if (ci_nodeID == nodeID) cell_activate_drift_part(ci, s);
        if (cj_nodeID == nodeID) cell_activate_drift_part(cj, s);

        /* Activate the limiter tasks. */
        if (ci_nodeID == nodeID && with_timestep_limiter)
          cell_activate_limiter(ci, s);
        if (cj_nodeID == nodeID && with_timestep_limiter)
          cell_activate_limiter(cj, s);

        /* Rennehan */
        /* Activate the limiter tasks. */
        if (ci_nodeID == nodeID && with_timestep_sync)
          cell_activate_sync_part(ci, s);
        if (cj_nodeID == nodeID && with_timestep_sync)
          cell_activate_sync_part(cj, s);

        /* Check the sorts and activate them if needed. */
        cell_activate_hydro_sorts(ci, t->flags, s);
        cell_activate_hydro_sorts(cj, t->flags, s);
      }

      /* Store current values of dx_max and h_max. */
      else if (t->type == task_type_sub_self) {
        /* Rennehan */
        cell_activate_subcell_hydro_tasks(ci, NULL, s, with_timestep_limiter,
                                          with_timestep_sync);
      }

      /* Store current values of dx_max and h_max. */
      else if (t->type == task_type_sub_pair) {
        /* Rennehan */
        cell_activate_subcell_hydro_tasks(ci, cj, s, with_timestep_limiter,
                                          with_timestep_sync);
      }
    }

    /* Only interested in pair interactions as of here. */
    if (t->type == task_type_pair || t->type == task_type_sub_pair) {
      /* Check whether there was too much particle motion, i.e. the
         cell neighbour conditions were violated. */
      if (cell_need_rebuild_for_hydro_pair(ci, cj)) rebuild = 1;

#ifdef WITH_MPI
      /* Activate the send/recv tasks. */
      if (ci_nodeID != nodeID) {
        /* If the local cell is active, receive data from the foreign cell. */
        if (cj_active) {
          scheduler_activate_recv(s, ci->mpi.recv, task_subtype_xv);
          if (ci_active) {
            scheduler_activate_recv(s, ci->mpi.recv, task_subtype_rho);

#ifdef EXTRA_HYDRO_LOOP
            scheduler_activate_recv(s, ci->mpi.recv, task_subtype_gradient);
#endif
          }
        }
        /* If the local cell is inactive and the remote cell is active, we
         * still need to receive stuff to be able to do the force interaction
         * on this node as well. */
        else if (ci_active) {
#ifdef MPI_SYMMETRIC_FORCE_INTERACTION
          /* NOTE: (yuyttenh, 09/2022) Since the particle communications send
           * over whole particles currently, just activating the gradient
           * send/recieve should be enough for now. The remote active
           * particles are only needed for the sorts and the flux exchange on
           * the node of the inactive cell, so sending over the xv and
           * gradient suffices. If at any point the commutications change, we
           * should probably also send over the rho separately. */
          scheduler_activate_recv(s, ci->mpi.recv, task_subtype_xv);
#ifndef EXTRA_HYDRO_LOOP
          scheduler_activate_recv(s, ci->mpi.recv, task_subtype_rho);
#else
          scheduler_activate_recv(s, ci->mpi.recv, task_subtype_gradient);
#endif
#endif
        }

        /* If the foreign cell is active, we want its particles for the limiter
         */
        if (ci_active && with_timestep_limiter) {
          scheduler_activate_recv(s, ci->mpi.recv, task_subtype_limiter);
          scheduler_activate_unpack(s, ci->mpi.unpack, task_subtype_limiter);
        }

        /* Is the foreign cell active and will need stuff from us? */
        if (ci_active) {

          scheduler_activate_send(s, cj->mpi.send, task_subtype_xv, ci_nodeID);

          /* Drift the cell which will be sent; note that not all sent
             particles will be drifted, only those that are needed. */
          cell_activate_drift_part(cj, s);
          if (with_timestep_limiter) cell_activate_limiter(cj, s);
          /* Rennehan */
          if (with_timestep_sync) cell_activate_sync_part(cj, s);

          /* If the local cell is also active, more stuff will be needed. */
          if (cj_active) {
            scheduler_activate_send(s, cj->mpi.send, task_subtype_rho,
                                    ci_nodeID);

#ifdef EXTRA_HYDRO_LOOP
            scheduler_activate_send(s, cj->mpi.send, task_subtype_gradient,
                                    ci_nodeID);
#endif
          }
        }
        /* If the foreign cell is inactive, but the local cell is active,
         * we still need to send stuff to be able to do the force interaction
         * on both nodes */
        else if (cj_active) {
#ifdef MPI_SYMMETRIC_FORCE_INTERACTION
          /* See NOTE on line 1542 */
          scheduler_activate_send(s, cj->mpi.send, task_subtype_xv, ci_nodeID);
          /* Drift the cell which will be sent; note that not all sent
             particles will be drifted, only those that are needed. */
          cell_activate_drift_part(cj, s);
#ifndef EXTRA_HYDRO_LOOP
          scheduler_activate_send(s, cj->mpi.send, task_subtype_rho, ci_nodeID);
#else
          scheduler_activate_send(s, cj->mpi.send, task_subtype_gradient,
                                  ci_nodeID);
#endif
#endif
        }

        /* If the local cell is active, send its particles for the limiting. */
        if (cj_active && with_timestep_limiter) {
          scheduler_activate_send(s, cj->mpi.send, task_subtype_limiter,
                                  ci_nodeID);
          scheduler_activate_pack(s, cj->mpi.pack, task_subtype_limiter,
                                  ci_nodeID);
        }

        /* Propagating new star counts? */
        if (with_star_formation && with_feedback) {
          if (ci_active && ci->hydro.count > 0) {
            scheduler_activate_recv(s, ci->mpi.recv, task_subtype_sf_counts);
          }
          if (cj_active && cj->hydro.count > 0) {
            scheduler_activate_send(s, cj->mpi.send, task_subtype_sf_counts,
                                    ci_nodeID);
          }
        }

      } else if (cj_nodeID != nodeID) {
        /* If the local cell is active, receive data from the foreign cell. */
        if (ci_active) {
          scheduler_activate_recv(s, cj->mpi.recv, task_subtype_xv);
          if (cj_active) {
            scheduler_activate_recv(s, cj->mpi.recv, task_subtype_rho);

#ifdef EXTRA_HYDRO_LOOP
            scheduler_activate_recv(s, cj->mpi.recv, task_subtype_gradient);
#endif
          }
        }
        /* If the local cell is inactive and the remote cell is active, we
         * still need to receive stuff to be able to do the force interaction
         * on this node as well. */
        else if (cj_active) {
#ifdef MPI_SYMMETRIC_FORCE_INTERACTION
          /* See NOTE on line 1542. */
          scheduler_activate_recv(s, cj->mpi.recv, task_subtype_xv);
#ifndef EXTRA_HYDRO_LOOP
          scheduler_activate_recv(s, cj->mpi.recv, task_subtype_rho);
#else
          scheduler_activate_recv(s, cj->mpi.recv, task_subtype_gradient);
#endif
#endif
        }

        /* If the foreign cell is active, we want its particles for the limiter
         */
        if (cj_active && with_timestep_limiter) {
          scheduler_activate_recv(s, cj->mpi.recv, task_subtype_limiter);
          scheduler_activate_unpack(s, cj->mpi.unpack, task_subtype_limiter);
        }

        /* Is the foreign cell active and will need stuff from us? */
        if (cj_active) {

          scheduler_activate_send(s, ci->mpi.send, task_subtype_xv, cj_nodeID);

          /* Drift the cell which will be sent; note that not all sent
             particles will be drifted, only those that are needed. */
          cell_activate_drift_part(ci, s);
          if (with_timestep_limiter) cell_activate_limiter(ci, s);
          /* Rennehan */
          if (with_timestep_sync) cell_activate_sync_part(ci, s);

          /* If the local cell is also active, more stuff will be needed. */
          if (ci_active) {

            scheduler_activate_send(s, ci->mpi.send, task_subtype_rho,
                                    cj_nodeID);

#ifdef EXTRA_HYDRO_LOOP
            scheduler_activate_send(s, ci->mpi.send, task_subtype_gradient,
                                    cj_nodeID);
#endif
          }
        }
        /* If the foreign cell is inactive, but the local cell is active,
         * we still need to send stuff to be able to do the force interaction
         * on both nodes */
        else if (ci_active) {
#ifdef MPI_SYMMETRIC_FORCE_INTERACTION
          /* See NOTE on line 1542. */
          scheduler_activate_send(s, ci->mpi.send, task_subtype_xv, cj_nodeID);
          /* Drift the cell which will be sent; note that not all sent
             particles will be drifted, only those that are needed. */
          cell_activate_drift_part(ci, s);
#ifndef EXTRA_HYDRO_LOOP
          scheduler_activate_send(s, ci->mpi.send, task_subtype_rho, cj_nodeID);
#else
          scheduler_activate_send(s, ci->mpi.send, task_subtype_gradient,
                                  cj_nodeID);
#endif
#endif
        }

        /* If the local cell is active, send its particles for the limiting. */
        if (ci_active && with_timestep_limiter) {
          scheduler_activate_send(s, ci->mpi.send, task_subtype_limiter,
                                  cj_nodeID);
          scheduler_activate_pack(s, ci->mpi.pack, task_subtype_limiter,
                                  cj_nodeID);
        }

        /* Propagating new star counts? */
        if (with_star_formation && with_feedback) {
          if (cj_active && cj->hydro.count > 0) {
            scheduler_activate_recv(s, cj->mpi.recv, task_subtype_sf_counts);
          }
          if (ci_active && ci->hydro.count > 0) {
            scheduler_activate_send(s, ci->mpi.send, task_subtype_sf_counts,
                                    cj_nodeID);
          }
        }
      }
#endif
    }
  }

  /* Unskip all the other task types. */
  int c_active = cell_is_active_hydro(c, e);
  if (c->nodeID == nodeID && c_active) {
    for (struct link *l = c->hydro.gradient; l != NULL; l = l->next) {
      scheduler_activate(s, l->t);
    }
    for (struct link *l = c->hydro.force; l != NULL; l = l->next) {
      scheduler_activate(s, l->t);
    }

    for (struct link *l = c->hydro.limiter; l != NULL; l = l->next)
      scheduler_activate(s, l->t);

    if (c->hydro.extra_ghost != NULL)
      scheduler_activate(s, c->hydro.extra_ghost);
    if (c->hydro.ghost_in != NULL) cell_activate_hydro_ghosts(c, s, e);
    if (c->kick1 != NULL) scheduler_activate(s, c->kick1);
    if (c->kick2 != NULL) scheduler_activate(s, c->kick2);
    if (c->timestep != NULL) scheduler_activate(s, c->timestep);
    if (c->top->timestep_collect != NULL)
      scheduler_activate(s, c->top->timestep_collect);
    if (c->hydro.end_force != NULL) scheduler_activate(s, c->hydro.end_force);
    if (c->hydro.cooling_in != NULL) cell_activate_cooling(c, s, e);
#ifdef WITH_CSDS
    if (c->csds != NULL) scheduler_activate(s, c->csds);
#endif

    if (c->top->hydro.star_formation != NULL) {
      cell_activate_star_formation_tasks(c->top, s, with_feedback);
      cell_activate_super_spart_drifts(c->top, s);
    }
  }
  /* Additionally unskip force interactions between inactive local cell and
   * active remote cell. (The cell unskip will only be called for active cells,
   * so, we have to do this now, from the active remote cell). */
  else if (c->nodeID != nodeID && c_active) {
#if defined(MPI_SYMMETRIC_FORCE_INTERACTION) && defined(WITH_MPI)
    for (struct link *l = c->hydro.force; l != NULL; l = l->next) {
      struct task *t = l->t;
      if (t->type != task_type_pair && t->type != task_type_sub_pair) continue;

      struct cell *ci = l->t->ci;
      struct cell *cj = l->t->cj;

      const int ci_active = cell_is_active_hydro(ci, e);
      const int cj_active = cell_is_active_hydro(cj, e);
      const int ci_nodeID = ci->nodeID;
      const int cj_nodeID = cj->nodeID;
      if ((!ci_active && ci_nodeID == nodeID && cj_active &&
           cj_nodeID != nodeID) ||
          (!cj_active && cj_nodeID == nodeID && ci_active &&
           ci_nodeID != nodeID)) {
        scheduler_activate(s, l->t);

        if (t->type == task_type_pair) {
          /* Store some values. */
          atomic_or(&ci->hydro.requires_sorts, 1 << t->flags);
          atomic_or(&cj->hydro.requires_sorts, 1 << t->flags);
          ci->hydro.dx_max_sort_old = ci->hydro.dx_max_sort;
          cj->hydro.dx_max_sort_old = cj->hydro.dx_max_sort;

          /* Activate the drift tasks. */
          if (ci_nodeID == nodeID) cell_activate_drift_part(ci, s);
          if (cj_nodeID == nodeID) cell_activate_drift_part(cj, s);

          /* Activate the limiter tasks. */
          if (ci_nodeID == nodeID && with_timestep_limiter)
            cell_activate_limiter(ci, s);
          if (cj_nodeID == nodeID && with_timestep_limiter)
            cell_activate_limiter(cj, s);

          /* Check the sorts and activate them if needed. */
          cell_activate_hydro_sorts(ci, t->flags, s);
          cell_activate_hydro_sorts(cj, t->flags, s);
        }

        /* Store current values of dx_max and h_max. */
        else if (t->type == task_type_sub_pair) {
          cell_activate_subcell_hydro_tasks(ci, cj, s, with_timestep_limiter);
        }
      }
    }
#endif
  }

  return rebuild;
}

/**
 * @brief Un-skips all the gravity tasks associated with a given cell and checks
 * if the space needs to be rebuilt.
 *
 * @param c the #cell.
 * @param s the #scheduler.
 *
 * @return 1 If the space needs rebuilding. 0 otherwise.
 */
int cell_unskip_gravity_tasks(struct cell *c, struct scheduler *s) {
  struct engine *e = s->space->e;
  const int nodeID = e->nodeID;
  int rebuild = 0;

  /* Un-skip the gravity tasks involved with this cell. */
  for (struct link *l = c->grav.grav; l != NULL; l = l->next) {
    struct task *t = l->t;
    struct cell *ci = t->ci;
    struct cell *cj = t->cj;
    const int ci_active = cell_is_active_gravity(ci, e);
    const int cj_active = (cj != NULL) ? cell_is_active_gravity(cj, e) : 0;
#ifdef WITH_MPI
    const int ci_nodeID = ci->nodeID;
    const int cj_nodeID = (cj != NULL) ? cj->nodeID : -1;
#else
    const int ci_nodeID = nodeID;
    const int cj_nodeID = nodeID;
#endif

    /* Only activate tasks that involve a local active cell. */
    if ((ci_active && ci_nodeID == nodeID) ||
        (cj_active && cj_nodeID == nodeID)) {
      scheduler_activate(s, t);

      /* Set the drifting flags */
      if (t->type == task_type_self &&
          t->subtype == task_subtype_external_grav) {
        cell_activate_subcell_external_grav_tasks(ci, s);
      } else if (t->type == task_type_self && t->subtype == task_subtype_grav) {
        cell_activate_subcell_grav_tasks(ci, NULL, s);
      } else if (t->type == task_type_pair) {
        cell_activate_subcell_grav_tasks(ci, cj, s);
      } else if (t->type == task_type_grav_mm) {
#ifdef SWIFT_DEBUG_CHECKS
        error("Incorrectly linked M-M task!");
#endif
      }
    }

    if (t->type == task_type_pair) {
#ifdef WITH_MPI
      /* Activate the send/recv tasks. */
      if (ci_nodeID != nodeID) {
        /* If the local cell is active, receive data from the foreign cell. */
        if (cj_active)
          scheduler_activate_recv(s, ci->mpi.recv, task_subtype_gpart);

        /* Is the foreign cell active and will need stuff from us? */
        if (ci_active) {

          scheduler_activate_send(s, cj->mpi.send, task_subtype_gpart,
                                  ci_nodeID);

          /* Drift the cell which will be sent at the level at which it is
             sent, i.e. drift the cell specified in the send task (l->t)
             itself. */
          cell_activate_drift_gpart(cj, s);
        }

      } else if (cj_nodeID != nodeID) {
        /* If the local cell is active, receive data from the foreign cell. */
        if (ci_active)
          scheduler_activate_recv(s, cj->mpi.recv, task_subtype_gpart);

        /* Is the foreign cell active and will need stuff from us? */
        if (cj_active) {

          scheduler_activate_send(s, ci->mpi.send, task_subtype_gpart,
                                  cj_nodeID);

          /* Drift the cell which will be sent at the level at which it is
             sent, i.e. drift the cell specified in the send task (l->t)
             itself. */
          cell_activate_drift_gpart(ci, s);
        }
      }
#endif
    }
  }

  for (struct link *l = c->grav.mm; l != NULL; l = l->next) {
    struct task *t = l->t;
    struct cell *ci = t->ci;
    struct cell *cj = t->cj;
    const int ci_active = cell_is_active_gravity_mm(ci, e);
    const int cj_active = cell_is_active_gravity_mm(cj, e);
#ifdef WITH_MPI
    const int ci_nodeID = ci->nodeID;
    const int cj_nodeID = (cj != NULL) ? cj->nodeID : -1;
#else
    const int ci_nodeID = nodeID;
    const int cj_nodeID = nodeID;
#endif

#ifdef SWIFT_DEBUG_CHECKS
    if (t->type != task_type_grav_mm) error("Incorrectly linked gravity task!");
#endif

    /* Only activate tasks that involve a local active cell. */
    if ((ci_active && ci_nodeID == nodeID) ||
        (cj_active && cj_nodeID == nodeID)) {
      scheduler_activate(s, t);
    }
  }

  /* Unskip all the other task types. */
  if (c->nodeID == nodeID && cell_is_active_gravity(c, e)) {
    if (c->grav.init != NULL) scheduler_activate(s, c->grav.init);
    if (c->grav.init_out != NULL) scheduler_activate(s, c->grav.init_out);
    if (c->kick1 != NULL) scheduler_activate(s, c->kick1);
    if (c->kick2 != NULL) scheduler_activate(s, c->kick2);
    if (c->timestep != NULL) scheduler_activate(s, c->timestep);
    if (c->top->timestep_collect != NULL)
      scheduler_activate(s, c->top->timestep_collect);
    if (c->grav.down != NULL) scheduler_activate(s, c->grav.down);
    if (c->grav.down_in != NULL) scheduler_activate(s, c->grav.down_in);
    if (c->grav.long_range != NULL) scheduler_activate(s, c->grav.long_range);
    if (c->grav.end_force != NULL) scheduler_activate(s, c->grav.end_force);
    if (c->grav.neutrino_weight != NULL)
      scheduler_activate(s, c->grav.neutrino_weight);
#ifdef WITH_CSDS
    if (c->csds != NULL) scheduler_activate(s, c->csds);
#endif
  }

  return rebuild;
}

/**
 * @brief Un-skips all the stars tasks associated with a given cell and checks
 * if the space needs to be rebuilt.
 *
 * @param c the #cell.
 * @param s the #scheduler.
 * @param with_star_formation Are we running with star formation switched on?
 * @param with_star_formation_sink Are we running with star formation based on
 * sink switched on?
 *
 * @return 1 If the space needs rebuilding. 0 otherwise.
 */
int cell_unskip_stars_tasks(struct cell *c, struct scheduler *s,
                            const int with_star_formation,
                            const int with_star_formation_sink) {

  struct engine *e = s->space->e;
  const int with_timestep_sync = (e->policy & engine_policy_timestep_sync);
  const int nodeID = e->nodeID;
  int rebuild = 0;

  if (c->stars.drift != NULL) {
    if (cell_need_activating_stars(c, e, with_star_formation,
                                   with_star_formation_sink)) {

      cell_activate_drift_spart(c, s);
    }
  }

  /* Un-skip the density tasks involved with this cell. */
  for (struct link *l = c->stars.density; l != NULL; l = l->next) {
    struct task *t = l->t;
    struct cell *ci = t->ci;
    struct cell *cj = t->cj;
#ifdef WITH_MPI
    const int ci_nodeID = ci->nodeID;
    const int cj_nodeID = (cj != NULL) ? cj->nodeID : -1;
#else
    const int ci_nodeID = nodeID;
    const int cj_nodeID = nodeID;
#endif

    const int ci_active = cell_need_activating_stars(ci, e, with_star_formation,
                                                     with_star_formation_sink);

    const int cj_active =
        (cj != NULL) && cell_need_activating_stars(cj, e, with_star_formation,
                                                   with_star_formation_sink);

    /* Activate the drifts */
    if (t->type == task_type_self && ci_active) {
      cell_activate_drift_spart(ci, s);
      cell_activate_drift_part(ci, s);
      if (with_timestep_sync) cell_activate_sync_part(ci, s);
    }

    /* Only activate tasks that involve a local active cell. */
    if ((ci_active || cj_active) &&
        (ci_nodeID == nodeID || cj_nodeID == nodeID)) {
      scheduler_activate(s, t);

      if (t->type == task_type_pair) {
        /* Activate stars_in for each cell that is part of
         * a pair as to not miss any dependencies */
        if (ci_nodeID == nodeID)
          scheduler_activate(s, ci->hydro.super->stars.stars_in);
        if (cj_nodeID == nodeID)
          scheduler_activate(s, cj->hydro.super->stars.stars_in);

        /* Do ci */
        if (ci_active) {
          /* stars for ci */
          atomic_or(&ci->stars.requires_sorts, 1 << t->flags);
          ci->stars.dx_max_sort_old = ci->stars.dx_max_sort;

          /* hydro for cj */
          atomic_or(&cj->hydro.requires_sorts, 1 << t->flags);
          cj->hydro.dx_max_sort_old = cj->hydro.dx_max_sort;

          /* Activate the drift tasks. */
          if (ci_nodeID == nodeID) cell_activate_drift_spart(ci, s);
          if (cj_nodeID == nodeID) cell_activate_drift_part(cj, s);
          if (cj_nodeID == nodeID && with_timestep_sync)
            cell_activate_sync_part(cj, s);

          /* Check the sorts and activate them if needed. */
          cell_activate_stars_sorts(ci, t->flags, s);
          cell_activate_hydro_sorts(cj, t->flags, s);
        }

        /* Do cj */
        if (cj_active) {
          /* hydro for ci */
          atomic_or(&ci->hydro.requires_sorts, 1 << t->flags);
          ci->hydro.dx_max_sort_old = ci->hydro.dx_max_sort;

          /* stars for cj */
          atomic_or(&cj->stars.requires_sorts, 1 << t->flags);
          cj->stars.dx_max_sort_old = cj->stars.dx_max_sort;

          /* Activate the drift tasks. */
          if (cj_nodeID == nodeID) cell_activate_drift_spart(cj, s);
          if (ci_nodeID == nodeID) cell_activate_drift_part(ci, s);
          if (ci_nodeID == nodeID && with_timestep_sync)
            cell_activate_sync_part(ci, s);

          /* Check the sorts and activate them if needed. */
          cell_activate_hydro_sorts(ci, t->flags, s);
          cell_activate_stars_sorts(cj, t->flags, s);
        }
      }

      else if (t->type == task_type_sub_self) {
        cell_activate_subcell_stars_tasks(ci, NULL, s, with_star_formation,
                                          with_star_formation_sink,
                                          with_timestep_sync);
      }

      else if (t->type == task_type_sub_pair) {
        cell_activate_subcell_stars_tasks(ci, cj, s, with_star_formation,
                                          with_star_formation_sink,
                                          with_timestep_sync);

        /* Activate stars_in for each cell that is part of
         * a sub_pair task as to not miss any dependencies */
        if (ci_nodeID == nodeID)
          scheduler_activate(s, ci->hydro.super->stars.stars_in);
        if (cj_nodeID == nodeID)
          scheduler_activate(s, cj->hydro.super->stars.stars_in);
      }
    }

    /* Only interested in pair interactions as of here. */
    if (t->type == task_type_pair || t->type == task_type_sub_pair) {
      /* Check whether there was too much particle motion, i.e. the
         cell neighbour conditions were violated. */
      if (cell_need_rebuild_for_stars_pair(ci, cj)) rebuild = 1;
      if (cell_need_rebuild_for_stars_pair(cj, ci)) rebuild = 1;

#ifdef WITH_MPI
      /* Activate the send/recv tasks. */
      if (ci_nodeID != nodeID) {
        if (cj_active) {
          scheduler_activate_recv(s, ci->mpi.recv, task_subtype_xv);
          scheduler_activate_recv(s, ci->mpi.recv, task_subtype_rho);
#ifdef EXTRA_STAR_LOOPS
          scheduler_activate_recv(s, ci->mpi.recv, task_subtype_part_prep1);
#endif
          /* If the local cell is active, more stuff will be needed. */
          scheduler_activate_send(s, cj->mpi.send, task_subtype_spart_density,
                                  ci_nodeID);
#ifdef EXTRA_STAR_LOOPS
          scheduler_activate_send(s, cj->mpi.send, task_subtype_spart_prep2,
                                  ci_nodeID);
#endif
          cell_activate_drift_spart(cj, s);
        }

        if (ci_active) {
          scheduler_activate_recv(s, ci->mpi.recv, task_subtype_spart_density);
#ifdef EXTRA_STAR_LOOPS
          scheduler_activate_recv(s, ci->mpi.recv, task_subtype_spart_prep2);
#endif

          /* Is the foreign cell active and will need stuff from us? */
          scheduler_activate_send(s, cj->mpi.send, task_subtype_xv, ci_nodeID);
          scheduler_activate_send(s, cj->mpi.send, task_subtype_rho, ci_nodeID);
#ifdef EXTRA_STAR_LOOPS
          scheduler_activate_send(s, cj->mpi.send, task_subtype_part_prep1,
                                  ci_nodeID);
#endif
          /* Drift the cell which will be sent; note that not all sent
             particles will be drifted, only those that are needed. */
          cell_activate_drift_part(cj, s);
        }

      } else if (cj_nodeID != nodeID) {
        /* If the local cell is active, receive data from the foreign cell. */
        if (ci_active) {
          scheduler_activate_recv(s, cj->mpi.recv, task_subtype_xv);
          scheduler_activate_recv(s, cj->mpi.recv, task_subtype_rho);
#ifdef EXTRA_STAR_LOOPS
          scheduler_activate_recv(s, cj->mpi.recv, task_subtype_part_prep1);
#endif
          /* If the local cell is active, more stuff will be needed. */
          scheduler_activate_send(s, ci->mpi.send, task_subtype_spart_density,
                                  cj_nodeID);
#ifdef EXTRA_STAR_LOOPS
          scheduler_activate_send(s, ci->mpi.send, task_subtype_spart_prep2,
                                  cj_nodeID);
#endif
          cell_activate_drift_spart(ci, s);
        }

        if (cj_active) {
          scheduler_activate_recv(s, cj->mpi.recv, task_subtype_spart_density);
#ifdef EXTRA_STAR_LOOPS
          scheduler_activate_recv(s, cj->mpi.recv, task_subtype_spart_prep2);
#endif

          /* Is the foreign cell active and will need stuff from us? */
          scheduler_activate_send(s, ci->mpi.send, task_subtype_xv, cj_nodeID);
          scheduler_activate_send(s, ci->mpi.send, task_subtype_rho, cj_nodeID);
#ifdef EXTRA_STAR_LOOPS
          scheduler_activate_send(s, ci->mpi.send, task_subtype_part_prep1,
                                  cj_nodeID);
#endif

          /* Drift the cell which will be sent; note that not all sent
             particles will be drifted, only those that are needed. */
          cell_activate_drift_part(ci, s);
        }
      }
#endif
    }
  }

  for (struct link *l = c->stars.prepare1; l != NULL; l = l->next) {
    struct task *t = l->t;
    struct cell *ci = t->ci;
    struct cell *cj = t->cj;
#ifdef WITH_MPI
    const int ci_nodeID = ci->nodeID;
    const int cj_nodeID = (cj != NULL) ? cj->nodeID : -1;
#else
    const int ci_nodeID = nodeID;
    const int cj_nodeID = nodeID;
#endif

    const int ci_active = cell_need_activating_stars(ci, e, with_star_formation,
                                                     with_star_formation_sink);

    const int cj_active =
        (cj != NULL) && cell_need_activating_stars(cj, e, with_star_formation,
                                                   with_star_formation_sink);

#ifdef SWIFT_DEBUG_CHECKS
    if (with_star_formation_sink) {
      error("TODO");
    }
#endif

    if (t->type == task_type_self && ci_active) {
      scheduler_activate(s, t);
    }

    else if (t->type == task_type_sub_self && ci_active) {
      scheduler_activate(s, t);
    }

    else if (t->type == task_type_pair || t->type == task_type_sub_pair) {
      /* We only want to activate the task if the cell is active and is
         going to update some gas on the *local* node */
      if ((ci_nodeID == nodeID && cj_nodeID == nodeID) &&
          (ci_active || cj_active)) {
        scheduler_activate(s, t);

        /* If there are active sparts in cj, activate hydro ghost in ci */
        if (cj_active) {
          scheduler_activate(s, ci->hydro.super->hydro.prep1_ghost);
        }
        /* If there are active sparts in ci, activate hydro ghost in cj */
        else {
          scheduler_activate(s, cj->hydro.super->hydro.prep1_ghost);
        }
      }
      /* Cells ci and cj are from different MPI domains */
      else if ((ci_nodeID == nodeID && cj_nodeID != nodeID) && (cj_active)) {
        /* In task prepare1, we update gas so sparts must be on foreign node */
        scheduler_activate(s, t);
        /* If there are active sparts in cj, activate hydro ghost in ci */
        scheduler_activate(s, ci->hydro.super->hydro.prep1_ghost);
      } else if ((ci_nodeID != nodeID && cj_nodeID == nodeID) && (ci_active)) {
        /* In task prepare1, we update gas so sparts must be on foreign node */
        scheduler_activate(s, t);
        /* If there are active sparts in ci, activate hydro ghost in cj */
        scheduler_activate(s, cj->hydro.super->hydro.prep1_ghost);
      }
    }
  }

  for (struct link *l = c->stars.prepare2; l != NULL; l = l->next) {
    struct task *t = l->t;
    struct cell *ci = t->ci;
    struct cell *cj = t->cj;
#ifdef WITH_MPI
    const int ci_nodeID = ci->nodeID;
    const int cj_nodeID = (cj != NULL) ? cj->nodeID : -1;
#else
    const int ci_nodeID = nodeID;
    const int cj_nodeID = nodeID;
#endif

#ifdef SWIFT_DEBUG_CHECKS
    if (with_star_formation_sink) {
      error("TODO");
    }
#endif

    const int ci_active = cell_need_activating_stars(ci, e, with_star_formation,
                                                     with_star_formation_sink);

    const int cj_active =
        (cj != NULL) && cell_need_activating_stars(cj, e, with_star_formation,
                                                   with_star_formation_sink);

    if (t->type == task_type_self && ci_active) {
      scheduler_activate(s, t);
    }

    else if (t->type == task_type_sub_self && ci_active) {
      scheduler_activate(s, t);
    }

    else if (t->type == task_type_pair || t->type == task_type_sub_pair) {
      /* We only want to activate the task if the cell is active and is
         going to update some gas on the *local* node */
      if ((ci_nodeID == nodeID && cj_nodeID == nodeID) &&
          (ci_active || cj_active)) {
        scheduler_activate(s, t);
      }
      /* Cells ci and cj are from different MPI domains */
      else if ((ci_nodeID == nodeID && cj_nodeID != nodeID) && (ci_active)) {
        /* In task prep2, we update stars so sparts must be on the local node */
        scheduler_activate(s, t);
      } else if ((ci_nodeID != nodeID && cj_nodeID == nodeID) && (cj_active)) {
        /* In task prep2, we update stars so sparts must be on the local node */
        scheduler_activate(s, t);
      }
    }
  }

  /* Un-skip the feedback tasks involved with this cell. */
  for (struct link *l = c->stars.feedback; l != NULL; l = l->next) {
    struct task *t = l->t;
    struct cell *ci = t->ci;
    struct cell *cj = t->cj;
#ifdef WITH_MPI
    const int ci_nodeID = ci->nodeID;
    const int cj_nodeID = (cj != NULL) ? cj->nodeID : -1;
#else
    const int ci_nodeID = nodeID;
    const int cj_nodeID = nodeID;
#endif

    const int ci_active = cell_need_activating_stars(ci, e, with_star_formation,
                                                     with_star_formation_sink);

    const int cj_active =
        (cj != NULL) && cell_need_activating_stars(cj, e, with_star_formation,
                                                   with_star_formation_sink);

    if (t->type == task_type_self && ci_active) {
      scheduler_activate(s, t);
    }

    else if (t->type == task_type_sub_self && ci_active) {
      scheduler_activate(s, t);
    }

    else if (t->type == task_type_pair || t->type == task_type_sub_pair) {

      if (ci_active || cj_active) {
        /* Activate stars_out for each cell that is part of
         * a pair/sub_pair task as to not miss any dependencies */
        if (ci_nodeID == nodeID)
          scheduler_activate(s, ci->hydro.super->stars.stars_out);
        if (cj_nodeID == nodeID)
          scheduler_activate(s, cj->hydro.super->stars.stars_out);
      }

      /* We only want to activate the task if the cell is active and is
         going to update some gas on the *local* node */
      if ((ci_nodeID == nodeID && cj_nodeID == nodeID) &&
          (ci_active || cj_active)) {
        scheduler_activate(s, t);

      } else if ((ci_nodeID == nodeID && cj_nodeID != nodeID) && (cj_active)) {
        scheduler_activate(s, t);

      } else if ((ci_nodeID != nodeID && cj_nodeID == nodeID) && (ci_active)) {
        scheduler_activate(s, t);
      }
    }

    /* Nothing more to do here, all drifts and sorts activated above */
  }

  /* Unskip all the other task types. */
  if (c->nodeID == nodeID) {
    if (cell_need_activating_stars(c, e, with_star_formation,
                                   with_star_formation_sink)) {

      if (c->stars.density_ghost != NULL)
        scheduler_activate(s, c->stars.density_ghost);
      if (c->stars.prep1_ghost != NULL)
        scheduler_activate(s, c->stars.prep1_ghost);
      if (c->hydro.prep1_ghost != NULL)
        scheduler_activate(s, c->hydro.prep1_ghost);
      if (c->stars.prep2_ghost != NULL)
        scheduler_activate(s, c->stars.prep2_ghost);
      /* If we don't have pair tasks, then the stars_in and stars_out still
       * need reactivation. */
      if (c->stars.stars_in != NULL) scheduler_activate(s, c->stars.stars_in);
      if (c->stars.stars_out != NULL) scheduler_activate(s, c->stars.stars_out);
      if (c->kick1 != NULL) scheduler_activate(s, c->kick1);
      if (c->kick2 != NULL) scheduler_activate(s, c->kick2);
      if (c->timestep != NULL) scheduler_activate(s, c->timestep);
      if (c->top->timestep_collect != NULL)
        scheduler_activate(s, c->top->timestep_collect);
#ifdef WITH_CSDS
      if (c->csds != NULL) scheduler_activate(s, c->csds);
#endif
    }
  }

  return rebuild;
}

/**
 * @brief Un-skips all the black hole tasks associated with a given cell and
 * checks if the space needs to be rebuilt.
 *
 * @param c the #cell.
 * @param s the #scheduler.
 *
 * @return 1 If the space needs rebuilding. 0 otherwise.
 */
int cell_unskip_black_holes_tasks(struct cell *c, struct scheduler *s) {

  struct engine *e = s->space->e;
  const int with_timestep_sync = (e->policy & engine_policy_timestep_sync);
  const int nodeID = e->nodeID;
  int rebuild = 0;

  if (c->black_holes.drift != NULL && c->black_holes.count > 0 &&
      cell_is_active_black_holes(c, e)) {
    cell_activate_drift_bpart(c, s);
  }

  /* Un-skip the density tasks involved with this cell. */
  for (struct link *l = c->black_holes.density; l != NULL; l = l->next) {
    struct task *t = l->t;
    struct cell *ci = t->ci;
    struct cell *cj = t->cj;
    const int ci_active =
        ci->black_holes.count > 0 && cell_is_active_black_holes(ci, e);
    const int cj_active = (cj != NULL) ? (cj->black_holes.count > 0 &&
                                          cell_is_active_black_holes(cj, e))
                                       : 0;
#ifdef WITH_MPI
    const int ci_nodeID = ci->nodeID;
    const int cj_nodeID = (cj != NULL) ? cj->nodeID : -1;
#else
    const int ci_nodeID = nodeID;
    const int cj_nodeID = nodeID;
#endif

    /* Only activate tasks that involve a local active cell. */
    if ((ci_active || cj_active) &&
        (ci_nodeID == nodeID || cj_nodeID == nodeID)) {

      scheduler_activate(s, t);

      /* Activate the drifts & sync */
      if (t->type == task_type_self) {
        cell_activate_drift_part(ci, s);
        cell_activate_drift_bpart(ci, s);
        if (with_timestep_sync) cell_activate_sync_part(ci, s);
      }

      /* Activate the drifts */
      else if (t->type == task_type_pair) {

        /* Activate the drift & sync tasks.
         * Note we need to drift *both* BH cells to deal with BH<->BH swallows
         * But we only need to drift the gas cell if the *other* cell has an
         * active BH */
        if (ci_nodeID == nodeID) cell_activate_drift_bpart(ci, s);
        if (ci_nodeID == nodeID && cj_active) cell_activate_drift_part(ci, s);

        if (cj_nodeID == nodeID && ci_active) cell_activate_drift_part(cj, s);
        if (cj_nodeID == nodeID) cell_activate_drift_bpart(cj, s);

        if (ci_nodeID == nodeID && cj_active && with_timestep_sync)
          cell_activate_sync_part(ci, s);
        if (cj_nodeID == nodeID && ci_active && with_timestep_sync)
          cell_activate_sync_part(cj, s);
      }

      /* Store current values of dx_max and h_max. */
      else if (t->type == task_type_sub_self) {
        cell_activate_subcell_black_holes_tasks(ci, NULL, s,
                                                with_timestep_sync);
      }

      /* Store current values of dx_max and h_max. */
      else if (t->type == task_type_sub_pair) {
        cell_activate_subcell_black_holes_tasks(ci, cj, s, with_timestep_sync);
      }

      if (t->type == task_type_pair || t->type == task_type_sub_pair) {
        /* Activate bh_in for each cell that is part of
         * a pair task as to not miss any dependencies */
        if (ci_nodeID == nodeID)
          scheduler_activate(s, ci->hydro.super->black_holes.black_holes_in);
        if (cj_nodeID == nodeID)
          scheduler_activate(s, cj->hydro.super->black_holes.black_holes_in);
      }
    }

    /* Only interested in pair interactions as of here. */
    if (t->type == task_type_pair || t->type == task_type_sub_pair) {

      /* Check whether there was too much particle motion, i.e. the
         cell neighbour conditions were violated. */
      if (cell_need_rebuild_for_black_holes_pair(ci, cj)) rebuild = 1;
      if (cell_need_rebuild_for_black_holes_pair(cj, ci)) rebuild = 1;

      if (ci->hydro.super->black_holes.count > 0 && ci_active)
        scheduler_activate(s, ci->hydro.super->black_holes.swallow_ghost_1);
      if (cj->hydro.super->black_holes.count > 0 && cj_active)
        scheduler_activate(s, cj->hydro.super->black_holes.swallow_ghost_1);

#ifdef WITH_MPI
      /* Activate the send/recv tasks. */
      if (ci_nodeID != nodeID) {

        if (ci_active || cj_active) {
          /* We must exchange the foreign BHs no matter the activity status */
          scheduler_activate_recv(s, ci->mpi.recv, task_subtype_bpart_rho);
          scheduler_activate_send(s, cj->mpi.send, task_subtype_bpart_rho,
                                  ci_nodeID);

          /* Drift before you send */
          if (cj->black_holes.count > 0) cell_activate_drift_bpart(cj, s);
        }

        if (cj_active) {

          /* Receive the foreign parts to compute BH accretion rates and do the
           * swallowing */
          scheduler_activate_recv(s, ci->mpi.recv, task_subtype_rho);
          scheduler_activate_recv(s, ci->mpi.recv, task_subtype_part_swallow);
          scheduler_activate_recv(s, ci->mpi.recv, task_subtype_bpart_merger);

          /* Send the local BHs to do feedback */
          scheduler_activate_send(s, cj->mpi.send, task_subtype_bpart_feedback,
                                  ci_nodeID);

          /* Drift before you send */
          cell_activate_drift_bpart(cj, s);
        }

        if (ci_active) {

          /* Receive the foreign BHs for feedback */
          scheduler_activate_recv(s, ci->mpi.recv, task_subtype_bpart_feedback);

          /* Send the local part information */
          scheduler_activate_send(s, cj->mpi.send, task_subtype_rho, ci_nodeID);
          scheduler_activate_send(s, cj->mpi.send, task_subtype_part_swallow,
                                  ci_nodeID);
          scheduler_activate_send(s, cj->mpi.send, task_subtype_bpart_merger,
                                  ci_nodeID);

          /* Drift the cell which will be sent; note that not all sent
             particles will be drifted, only those that are needed. */
          if (cj->hydro.count > 0) cell_activate_drift_part(cj, s);
        }

      } else if (cj_nodeID != nodeID) {

        if (ci_active || cj_active) {
          /* We must exchange the foreign BHs no matter the activity status */
          scheduler_activate_recv(s, cj->mpi.recv, task_subtype_bpart_rho);
          scheduler_activate_send(s, ci->mpi.send, task_subtype_bpart_rho,
                                  cj_nodeID);

          /* Drift before you send */
          if (ci->black_holes.count > 0) cell_activate_drift_bpart(ci, s);
        }

        if (ci_active) {

          /* Receive the foreign parts to compute BH accretion rates and do the
           * swallowing */
          scheduler_activate_recv(s, cj->mpi.recv, task_subtype_rho);
          scheduler_activate_recv(s, cj->mpi.recv, task_subtype_part_swallow);
          scheduler_activate_recv(s, cj->mpi.recv, task_subtype_bpart_merger);

          /* Send the local BHs to do feedback */
          scheduler_activate_send(s, ci->mpi.send, task_subtype_bpart_feedback,
                                  cj_nodeID);

          /* Drift before you send */
          cell_activate_drift_bpart(ci, s);
        }

        if (cj_active) {

          /* Receive the foreign BHs for feedback */
          scheduler_activate_recv(s, cj->mpi.recv, task_subtype_bpart_feedback);

          /* Send the local part information */
          scheduler_activate_send(s, ci->mpi.send, task_subtype_rho, cj_nodeID);
          scheduler_activate_send(s, ci->mpi.send, task_subtype_part_swallow,
                                  cj_nodeID);
          scheduler_activate_send(s, ci->mpi.send, task_subtype_bpart_merger,
                                  cj_nodeID);

          /* Drift the cell which will be sent; note that not all sent
             particles will be drifted, only those that are needed. */
          if (ci->hydro.count > 0) cell_activate_drift_part(ci, s);
        }
      }
#endif
    }
  }

  /* Un-skip the swallow tasks involved with this cell. */
  for (struct link *l = c->black_holes.swallow; l != NULL; l = l->next) {
    struct task *t = l->t;
    struct cell *ci = t->ci;
    struct cell *cj = t->cj;
    const int ci_active = cell_is_active_black_holes(ci, e);
    const int cj_active = (cj != NULL) ? cell_is_active_black_holes(cj, e) : 0;
#ifdef WITH_MPI
    const int ci_nodeID = ci->nodeID;
    const int cj_nodeID = (cj != NULL) ? cj->nodeID : -1;
#else
    const int ci_nodeID = nodeID;
    const int cj_nodeID = nodeID;
#endif

    /* Only activate tasks that involve a local active cell. */
    if ((ci_active || cj_active) &&
        (ci_nodeID == nodeID || cj_nodeID == nodeID)) {

      scheduler_activate(s, t);
    }
  }

  /* Un-skip the swallow tasks involved with this cell. */
  for (struct link *l = c->black_holes.do_gas_swallow; l != NULL; l = l->next) {
    struct task *t = l->t;
    struct cell *ci = t->ci;
    struct cell *cj = t->cj;
    const int ci_active = cell_is_active_black_holes(ci, e);
    const int cj_active = (cj != NULL) ? cell_is_active_black_holes(cj, e) : 0;
#ifdef WITH_MPI
    const int ci_nodeID = ci->nodeID;
    const int cj_nodeID = (cj != NULL) ? cj->nodeID : -1;
#else
    const int ci_nodeID = nodeID;
    const int cj_nodeID = nodeID;
#endif

    /* Only activate tasks that involve a local active cell. */
    if ((ci_active || cj_active) &&
        (ci_nodeID == nodeID || cj_nodeID == nodeID)) {

      scheduler_activate(s, t);
    }
  }

  /* Un-skip the swallow tasks involved with this cell. */
  for (struct link *l = c->black_holes.do_bh_swallow; l != NULL; l = l->next) {
    struct task *t = l->t;
    struct cell *ci = t->ci;
    struct cell *cj = t->cj;
    const int ci_active = cell_is_active_black_holes(ci, e);
    const int cj_active = (cj != NULL) ? cell_is_active_black_holes(cj, e) : 0;
#ifdef WITH_MPI
    const int ci_nodeID = ci->nodeID;
    const int cj_nodeID = (cj != NULL) ? cj->nodeID : -1;
#else
    const int ci_nodeID = nodeID;
    const int cj_nodeID = nodeID;
#endif

    /* Only activate tasks that involve a local active cell. */
    if ((ci_active || cj_active) &&
        (ci_nodeID == nodeID || cj_nodeID == nodeID)) {

      scheduler_activate(s, t);
    }
  }

  /* Un-skip the feedback tasks involved with this cell. */
  for (struct link *l = c->black_holes.feedback; l != NULL; l = l->next) {
    struct task *t = l->t;
    struct cell *ci = t->ci;
    struct cell *cj = t->cj;
    const int ci_active = cell_is_active_black_holes(ci, e);
    const int cj_active = (cj != NULL) ? cell_is_active_black_holes(cj, e) : 0;
#ifdef WITH_MPI
    const int ci_nodeID = ci->nodeID;
    const int cj_nodeID = (cj != NULL) ? cj->nodeID : -1;
#else
    const int ci_nodeID = nodeID;
    const int cj_nodeID = nodeID;
#endif

    /* Only activate tasks that involve a local active cell. */
    if ((ci_active || cj_active) &&
        (ci_nodeID == nodeID || cj_nodeID == nodeID)) {

      scheduler_activate(s, t);

      if (t->type == task_type_pair || t->type == task_type_sub_pair) {
        /* Activate bh_out for each cell that is part of
         * a pair/sub_pair task as to not miss any dependencies */
        if (ci_nodeID == nodeID)
          scheduler_activate(s, ci->hydro.super->black_holes.black_holes_out);
        if (cj_nodeID == nodeID)
          scheduler_activate(s, cj->hydro.super->black_holes.black_holes_out);
      }
    }
  }

  /* Unskip all the other task types. */
  if (cell_is_active_black_holes(c, e)) {
    if (c->black_holes.density_ghost != NULL)
      scheduler_activate(s, c->black_holes.density_ghost);
    if (c->black_holes.swallow_ghost_1 != NULL)
      scheduler_activate(s, c->black_holes.swallow_ghost_1);
    if (c->black_holes.swallow_ghost_2 != NULL)
      scheduler_activate(s, c->black_holes.swallow_ghost_2);
    if (c->black_holes.swallow_ghost_3 != NULL)
      scheduler_activate(s, c->black_holes.swallow_ghost_3);
  }
  if (c->nodeID == nodeID && cell_is_active_black_holes(c, e)) {
    if (c->black_holes.black_holes_in != NULL)
      scheduler_activate(s, c->black_holes.black_holes_in);
    if (c->black_holes.black_holes_out != NULL)
      scheduler_activate(s, c->black_holes.black_holes_out);
  }
  if (c->nodeID == nodeID && c->black_holes.count > 0 &&
      cell_is_active_black_holes(c, e)) {

    /* If the cell doesn't have any pair/sub_pair type tasks,
     * then we haven't unskipped all the implicit tasks yet. */
    if (c->kick1 != NULL) scheduler_activate(s, c->kick1);
    if (c->kick2 != NULL) scheduler_activate(s, c->kick2);
    if (c->timestep != NULL) scheduler_activate(s, c->timestep);
    if (c->top->timestep_collect != NULL)
      scheduler_activate(s, c->top->timestep_collect);
#ifdef WITH_CSDS
    if (c->csds != NULL) scheduler_activate(s, c->csds);
#endif
  }

  return rebuild;
}

/**
 * @brief Un-skips all the sinks tasks associated with a given cell and
 * checks if the space needs to be rebuilt.
 *
 * @param c the #cell.
 * @param s the #scheduler.
 *
 * @return 1 If the space needs rebuilding. 0 otherwise.
 */
int cell_unskip_sinks_tasks(struct cell *c, struct scheduler *s) {

  struct engine *e = s->space->e;
  const int with_timestep_sync = (e->policy & engine_policy_timestep_sync);
  const int with_feedback = e->policy & engine_policy_feedback;
  const int nodeID = e->nodeID;
  int rebuild = 0;

  if (c->sinks.drift != NULL)
    if (cell_is_active_sinks(c, e) || cell_is_active_hydro(c, e)) {
      cell_activate_drift_sink(c, s);
    }

  /* Un-skip the swallow tasks involved with this cell. */
  for (struct link *l = c->sinks.swallow; l != NULL; l = l->next) {
    struct task *t = l->t;
    struct cell *ci = t->ci;
    struct cell *cj = t->cj;
#ifdef WITH_MPI
    const int ci_nodeID = ci->nodeID;
    const int cj_nodeID = (cj != NULL) ? cj->nodeID : -1;
#else
    const int ci_nodeID = nodeID;
    const int cj_nodeID = nodeID;
#endif

    const int ci_active =
        cell_is_active_sinks(ci, e) || cell_is_active_hydro(ci, e);

    const int cj_active = (cj != NULL) && (cell_is_active_sinks(cj, e) ||
                                           cell_is_active_hydro(cj, e));

    /* Only activate tasks that involve a local active cell. */
    if ((ci_active || cj_active) &&
        (ci_nodeID == nodeID || cj_nodeID == nodeID)) {

      scheduler_activate(s, t);

      /* Activate the drifts */
      if (t->type == task_type_self) {
        cell_activate_drift_part(ci, s);
        cell_activate_drift_sink(ci, s);
        if (with_timestep_sync) cell_activate_sync_part(ci, s);
      }

      /* Activate the drifts */
      else if (t->type == task_type_pair) {

        /* Activate the drift tasks. */
        if (ci_nodeID == nodeID) cell_activate_drift_sink(ci, s);
        if (ci_nodeID == nodeID) cell_activate_drift_part(ci, s);
        if (ci_nodeID == nodeID) cell_activate_sink_formation_tasks(ci->top, s);

        if (cj_nodeID == nodeID) cell_activate_drift_part(cj, s);
        if (cj_nodeID == nodeID) cell_activate_drift_sink(cj, s);
        if (cj_nodeID == nodeID) cell_activate_sink_formation_tasks(cj->top, s);
      }

      /* Store current values of dx_max and h_max. */
      else if (t->type == task_type_sub_self) {
        cell_activate_subcell_sinks_tasks(ci, NULL, s, with_timestep_sync);
      }

      /* Store current values of dx_max and h_max. */
      else if (t->type == task_type_sub_pair) {
        cell_activate_subcell_sinks_tasks(ci, cj, s, with_timestep_sync);
      }
    }

    /* Only interested in pair interactions as of here. */
    if (t->type == task_type_pair || t->type == task_type_sub_pair) {

      /* Activate sink_in for each cell that is part of
       * a pair task as to not miss any dependencies */
      if (ci_nodeID == nodeID)
        scheduler_activate(s, ci->hydro.super->sinks.sink_in);

      if (cj_nodeID == nodeID)
        scheduler_activate(s, cj->hydro.super->sinks.sink_in);

      /* Check whether there was too much particle motion, i.e. the
         cell neighbour conditions were violated. */
      if (cell_need_rebuild_for_sinks_pair(ci, cj)) rebuild = 1;
      if (cell_need_rebuild_for_sinks_pair(cj, ci)) rebuild = 1;

#ifdef WITH_MPI
      error("TODO");
#endif
    }
  }

  /* Un-skip the do_sink_swallow tasks involved with this cell. */
  for (struct link *l = c->sinks.do_sink_swallow; l != NULL; l = l->next) {
    struct task *t = l->t;
    struct cell *ci = t->ci;
    struct cell *cj = t->cj;
#ifdef WITH_MPI
    const int ci_nodeID = ci->nodeID;
    const int cj_nodeID = (cj != NULL) ? cj->nodeID : -1;
#else
    const int ci_nodeID = nodeID;
    const int cj_nodeID = nodeID;
#endif

    const int ci_active =
        cell_is_active_sinks(ci, e) || cell_is_active_hydro(ci, e);

    const int cj_active = (cj != NULL) && (cell_is_active_sinks(cj, e) ||
                                           cell_is_active_hydro(cj, e));

    /* Only activate tasks that involve a local active cell. */
    if ((ci_active || cj_active) &&
        (ci_nodeID == nodeID || cj_nodeID == nodeID)) {
      scheduler_activate(s, t);
    }
  }

  /* Un-skip the do_gas_swallow tasks involved with this cell. */
  for (struct link *l = c->sinks.do_gas_swallow; l != NULL; l = l->next) {
    struct task *t = l->t;
    struct cell *ci = t->ci;
    struct cell *cj = t->cj;
#ifdef WITH_MPI
    const int ci_nodeID = ci->nodeID;
    const int cj_nodeID = (cj != NULL) ? cj->nodeID : -1;
#else
    const int ci_nodeID = nodeID;
    const int cj_nodeID = nodeID;
#endif

    const int ci_active =
        cell_is_active_sinks(ci, e) || cell_is_active_hydro(ci, e);

    const int cj_active = (cj != NULL) && (cell_is_active_sinks(cj, e) ||
                                           cell_is_active_hydro(cj, e));

    /* Only activate tasks that involve a local active cell. */
    if ((ci_active || cj_active) &&
        (ci_nodeID == nodeID || cj_nodeID == nodeID)) {
      scheduler_activate(s, t);

      if (t->type == task_type_pair || t->type == task_type_sub_pair) {
        /* Activate sinks_out for each cell that is part of
         * a pair/sub_pair task as to not miss any dependencies */
        if (ci_nodeID == nodeID)
          scheduler_activate(s, ci->hydro.super->sinks.sink_out);
        if (cj_nodeID == nodeID)
          scheduler_activate(s, cj->hydro.super->sinks.sink_out);
      }
    }
  }

  /* Unskip all the other task types. */
  if (c->nodeID == nodeID &&
      (cell_is_active_sinks(c, e) || cell_is_active_hydro(c, e))) {

    if (c->sinks.sink_in != NULL) scheduler_activate(s, c->sinks.sink_in);
    if (c->top->sinks.sink_formation != NULL) {
      cell_activate_sink_formation_tasks(c->top, s);
      cell_activate_super_sink_drifts(c->top, s);
    }
    if (c->sinks.sink_ghost1 != NULL)
      scheduler_activate(s, c->sinks.sink_ghost1);
    if (c->sinks.sink_ghost2 != NULL)
      scheduler_activate(s, c->sinks.sink_ghost2);
    if (c->sinks.sink_out != NULL) scheduler_activate(s, c->sinks.sink_out);
    if (c->top->sinks.star_formation_sink != NULL) {
      cell_activate_star_formation_sink_tasks(c->top, s, with_feedback);
      cell_activate_super_sink_drifts(c->top, s);
    }
    if (c->kick1 != NULL) scheduler_activate(s, c->kick1);
    if (c->kick2 != NULL) scheduler_activate(s, c->kick2);
    if (c->timestep != NULL) scheduler_activate(s, c->timestep);
    if (c->top->timestep_collect != NULL)
      scheduler_activate(s, c->top->timestep_collect);
#ifdef WITH_CSDS
    if (c->csds != NULL) scheduler_activate(s, c->csds);
#endif
  }

  return rebuild;
}

/**
 * @brief Un-skips all the RT tasks associated with a given cell and checks
 * if the space needs to be rebuilt.
 *
 * @param c the #cell.
 * @param s the #scheduler.
 * @param sub_cycle 1 if this is unskipping during an RT subcycle, 0 if normal
 * unskip
 *
 * @return 1 If the space needs rebuilding. 0 otherwise.
 */
int cell_unskip_rt_tasks(struct cell *c, struct scheduler *s,
                         const int sub_cycle) {

  /* Do we have work here? */
  if (c->hydro.count == 0) return 0;

  struct engine *e = s->space->e;
  const int nodeID = e->nodeID;
  int rebuild = 0; /* TODO: implement rebuild conditions? */

  /* Note: we only get this far if engine_policy_rt is flagged. */
  if (!(e->policy & engine_policy_rt)) error("Unskipping RT tasks without RT");

  for (struct link *l = c->rt.rt_gradient; l != NULL; l = l->next) {

    struct task *t = l->t;
    struct cell *ci = t->ci;
    struct cell *cj = t->cj;
#ifdef WITH_MPI
    const int ci_nodeID = ci->nodeID;
    const int cj_nodeID = (cj != NULL) ? cj->nodeID : -1;
#else
    const int ci_nodeID = nodeID;
    const int cj_nodeID = nodeID;
#endif
    const int ci_active = cell_is_rt_active(ci, e);
    const int cj_active = (cj != NULL) && cell_is_rt_active(cj, e);

    /* Only activate tasks that involve a local active cell. */
    if ((ci_active && ci_nodeID == nodeID) ||
        (cj_active && cj_nodeID == nodeID)) {
      scheduler_activate(s, t);

      if (!sub_cycle) {
        /* Activate sorts only during main/normal steps. */
        if (t->type == task_type_pair) {
          atomic_or(&ci->hydro.requires_sorts, 1 << t->flags);
          atomic_or(&cj->hydro.requires_sorts, 1 << t->flags);
          ci->hydro.dx_max_sort_old = ci->hydro.dx_max_sort;
          cj->hydro.dx_max_sort_old = cj->hydro.dx_max_sort;

          /* Check the sorts and activate them if needed. */
          cell_activate_rt_sorts(ci, t->flags, s);
          cell_activate_rt_sorts(cj, t->flags, s);
        }

        /* Store current values of dx_max and h_max. */
        else if (t->type == task_type_sub_self) {
          cell_activate_subcell_rt_tasks(ci, NULL, s, sub_cycle);
        }

        /* Store current values of dx_max and h_max. */
        else if (t->type == task_type_sub_pair) {
          cell_activate_subcell_rt_tasks(ci, cj, s, sub_cycle);
        }
      }
    }

    /* Only interested in pair interactions as of here. */
    if (t->type == task_type_pair || t->type == task_type_sub_pair) {

#ifdef WITH_MPI

      /* Activate the send/recv tasks. */
      if (ci_nodeID != nodeID) {
        /* If the local cell is active, receive data from the foreign cell. */
        if (cj_active) {
          scheduler_activate_recv(s, ci->mpi.recv, task_subtype_rt_gradient);
          if (sub_cycle) {
            /* If we're in a sub-cycle, then there should be no sorts. But since
             * hydro sorts won't be active then, the RT sorts would run. Make
             * sure the cells are also marked to skip the RT sorts, otherwise
             * the 'sorted' flags will be wrongly set after a recv rt_gradient.
             * The recv tasks might also run on a higher level than the current
             * cell, so walk all the way up. */
            cell_set_skip_rt_sort_flag_up(ci);
          }

          /* We only need updates later on if the other cell is active too */
          if (ci_active) {
            scheduler_activate_recv(s, ci->mpi.recv, task_subtype_rt_transport);
          }
        } else if (ci_active) {
#ifdef MPI_SYMMETRIC_FORCE_INTERACTION_RT
          /* If the local cell is inactive and the remote cell is active, we
           * still need to receive stuff to be able to do the force interaction
           * on this node as well.
           * The gradient recv is only necessary in normal steps in case we need
           * to sort, not during sub-cycles. */
          if (!sub_cycle)
            scheduler_activate_recv(s, ci->mpi.recv, task_subtype_rt_gradient);
          scheduler_activate_recv(s, ci->mpi.recv, task_subtype_rt_transport);
          if (sub_cycle) cell_set_skip_rt_sort_flag_up(ci);
#endif
        }

        /* Is the foreign cell active and will need stuff from us? */
        if (ci_active) {

          scheduler_activate_send(s, cj->mpi.send, task_subtype_rt_gradient,
                                  ci_nodeID);

          if (cj_active) {
            scheduler_activate_send(s, cj->mpi.send, task_subtype_rt_transport,
                                    ci_nodeID);
          }
        } else if (cj_active) {
#ifdef MPI_SYMMETRIC_FORCE_INTERACTION_RT
          /* If the foreign cell is inactive, but the local cell is active,
           * we still need to send stuff to be able to do the force interaction
           * on both nodes.
           * The gradient send is only necessary in normal steps in case we need
           * to sort, not during sub-cycles. */
          if (!sub_cycle)
            scheduler_activate_send(s, cj->mpi.send, task_subtype_rt_gradient,
                                    ci_nodeID);
          scheduler_activate_send(s, cj->mpi.send, task_subtype_rt_transport,
                                  ci_nodeID);
#endif
        }

      } else if (cj_nodeID != nodeID) {

        /* If the local cell is active, receive data from the foreign cell. */
        if (ci_active) {
          scheduler_activate_recv(s, cj->mpi.recv, task_subtype_rt_gradient);
          if (sub_cycle) {
            /* No RT sorts during sub-cycling */
            cell_set_skip_rt_sort_flag_up(cj);
          }

          /* We only need updates later on if the other cell is active too */
          if (cj_active) {
            scheduler_activate_recv(s, cj->mpi.recv, task_subtype_rt_transport);
          }
        } else if (cj_active) {
#ifdef MPI_SYMMETRIC_FORCE_INTERACTION_RT
          /* If the local cell is inactive and the remote cell is active, we
           * still need to receive stuff to be able to do the force interaction
           * on this node as well.
           * The gradient recv is only necessary in normal steps in case we need
           * to sort, not during sub-cycles. */
          if (!sub_cycle)
            scheduler_activate_recv(s, cj->mpi.recv, task_subtype_rt_gradient);
          scheduler_activate_recv(s, cj->mpi.recv, task_subtype_rt_transport);
          if (sub_cycle) cell_set_skip_rt_sort_flag_up(cj);
#endif
        }

        /* Is the foreign cell active and will need stuff from us? */
        if (cj_active) {

          scheduler_activate_send(s, ci->mpi.send, task_subtype_rt_gradient,
                                  cj_nodeID);

          if (ci_active) {
            scheduler_activate_send(s, ci->mpi.send, task_subtype_rt_transport,
                                    cj_nodeID);
          }
        } else if (ci_active) {
#ifdef MPI_SYMMETRIC_FORCE_INTERACTION_RT
          /* If the foreign cell is inactive, but the local cell is active,
           * we still need to send stuff to be able to do the force interaction
           * on both nodes
           * The gradient send is only necessary in normal steps in case we need
           * to sort, not during sub-cycles. */
          if (!sub_cycle)
            scheduler_activate_send(s, ci->mpi.send, task_subtype_rt_gradient,
                                    cj_nodeID);
          scheduler_activate_send(s, ci->mpi.send, task_subtype_rt_transport,
                                  cj_nodeID);
#endif
        }
      }
#endif
    }
  }

  for (struct link *l = c->rt.rt_transport; l != NULL; l = l->next) {

    struct task *t = l->t;
    struct cell *ci = t->ci;
    struct cell *cj = t->cj;
#ifdef WITH_MPI
    const int ci_nodeID = ci->nodeID;
    const int cj_nodeID = (cj != NULL) ? cj->nodeID : -1;
#else
    const int ci_nodeID = nodeID;
    const int cj_nodeID = nodeID;
#endif

    const int ci_active = cell_is_rt_active(ci, e);
    const int cj_active = ((cj != NULL) && cell_is_rt_active(cj, e));

    if ((ci_active && ci_nodeID == nodeID) ||
        (cj_active && cj_nodeID == nodeID)) {
      scheduler_activate(s, t);

      if (t->type == task_type_pair || t->type == task_type_sub_pair) {

        /* Activate transport_out for each cell that is part of
         * a pair/sub_pair task as to not miss any dependencies */
        if (ci_nodeID == nodeID)
          scheduler_activate(s, ci->hydro.super->rt.rt_transport_out);
        if (cj_nodeID == nodeID)
          scheduler_activate(s, cj->hydro.super->rt.rt_transport_out);
      }
    }
  }

  /* Unskip all the other task types */
  if (cell_is_rt_active(c, e)) {
    if (c->nodeID == nodeID) {
      if (c->rt.rt_in != NULL) scheduler_activate(s, c->rt.rt_in);
      if (c->rt.rt_ghost1 != NULL) scheduler_activate(s, c->rt.rt_ghost1);
      if (c->rt.rt_ghost2 != NULL) scheduler_activate(s, c->rt.rt_ghost2);
      if (c->rt.rt_transport_out != NULL)
        scheduler_activate(s, c->rt.rt_transport_out);
      if (c->rt.rt_tchem != NULL) scheduler_activate(s, c->rt.rt_tchem);
      if (c->rt.rt_out != NULL) scheduler_activate(s, c->rt.rt_out);
    } else {
#if defined(MPI_SYMMETRIC_FORCE_INTERACTION_RT) && defined(WITH_MPI)
      /* Additionally unskip force interactions between inactive local cell and
       * active remote cell. (The cell unskip will only be called for active
       * cells, so, we have to do this now, from the active remote cell). */
      for (struct link *l = c->rt.rt_transport; l != NULL; l = l->next) {
        struct task *t = l->t;
        if (t->type != task_type_pair && t->type != task_type_sub_pair)
          continue;

        struct cell *ci = l->t->ci;
        struct cell *cj = l->t->cj;

        const int ci_active = cell_is_rt_active(ci, e);
        const int cj_active = cell_is_rt_active(cj, e);
        const int ci_nodeID = ci->nodeID;
        const int cj_nodeID = cj->nodeID;
        if ((!ci_active && ci_nodeID == nodeID && cj_active &&
             cj_nodeID != nodeID) ||
            (!cj_active && cj_nodeID == nodeID && ci_active &&
             ci_nodeID != nodeID)) {
          scheduler_activate(s, l->t);

          if (!sub_cycle) {
            /* Activate sorts only during main/normal steps. */
            if (t->type == task_type_pair) {
              atomic_or(&ci->hydro.requires_sorts, 1 << t->flags);
              atomic_or(&cj->hydro.requires_sorts, 1 << t->flags);
              ci->hydro.dx_max_sort_old = ci->hydro.dx_max_sort;
              cj->hydro.dx_max_sort_old = cj->hydro.dx_max_sort;

              /* Check the sorts and activate them if needed. */
              cell_activate_rt_sorts(ci, t->flags, s);
              cell_activate_rt_sorts(cj, t->flags, s);
            }

            /* Store current values of dx_max and h_max. */
            else if (t->type == task_type_sub_pair) {
              cell_activate_subcell_rt_tasks(ci, cj, s, sub_cycle);
            }
          }
        }
      }
#endif
    }

    /* The rt_advance_cell_time tasks also run on foreign cells */
    if (c->super != NULL && c->super->rt.rt_advance_cell_time != NULL) {
      scheduler_activate(s, c->super->rt.rt_advance_cell_time);
    }
    if (sub_cycle) {
      /* The rt_collect_times tasks replace the timestep_collect tasks
       * during sub-cycles, so we only activate it when sub-cycling. */
      if (c->top->rt.rt_collect_times != NULL)
        scheduler_activate(s, c->top->rt.rt_collect_times);
    } else {
      /* Otherwise, make sure timestep_collect and timestep is active. */
      if (c->top->timestep_collect != NULL)
        scheduler_activate(s, c->top->timestep_collect);
    }
  }

  return rebuild;
}<|MERGE_RESOLUTION|>--- conflicted
+++ resolved
@@ -1115,6 +1115,12 @@
     /* Should we even bother? */
     if (!ci_active && !cj_active) return;
 
+    const int ci_active = cell_is_active_black_holes(ci, e);
+    const int cj_active = cell_is_active_black_holes(cj, e);
+
+    /* Should we even bother? */
+    if (!ci_active && !cj_active) return;
+
     /* recurse? */
     if (cell_can_recurse_in_pair_black_holes_task(ci, cj) &&
         cell_can_recurse_in_pair_black_holes_task(cj, ci)) {
@@ -1651,10 +1657,6 @@
       (e->policy & engine_policy_timestep_limiter);
   const int with_timestep_sync = 
       (e->policy & engine_policy_timestep_sync);
-<<<<<<< HEAD
-=======
-  const int with_sinks = e->policy & engine_policy_sinks;
->>>>>>> 9c926b47
 
 #ifdef WITH_MPI
   const int with_sinks = e->policy & engine_policy_sinks;
