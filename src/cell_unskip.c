--- conflicted
+++ resolved
@@ -1790,10 +1790,7 @@
     if (c->kick1 != NULL) scheduler_activate(s, c->kick1);
     if (c->kick2 != NULL) scheduler_activate(s, c->kick2);
     if (c->timestep != NULL) scheduler_activate(s, c->timestep);
-<<<<<<< HEAD
     c->dt_changed = 0;
-=======
->>>>>>> 18402ae8
     if (c->top->timestep_collect != NULL)
       scheduler_activate(s, c->top->timestep_collect);
     if (c->hydro.end_force != NULL) scheduler_activate(s, c->hydro.end_force);
@@ -1936,10 +1933,7 @@
     if (c->kick1 != NULL) scheduler_activate(s, c->kick1);
     if (c->kick2 != NULL) scheduler_activate(s, c->kick2);
     if (c->timestep != NULL) scheduler_activate(s, c->timestep);
-<<<<<<< HEAD
     c->dt_changed = 0;
-=======
->>>>>>> 18402ae8
     if (c->top->timestep_collect != NULL)
       scheduler_activate(s, c->top->timestep_collect);
     if (c->grav.down != NULL) scheduler_activate(s, c->grav.down);
@@ -2364,10 +2358,7 @@
       if (c->kick1 != NULL) scheduler_activate(s, c->kick1);
       if (c->kick2 != NULL) scheduler_activate(s, c->kick2);
       if (c->timestep != NULL) scheduler_activate(s, c->timestep);
-<<<<<<< HEAD
       c->dt_changed = 0;
-=======
->>>>>>> 18402ae8
       if (c->top->timestep_collect != NULL)
         scheduler_activate(s, c->top->timestep_collect);
 #ifdef WITH_CSDS
@@ -2656,10 +2647,7 @@
     if (c->kick1 != NULL) scheduler_activate(s, c->kick1);
     if (c->kick2 != NULL) scheduler_activate(s, c->kick2);
     if (c->timestep != NULL) scheduler_activate(s, c->timestep);
-<<<<<<< HEAD
     c->dt_changed = 0;
-=======
->>>>>>> 18402ae8
     if (c->top->timestep_collect != NULL)
       scheduler_activate(s, c->top->timestep_collect);
 #ifdef WITH_CSDS
@@ -2865,10 +2853,7 @@
     if (c->kick1 != NULL) scheduler_activate(s, c->kick1);
     if (c->kick2 != NULL) scheduler_activate(s, c->kick2);
     if (c->timestep != NULL) scheduler_activate(s, c->timestep);
-<<<<<<< HEAD
     c->dt_changed = 0;
-=======
->>>>>>> 18402ae8
     if (c->top->timestep_collect != NULL)
       scheduler_activate(s, c->top->timestep_collect);
 #ifdef WITH_CSDS
