/*******************************************************************************
 * This file is part of SWIFT.
 * Copyright (c) 2012 Pedro Gonnet (pedro.gonnet@durham.ac.uk)
 *                    Matthieu Schaller (schaller@strw.leidenuniv.nl)
 *               2015 Peter W. Draper (p.w.draper@durham.ac.uk)
 *
 * This program is free software: you can redistribute it and/or modify
 * it under the terms of the GNU Lesser General Public License as published
 * by the Free Software Foundation, either version 3 of the License, or
 * (at your option) any later version.
 *
 * This program is distributed in the hope that it will be useful,
 * but WITHOUT ANY WARRANTY; without even the implied warranty of
 * MERCHANTABILITY or FITNESS FOR A PARTICULAR PURPOSE.  See the
 * GNU General Public License for more details.
 *
 * You should have received a copy of the GNU Lesser General Public License
 * along with this program.  If not, see <http://www.gnu.org/licenses/>.
 *
 ******************************************************************************/

/* Config parameters. */
#include <config.h>

/* This object's header. */
#include "cell.h"

/* Local headers. */
#include "active.h"
#include "engine.h"
#include "feedback.h"
#include "space_getsid.h"

extern int engine_star_resort_task_depth;

/**
 * @brief Recursively clear the stars_resort flag in a cell hierarchy.
 *
 * @param c The #cell to act on.
 */
void cell_set_star_resort_flag(struct cell *c) {

  cell_set_flag(c, cell_flag_do_stars_resort);

  /* Abort if we reched the level where the resorting task lives */
  if (c->depth == engine_star_resort_task_depth || c->hydro.super == c) return;

  if (c->split) {
    for (int k = 0; k < 8; ++k)
      if (c->progeny[k] != NULL) cell_set_star_resort_flag(c->progeny[k]);
  }
}

/**
 * @brief Recurses in a cell hierarchy down to the level where the
 * star resort tasks are and activates them.
 *
 * The function will fail if called *below* the super-level
 *
 * @param c The #cell to recurse into.
 * @param s The #scheduler.
 */
void cell_activate_star_resort_tasks(struct cell *c, struct scheduler *s) {

#ifdef SWIFT_DEBUG_CHECKS
  if (c->hydro.super != NULL && c->hydro.super != c)
    error("Function called below the super level!");
#endif

  /* The resort tasks are at either the chosen depth or the super level,
   * whichever comes first. */
  if ((c->depth == engine_star_resort_task_depth || c->hydro.super == c) &&
      c->hydro.count > 0) {
    scheduler_activate(s, c->hydro.stars_resort);
  } else {
    for (int k = 0; k < 8; ++k) {
      if (c->progeny[k] != NULL) {
        cell_activate_star_resort_tasks(c->progeny[k], s);
      }
    }
  }
}

/**
 * @brief Activate the star formation task as well as the resorting of stars
 *
 * Must be called at the top-level in the tree (where the SF task is...)
 *
 * @param c The (top-level) #cell.
 * @param s The #scheduler.
 * @param with_feedback Are we running with feedback?
 */
void cell_activate_star_formation_tasks(struct cell *c, struct scheduler *s,
                                        const int with_feedback) {

#ifdef SWIFT_DEBUG_CHECKS
  if (c->depth != 0) error("Function should be called at the top-level only");
#endif

  /* Have we already unskipped that task? */
  if (c->hydro.star_formation->skip == 0) return;

  /* Activate the star formation task */
  scheduler_activate(s, c->hydro.star_formation);

  /* Activate the star resort tasks at whatever level they are */
  if (with_feedback) {
    cell_activate_star_resort_tasks(c, s);
  }
}

/**
 * @brief Activate the star formation task from the sink as well as the
 * resorting of stars
 *
 * Must be called at the top-level in the tree (where the SF task is...)
 *
 * @param c The (top-level) #cell.
 * @param s The #scheduler.
 * @param with_feedback Are we running with feedback?
 */
void cell_activate_star_formation_sink_tasks(struct cell *c,
                                             struct scheduler *s,
                                             const int with_feedback) {

#ifdef SWIFT_DEBUG_CHECKS
  if (c->depth != 0) error("Function should be called at the top-level only");
#endif

  /* Have we already unskipped that task? */
  if (c->sinks.star_formation_sink->skip == 0) return;

  /* Activate the star formation task */
  scheduler_activate(s, c->sinks.star_formation_sink);

  /* Activate the star resort tasks at whatever level they are */
  if (with_feedback) {
    cell_activate_star_resort_tasks(c, s);
  }
}

/**
 * @brief Activate the sink formation task.
 *
 * Must be called at the top-level in the tree (where the SF task is...)
 *
 * @param c The (top-level) #cell.
 * @param s The #scheduler.
 */
void cell_activate_sink_formation_tasks(struct cell *c, struct scheduler *s) {

#ifdef SWIFT_DEBUG_CHECKS
  if (c->depth != 0) error("Function should be called at the top-level only");
#endif

  /* Have we already unskipped that task? */
  if (c->sinks.sink_formation->skip == 0) return;

  /* Activate the star formation task */
  scheduler_activate(s, c->sinks.sink_formation);
}

/**
 * @brief Recursively activate the hydro ghosts (and implicit links) in a cell
 * hierarchy.
 *
 * @param c The #cell.
 * @param s The #scheduler.
 * @param e The #engine.
 */
void cell_recursively_activate_hydro_ghosts(struct cell *c, struct scheduler *s,
                                            const struct engine *e) {
  /* Early abort? */
  if ((c->hydro.count == 0) || !cell_is_active_hydro(c, e)) return;

  /* Is the ghost at this level? */
  if (c->hydro.ghost != NULL) {
    scheduler_activate(s, c->hydro.ghost);
  } else {

#ifdef SWIFT_DEBUG_CHECKS
    if (!c->split)
      error("Reached the leaf level without finding a hydro ghost!");
#endif

    /* Keep recursing */
    for (int k = 0; k < 8; k++)
      if (c->progeny[k] != NULL)
        cell_recursively_activate_hydro_ghosts(c->progeny[k], s, e);
  }
}

/**
 * @brief Activate the hydro ghosts (and implicit links) in a cell hierarchy.
 *
 * @param c The #cell.
 * @param s The #scheduler.
 * @param e The #engine.
 */
void cell_activate_hydro_ghosts(struct cell *c, struct scheduler *s,
                                const struct engine *e) {
  scheduler_activate(s, c->hydro.ghost_in);
  scheduler_activate(s, c->hydro.ghost_out);
  cell_recursively_activate_hydro_ghosts(c, s, e);
}

/**
 * @brief Recursively activate the cooling (and implicit links) in a cell
 * hierarchy.
 *
 * @param c The #cell.
 * @param s The #scheduler.
 * @param e The #engine.
 */
void cell_recursively_activate_cooling(struct cell *c, struct scheduler *s,
                                       const struct engine *e) {
  /* Early abort? */
  if ((c->hydro.count == 0) || !cell_is_active_hydro(c, e)) return;

  /* Is the ghost at this level? */
  if (c->hydro.cooling != NULL) {
    scheduler_activate(s, c->hydro.cooling);
  } else {

#ifdef SWIFT_DEBUG_CHECKS
    if (!c->split)
      error("Reached the leaf level without finding a cooling task!");
#endif

    /* Keep recursing */
    for (int k = 0; k < 8; k++)
      if (c->progeny[k] != NULL)
        cell_recursively_activate_cooling(c->progeny[k], s, e);
  }
}

/**
 * @brief Activate the cooling tasks (and implicit links) in a cell hierarchy.
 *
 * @param c The #cell.
 * @param s The #scheduler.
 * @param e The #engine.
 */
void cell_activate_cooling(struct cell *c, struct scheduler *s,
                           const struct engine *e) {
  scheduler_activate(s, c->hydro.cooling_in);
  scheduler_activate(s, c->hydro.cooling_out);
  cell_recursively_activate_cooling(c, s, e);
}

/**
 * @brief Recurse down in a cell hierarchy until the hydro.super level is
 * reached and activate the spart drift at that level.
 *
 * @param c The #cell to recurse into.
 * @param s The #scheduler.
 */
void cell_activate_super_spart_drifts(struct cell *c, struct scheduler *s) {

  /* Early abort?
   * We can stop if there is no gas as none of it will turn into stars */
  if (c->hydro.count == 0) return;

  if (c == c->hydro.super) {
    cell_activate_drift_spart(c, s);
    cell_set_flag(c, cell_flag_do_stars_drift);
  } else {
    if (c->split) {
      for (int k = 0; k < 8; ++k) {
        if (c->progeny[k] != NULL) {
          cell_activate_super_spart_drifts(c->progeny[k], s);
        }
      }
    } else {
#ifdef SWIFT_DEBUG_CHECKS
      error("Reached a leaf cell without finding a hydro.super!!");
#endif
    }
  }
}

/**
 * @brief Recurse down in a cell hierarchy until the hydro.super level is
 * reached and activate the sink drift at that level.
 *
 * @param c The #cell to recurse into.
 * @param s The #scheduler.
 */
void cell_activate_super_sink_drifts(struct cell *c, struct scheduler *s) {

  /* Early abort? */
  if (c->hydro.count == 0) return;

  if (c == c->hydro.super) {
    cell_activate_drift_sink(c, s);
  } else {
    if (c->split) {
      for (int k = 0; k < 8; ++k) {
        if (c->progeny[k] != NULL) {
          cell_activate_super_sink_drifts(c->progeny[k], s);
        }
      }
    } else {
#ifdef SWIFT_DEBUG_CHECKS
      error("Reached a leaf cell without finding a hydro.super!!");
#endif
    }
  }
}

/**
 * @brief Activate the #part drifts on the given cell.
 */
void cell_activate_drift_part(struct cell *c, struct scheduler *s) {
  /* If this cell is already marked for drift, quit early. */
  if (cell_get_flag(c, cell_flag_do_hydro_drift)) return;

  /* Mark this cell for drifting. */
  cell_set_flag(c, cell_flag_do_hydro_drift);

  /* Set the do_sub_drifts all the way up and activate the super drift
     if this has not yet been done. */
  if (c == c->hydro.super) {
#ifdef SWIFT_DEBUG_CHECKS
    if (c->hydro.drift == NULL)
      error("Trying to activate un-existing c->hydro.drift");
#endif
    scheduler_activate(s, c->hydro.drift);
  } else {
    for (struct cell *parent = c->parent;
         parent != NULL && !cell_get_flag(parent, cell_flag_do_hydro_sub_drift);
         parent = parent->parent) {
      /* Mark this cell for drifting */
      cell_set_flag(parent, cell_flag_do_hydro_sub_drift);

      if (parent == c->hydro.super) {
#ifdef SWIFT_DEBUG_CHECKS
        if (parent->hydro.drift == NULL)
          error("Trying to activate un-existing parent->hydro.drift");
#endif
        scheduler_activate(s, parent->hydro.drift);
        break;
      }
    }
  }
}

/**
 * @brief Activate the #part sync tasks on the given cell.
 */
void cell_activate_sync_part(struct cell *c, struct scheduler *s) {

  /* If this cell is already marked for sync, quit early. */
  if (cell_get_flag(c, cell_flag_do_hydro_sync)) return;

  /* Mark this cell for synchronization. */
  cell_set_flag(c, cell_flag_do_hydro_sync);

  /* Set the do_sub_sync all the way up and activate the super sync
     if this has not yet been done. */
  if (c == c->super) {
#ifdef SWIFT_DEBUG_CHECKS
    if (c->timestep_sync == NULL)
      error("Trying to activate un-existing c->timestep_sync");
#endif
    scheduler_activate(s, c->timestep_sync);
    scheduler_activate(s, c->top->timestep_collect);
    scheduler_activate(s, c->kick1);
  } else {
    for (struct cell *parent = c->parent;
         parent != NULL && !cell_get_flag(parent, cell_flag_do_hydro_sub_sync);
         parent = parent->parent) {
      /* Mark this cell for drifting */
      cell_set_flag(parent, cell_flag_do_hydro_sub_sync);

      if (parent == c->super) {
#ifdef SWIFT_DEBUG_CHECKS
        if (parent->timestep_sync == NULL)
          error("Trying to activate un-existing parent->timestep_sync");
#endif
        scheduler_activate(s, parent->timestep_sync);
        scheduler_activate(s, parent->top->timestep_collect);
        scheduler_activate(s, parent->kick1);
        break;
      }
    }
  }
}

/**
 * @brief Activate the #gpart drifts on the given cell.
 */
void cell_activate_drift_gpart(struct cell *c, struct scheduler *s) {
  /* If this cell is already marked for drift, quit early. */
  if (cell_get_flag(c, cell_flag_do_grav_drift)) return;

  /* Mark this cell for drifting. */
  cell_set_flag(c, cell_flag_do_grav_drift);

  if (c->grav.drift_out != NULL) scheduler_activate(s, c->grav.drift_out);

  /* Set the do_grav_sub_drifts all the way up and activate the super drift
     if this has not yet been done. */
  if (c == c->grav.super) {
#ifdef SWIFT_DEBUG_CHECKS
    if (c->grav.drift == NULL)
      error("Trying to activate un-existing c->grav.drift");
#endif
    scheduler_activate(s, c->grav.drift);
  } else {
    for (struct cell *parent = c->parent;
         parent != NULL && !cell_get_flag(parent, cell_flag_do_grav_sub_drift);
         parent = parent->parent) {
      cell_set_flag(parent, cell_flag_do_grav_sub_drift);

      if (parent->grav.drift_out) {
        scheduler_activate(s, parent->grav.drift_out);
      }

      if (parent == c->grav.super) {
#ifdef SWIFT_DEBUG_CHECKS
        if (parent->grav.drift == NULL)
          error("Trying to activate un-existing parent->grav.drift");
#endif
        scheduler_activate(s, parent->grav.drift);
        break;
      }
    }
  }
}

/**
 * @brief Activate the #spart drifts on the given cell.
 */
void cell_activate_drift_spart(struct cell *c, struct scheduler *s) {
  /* If this cell is already marked for drift, quit early. */
  if (cell_get_flag(c, cell_flag_do_stars_drift)) return;

  /* Mark this cell for drifting. */
  cell_set_flag(c, cell_flag_do_stars_drift);

  /* Set the do_stars_sub_drifts all the way up and activate the super drift
     if this has not yet been done. */
  if (c == c->hydro.super) {
#ifdef SWIFT_DEBUG_CHECKS
    if (c->stars.drift == NULL)
      error("Trying to activate un-existing c->stars.drift");
#endif
    scheduler_activate(s, c->stars.drift);
  } else {
    for (struct cell *parent = c->parent;
         parent != NULL && !cell_get_flag(parent, cell_flag_do_stars_sub_drift);
         parent = parent->parent) {
      /* Mark this cell for drifting */
      cell_set_flag(parent, cell_flag_do_stars_sub_drift);

      if (parent == c->hydro.super) {
#ifdef SWIFT_DEBUG_CHECKS
        if (parent->stars.drift == NULL)
          error("Trying to activate un-existing parent->stars.drift");
#endif
        scheduler_activate(s, parent->stars.drift);
        break;
      }
    }
  }
}

/**
 * @brief Activate the #bpart drifts on the given cell.
 */
void cell_activate_drift_bpart(struct cell *c, struct scheduler *s) {

  /* If this cell is already marked for drift, quit early. */
  if (cell_get_flag(c, cell_flag_do_bh_drift)) return;

  /* Mark this cell for drifting. */
  cell_set_flag(c, cell_flag_do_bh_drift);

  /* Set the do_black_holes_sub_drifts all the way up and activate the super
     drift if this has not yet been done. */
  if (c == c->hydro.super) {
#ifdef SWIFT_DEBUG_CHECKS
    if (c->black_holes.drift == NULL)
      error("Trying to activate un-existing c->black_holes.drift");
#endif
    scheduler_activate(s, c->black_holes.drift);
  } else {
    for (struct cell *parent = c->parent;
         parent != NULL && !cell_get_flag(parent, cell_flag_do_bh_sub_drift);
         parent = parent->parent) {
      /* Mark this cell for drifting */
      cell_set_flag(parent, cell_flag_do_bh_sub_drift);

      if (parent == c->hydro.super) {
#ifdef SWIFT_DEBUG_CHECKS
        if (parent->black_holes.drift == NULL)
          error("Trying to activate un-existing parent->black_holes.drift");
#endif
        scheduler_activate(s, parent->black_holes.drift);
        break;
      }
    }
  }
}

/**
 * @brief Activate the #sink drifts on the given cell.
 */
void cell_activate_drift_sink(struct cell *c, struct scheduler *s) {

  /* If this cell is already marked for drift, quit early. */
  if (cell_get_flag(c, cell_flag_do_sink_drift)) return;

  /* Mark this cell for drifting. */
  cell_set_flag(c, cell_flag_do_sink_drift);

  /* Set the do_sink_sub_drifts all the way up and activate the super
     drift if this has not yet been done. */
  if (c == c->hydro.super) {
#ifdef SWIFT_DEBUG_CHECKS
    if (c->sinks.drift == NULL)
      error("Trying to activate un-existing c->sinks.drift");
#endif
    scheduler_activate(s, c->sinks.drift);
  } else {
    for (struct cell *parent = c->parent;
         parent != NULL && !cell_get_flag(parent, cell_flag_do_sink_sub_drift);
         parent = parent->parent) {
      /* Mark this cell for drifting */
      cell_set_flag(parent, cell_flag_do_sink_sub_drift);

      if (parent == c->hydro.super) {
#ifdef SWIFT_DEBUG_CHECKS
        if (parent->sinks.drift == NULL)
          error("Trying to activate un-existing parent->sinks.drift");
#endif
        scheduler_activate(s, parent->sinks.drift);
        break;
      }
    }
  }
}

/**
 * @brief Activate the drifts on the given cell.
 */
void cell_activate_limiter(struct cell *c, struct scheduler *s) {
  /* If this cell is already marked for limiting, quit early. */
  if (cell_get_flag(c, cell_flag_do_hydro_limiter)) return;

  /* Mark this cell for limiting. */
  cell_set_flag(c, cell_flag_do_hydro_limiter);

  /* Set the do_sub_limiter all the way up and activate the super limiter
     if this has not yet been done. */
  if (c == c->super) {
#ifdef SWIFT_DEBUG_CHECKS
    if (c->timestep_limiter == NULL)
      error("Trying to activate un-existing c->timestep_limiter");
#endif
    scheduler_activate(s, c->timestep_limiter);
    scheduler_activate(s, c->top->timestep_collect);
    scheduler_activate(s, c->kick1);
  } else {
    for (struct cell *parent = c->parent;
         parent != NULL &&
         !cell_get_flag(parent, cell_flag_do_hydro_sub_limiter);
         parent = parent->parent) {
      /* Mark this cell for limiting */
      cell_set_flag(parent, cell_flag_do_hydro_sub_limiter);

      if (parent == c->super) {
#ifdef SWIFT_DEBUG_CHECKS
        if (parent->timestep_limiter == NULL)
          error("Trying to activate un-existing parent->timestep_limiter");
#endif
        scheduler_activate(s, parent->timestep_limiter);
        scheduler_activate(s, parent->top->timestep_collect);
        scheduler_activate(s, parent->kick1);
        break;
      }
    }
  }
}

/**
 * @brief Activate the sorts up a cell hierarchy.
 */
void cell_activate_hydro_sorts_up(struct cell *c, struct scheduler *s) {
  if (c == c->hydro.super) {
#ifdef SWIFT_DEBUG_CHECKS
    if (c->hydro.sorts == NULL)
      error("Trying to activate un-existing c->hydro.sorts");
#endif
    scheduler_activate(s, c->hydro.sorts);
    cell_set_flag(c, cell_flag_skip_rt_sort);
    if (c->nodeID == engine_rank) cell_activate_drift_part(c, s);
  } else {
    for (struct cell *parent = c->parent;
         parent != NULL && !cell_get_flag(parent, cell_flag_do_hydro_sub_sort);
         parent = parent->parent) {
      cell_set_flag(parent, cell_flag_do_hydro_sub_sort);
      if (parent == c->hydro.super) {
#ifdef SWIFT_DEBUG_CHECKS
        if (parent->hydro.sorts == NULL)
          error("Trying to activate un-existing parents->hydro.sorts");
#endif
        scheduler_activate(s, parent->hydro.sorts);
        cell_set_flag(parent, cell_flag_skip_rt_sort);
        if (parent->nodeID == engine_rank) cell_activate_drift_part(parent, s);
        break;
      }
    }
  }
}

/**
 * @brief Activate the sorts on a given cell, if needed.
 */
void cell_activate_hydro_sorts(struct cell *c, int sid, struct scheduler *s) {
  /* Do we need to re-sort? */
  if (c->hydro.dx_max_sort > space_maxreldx * c->dmin) {
    /* Climb up the tree to active the sorts in that direction */
    for (struct cell *finger = c; finger != NULL; finger = finger->parent) {
      if (finger->hydro.requires_sorts) {
        atomic_or(&finger->hydro.do_sort, finger->hydro.requires_sorts);
        cell_activate_hydro_sorts_up(finger, s);
      }
      finger->hydro.sorted = 0;
    }
  }

  /* Has this cell been sorted at all for the given sid? */
  if (!(c->hydro.sorted & (1 << sid)) || c->nodeID != engine_rank) {
    atomic_or(&c->hydro.do_sort, (1 << sid));
    cell_activate_hydro_sorts_up(c, s);
  }
}

/**
 * @brief Activate the sorts up a cell hierarchy. Activate drifts
 * and hydro sorts on local cells, and rt_sorts on foreign cells.
 */
void cell_activate_rt_sorts_up(struct cell *c, struct scheduler *s) {

  cell_set_flag(c, cell_flag_rt_requests_sort);

  if (c == c->hydro.super) {
#ifdef SWIFT_DEBUG_CHECKS
    if (c->nodeID == engine_rank && c->hydro.sorts == NULL)
      error("Trying to activate non-existing c->hydro.sorts");
    if (c->nodeID != engine_rank && c->rt.rt_sorts == NULL)
      error("Trying to activate non-existing c->rt.rt_sorts");
#endif
    if (c->nodeID == engine_rank) {
      cell_set_flag(c, cell_flag_skip_rt_sort);
      scheduler_activate(s, c->hydro.sorts);
    } else {
      scheduler_activate(s, c->rt.rt_sorts);
    }
  } else {

    for (struct cell *parent = c->parent;
         parent != NULL && !cell_get_flag(parent, cell_flag_do_rt_sub_sort);
         parent = parent->parent) {

      /* Need a separate flag for RT sub sorts because RT sorts don't
       * necessarily activate the hydro sorts tasks, yet the do_hydro_sub_sort
       * flag is used as an early exit while climbing up the tree. */
      cell_set_flag(parent, cell_flag_do_rt_sub_sort);
      cell_set_flag(parent, cell_flag_rt_requests_sort);

      if (parent == c->hydro.super) {

#ifdef SWIFT_DEBUG_CHECKS
        if (parent->nodeID == engine_rank && parent->hydro.sorts == NULL)
          error("Trying to activate non-existing parents->hydro.sorts");
        if (parent->nodeID != engine_rank && parent->rt.rt_sorts == NULL)
          error("Trying to activate non-existing parents->rt.rt_sorts");
#endif

        if (parent->nodeID == engine_rank) {
          /* Mark the progeny to skip the RT sort as well */
          cell_set_flag(c, cell_flag_skip_rt_sort);
          scheduler_activate(s, parent->hydro.sorts);
        } else {
          scheduler_activate(s, parent->rt.rt_sorts);
        }
        break;
      }
    }
  }
}

/**
 * @brief Activate the sorts on a given cell, if needed. Activate
 * hydro sorts on local cells, and rt_sorts on foreign cells.
 */
void cell_activate_rt_sorts(struct cell *c, int sid, struct scheduler *s) {
  /* Do we need to re-sort? */
  if (c->hydro.dx_max_sort > space_maxreldx * c->dmin) {
    /* Climb up the tree to active the sorts in that direction */
    for (struct cell *finger = c; finger != NULL; finger = finger->parent) {
      if (finger->hydro.requires_sorts) {
        atomic_or(&finger->hydro.do_sort, finger->hydro.requires_sorts);
        cell_activate_rt_sorts_up(finger, s);
      }
      finger->hydro.sorted = 0;
    }
  }

  /* Has this cell been sorted at all for the given sid? */
  if (!(c->hydro.sorted & (1 << sid)) || c->nodeID != engine_rank) {
    atomic_or(&c->hydro.do_sort, (1 << sid));
    cell_activate_rt_sorts_up(c, s);
  }
}

/**
 * @brief Mark cells up a hierarchy to not run RT sorts.
 * */
void cell_set_skip_rt_sort_flag_up(struct cell *c) {

  for (struct cell *finger = c; finger != NULL; finger = finger->parent) {
    cell_set_flag(finger, cell_flag_skip_rt_sort);
  }
}

/**
 * @brief Activate the sorts up a cell hierarchy.
 */
void cell_activate_stars_sorts_up(struct cell *c, struct scheduler *s) {

  if (c == c->hydro.super) {

#ifdef SWIFT_DEBUG_CHECKS
    if (c->stars.sorts == NULL)
      error("Trying to activate un-existing c->stars.sorts");
#endif
    scheduler_activate(s, c->stars.sorts);
    if (c->nodeID == engine_rank) {
      cell_activate_drift_spart(c, s);
    }
  } else {

    /* Climb up the tree and set the flags */
    for (struct cell *parent = c->parent;
         parent != NULL && !cell_get_flag(parent, cell_flag_do_stars_sub_sort);
         parent = parent->parent) {

      cell_set_flag(parent, cell_flag_do_stars_sub_sort);

      /* Reached the super-level? Activate the task and abort */
      if (parent == c->hydro.super) {

#ifdef SWIFT_DEBUG_CHECKS
        if (parent->stars.sorts == NULL)
          error("Trying to activate un-existing parents->stars.sorts");
#endif
        scheduler_activate(s, parent->stars.sorts);
        if (parent->nodeID == engine_rank) cell_activate_drift_spart(parent, s);
        break;
      }
    }
  }
}

/**
 * @brief Activate the sorts on a given cell, if needed.
 */
void cell_activate_stars_sorts(struct cell *c, int sid, struct scheduler *s) {

  /* Do we need to re-sort? */
  if (c->stars.dx_max_sort > space_maxreldx * c->dmin) {

    /* Climb up the tree to active the sorts in that direction */
    for (struct cell *finger = c; finger != NULL; finger = finger->parent) {
      if (finger->stars.requires_sorts) {
        atomic_or(&finger->stars.do_sort, finger->stars.requires_sorts);
        cell_activate_stars_sorts_up(finger, s);
      }
      finger->stars.sorted = 0;
    }
  }

  /* Has this cell been sorted at all for the given sid? */
  if (!(c->stars.sorted & (1 << sid)) || c->nodeID != engine_rank) {
    atomic_or(&c->stars.do_sort, (1 << sid));
    cell_activate_stars_sorts_up(c, s);
  }
}

/**
 * @brief Traverse a sub-cell task and activate the hydro drift tasks that are
 * required by a hydro task
 *
 * @param ci The first #cell we recurse in.
 * @param cj The second #cell we recurse in.
 * @param s The task #scheduler.
 * @param with_timestep_limiter Are we running with time-step limiting on?
 */
void cell_activate_subcell_hydro_tasks(struct cell *ci, struct cell *cj,
                                       struct scheduler *s,
                                       const int with_timestep_limiter,
                                       /* Rennehan */
                                       const int with_timestep_sync) {
  const struct engine *e = s->space->e;

  /* Store the current dx_max and h_max values. */
  ci->hydro.dx_max_part_old = ci->hydro.dx_max_part;
  ci->hydro.h_max_old = ci->hydro.h_max;

  if (cj != NULL) {
    cj->hydro.dx_max_part_old = cj->hydro.dx_max_part;
    cj->hydro.h_max_old = cj->hydro.h_max;
  }

  /* Self interaction? */
  if (cj == NULL) {
    /* Do anything? */
    if (ci->hydro.count == 0 || !cell_is_active_hydro(ci, e)) return;

    /* Recurse? */
    if (cell_can_recurse_in_self_hydro_task(ci)) {
      /* Loop over all progenies and pairs of progenies */
      for (int j = 0; j < 8; j++) {
        if (ci->progeny[j] != NULL) {
          /* Rennehan */
          cell_activate_subcell_hydro_tasks(ci->progeny[j], NULL, s,
                                            with_timestep_limiter,
                                            with_timestep_sync);
          for (int k = j + 1; k < 8; k++)
            if (ci->progeny[k] != NULL)
              /* Rennehan */
              cell_activate_subcell_hydro_tasks(ci->progeny[j], ci->progeny[k],
                                                s, with_timestep_limiter,
                                                with_timestep_sync);
        }
      }
    } else {
      /* We have reached the bottom of the tree: activate drift */
      cell_activate_drift_part(ci, s);
      if (with_timestep_limiter) cell_activate_limiter(ci, s);
      /* Rennehan */
      if (with_timestep_sync) cell_activate_sync_part(ci, s);
    }
  }

  /* Otherwise, pair interation */
  else {
    /* Should we even bother? */
    if (!cell_is_active_hydro(ci, e) && !cell_is_active_hydro(cj, e)) return;
    if (ci->hydro.count == 0 || cj->hydro.count == 0) return;

    /* Get the orientation of the pair. */
    double shift[3];
    const int sid = space_getsid(s->space, &ci, &cj, shift);

    /* recurse? */
    if (cell_can_recurse_in_pair_hydro_task(ci) &&
        cell_can_recurse_in_pair_hydro_task(cj)) {
      const struct cell_split_pair *csp = &cell_split_pairs[sid];
      for (int k = 0; k < csp->count; k++) {
        const int pid = csp->pairs[k].pid;
        const int pjd = csp->pairs[k].pjd;
        if (ci->progeny[pid] != NULL && cj->progeny[pjd] != NULL)
          /* Rennehan */
          cell_activate_subcell_hydro_tasks(ci->progeny[pid], cj->progeny[pjd],
                                            s, with_timestep_limiter,
                                            with_timestep_sync);
      }
    }

    /* Otherwise, activate the sorts and drifts. */
    else if (cell_is_active_hydro(ci, e) || cell_is_active_hydro(cj, e)) {
      /* We are going to interact this pair, so store some values. */
      atomic_or(&ci->hydro.requires_sorts, 1 << sid);
      atomic_or(&cj->hydro.requires_sorts, 1 << sid);
      ci->hydro.dx_max_sort_old = ci->hydro.dx_max_sort;
      cj->hydro.dx_max_sort_old = cj->hydro.dx_max_sort;

      /* Activate the drifts if the cells are local. */
      if (ci->nodeID == engine_rank) cell_activate_drift_part(ci, s);
      if (cj->nodeID == engine_rank) cell_activate_drift_part(cj, s);

      /* Also activate the time-step limiter */
      if (ci->nodeID == engine_rank && with_timestep_limiter)
        cell_activate_limiter(ci, s);
      if (cj->nodeID == engine_rank && with_timestep_limiter)
        cell_activate_limiter(cj, s);

      /* Rennehan */
      /* Also activate the time-step sync */
      if (ci->nodeID == engine_rank && with_timestep_sync)
        cell_activate_sync_part(ci, s);
      if (cj->nodeID == engine_rank && with_timestep_sync)
        cell_activate_sync_part(cj, s);

      /* Do we need to sort the cells? */
      cell_activate_hydro_sorts(ci, sid, s);
      cell_activate_hydro_sorts(cj, sid, s);
    }
  } /* Otherwise, pair interation */
}

/**
 * @brief Traverse a sub-cell task and activate the stars drift tasks that are
 * required by a stars task
 *
 * @param ci The first #cell we recurse in.
 * @param cj The second #cell we recurse in.
 * @param s The task #scheduler.
 * @param with_star_formation Are we running with star formation switched on?
 * @param with_star_formation Are we running with star formation from the sinks
 * switched on?
 * @param with_timestep_sync Are we running with time-step synchronization on?
 */
void cell_activate_subcell_stars_tasks(struct cell *ci, struct cell *cj,
                                       struct scheduler *s,
                                       const int with_star_formation,
                                       const int with_star_formation_sink,
                                       const int with_timestep_sync) {
  const struct engine *e = s->space->e;

  /* Store the current dx_max and h_max values. */
  ci->stars.dx_max_part_old = ci->stars.dx_max_part;
  ci->stars.h_max_old = ci->stars.h_max;
  ci->hydro.dx_max_part_old = ci->hydro.dx_max_part;
  ci->hydro.h_max_old = ci->hydro.h_max;

  if (cj != NULL) {
    cj->stars.dx_max_part_old = cj->stars.dx_max_part;
    cj->stars.h_max_old = cj->stars.h_max;
    cj->hydro.dx_max_part_old = cj->hydro.dx_max_part;
    cj->hydro.h_max_old = cj->hydro.h_max;
  }

  /* Self interaction? */
  if (cj == NULL) {

    const int ci_active = cell_need_activating_stars(ci, e, with_star_formation,
                                                     with_star_formation_sink);

    /* Do anything? */
    if (!ci_active || ci->hydro.count == 0 ||
        (!with_star_formation && !with_star_formation_sink &&
         ci->stars.count == 0))
      return;

    /* Recurse? */
    if (cell_can_recurse_in_self_stars_task(ci)) {
      /* Loop over all progenies and pairs of progenies */
      for (int j = 0; j < 8; j++) {
        if (ci->progeny[j] != NULL) {
          cell_activate_subcell_stars_tasks(
              ci->progeny[j], NULL, s, with_star_formation,
              with_star_formation_sink, with_timestep_sync);
          for (int k = j + 1; k < 8; k++)
            if (ci->progeny[k] != NULL)
              cell_activate_subcell_stars_tasks(
                  ci->progeny[j], ci->progeny[k], s, with_star_formation,
                  with_star_formation_sink, with_timestep_sync);
        }
      }
    } else {
      /* We have reached the bottom of the tree: activate drift */
      cell_activate_drift_spart(ci, s);
      cell_activate_drift_part(ci, s);
      if (with_timestep_sync) cell_activate_sync_part(ci, s);
    }
  }

  /* Otherwise, pair interaction */
  else {

    /* Get the orientation of the pair. */
    double shift[3];
    const int sid = space_getsid(s->space, &ci, &cj, shift);

    const int ci_active = cell_need_activating_stars(ci, e, with_star_formation,
                                                     with_star_formation_sink);
    const int cj_active = cell_need_activating_stars(cj, e, with_star_formation,
                                                     with_star_formation_sink);

    /* Should we even bother? */
    if (!ci_active && !cj_active) return;

    /* recurse? */
    if (cell_can_recurse_in_pair_stars_task(ci, cj) &&
        cell_can_recurse_in_pair_stars_task(cj, ci)) {

      const struct cell_split_pair *csp = &cell_split_pairs[sid];
      for (int k = 0; k < csp->count; k++) {
        const int pid = csp->pairs[k].pid;
        const int pjd = csp->pairs[k].pjd;
        if (ci->progeny[pid] != NULL && cj->progeny[pjd] != NULL)
          cell_activate_subcell_stars_tasks(
              ci->progeny[pid], cj->progeny[pjd], s, with_star_formation,
              with_star_formation_sink, with_timestep_sync);
      }
    }

    /* Otherwise, activate the sorts and drifts. */
    else {

      if (ci_active) {

        /* We are going to interact this pair, so store some values. */
        atomic_or(&cj->hydro.requires_sorts, 1 << sid);
        atomic_or(&ci->stars.requires_sorts, 1 << sid);

        cj->hydro.dx_max_sort_old = cj->hydro.dx_max_sort;
        ci->stars.dx_max_sort_old = ci->stars.dx_max_sort;

        /* Activate the drifts if the cells are local. */
        if (ci->nodeID == engine_rank) cell_activate_drift_spart(ci, s);
        if (cj->nodeID == engine_rank) cell_activate_drift_part(cj, s);
        if (cj->nodeID == engine_rank && with_timestep_sync)
          cell_activate_sync_part(cj, s);

        /* Do we need to sort the cells? */
        cell_activate_hydro_sorts(cj, sid, s);
        cell_activate_stars_sorts(ci, sid, s);
      }

      if (cj_active) {

        /* We are going to interact this pair, so store some values. */
        atomic_or(&cj->stars.requires_sorts, 1 << sid);
        atomic_or(&ci->hydro.requires_sorts, 1 << sid);

        ci->hydro.dx_max_sort_old = ci->hydro.dx_max_sort;
        cj->stars.dx_max_sort_old = cj->stars.dx_max_sort;

        /* Activate the drifts if the cells are local. */
        if (ci->nodeID == engine_rank) cell_activate_drift_part(ci, s);
        if (cj->nodeID == engine_rank) cell_activate_drift_spart(cj, s);
        if (ci->nodeID == engine_rank && with_timestep_sync)
          cell_activate_sync_part(ci, s);

        /* Do we need to sort the cells? */
        cell_activate_hydro_sorts(ci, sid, s);
        cell_activate_stars_sorts(cj, sid, s);
      }
    }
  } /* Otherwise, pair interation */
}

/**
 * @brief Traverse a sub-cell task and activate the black_holes drift tasks that
 * are required by a black_holes task
 *
 * @param ci The first #cell we recurse in.
 * @param cj The second #cell we recurse in.
 * @param s The task #scheduler.
 * @param with_timestep_sync Are we running with time-step synchronization on?
 */
void cell_activate_subcell_black_holes_tasks(struct cell *ci, struct cell *cj,
                                             struct scheduler *s,
                                             const int with_timestep_sync) {
  const struct engine *e = s->space->e;

  /* Store the current dx_max and h_max values. */
  ci->black_holes.dx_max_part_old = ci->black_holes.dx_max_part;
  ci->black_holes.h_max_old = ci->black_holes.h_max;
  ci->hydro.dx_max_part_old = ci->hydro.dx_max_part;
  ci->hydro.h_max_old = ci->hydro.h_max;

  if (cj != NULL) {
    cj->black_holes.dx_max_part_old = cj->black_holes.dx_max_part;
    cj->black_holes.h_max_old = cj->black_holes.h_max;
    cj->hydro.dx_max_part_old = cj->hydro.dx_max_part;
    cj->hydro.h_max_old = cj->hydro.h_max;
  }

  /* Self interaction? */
  if (cj == NULL) {
    /* Do anything? */
    if (!cell_is_active_black_holes(ci, e) || ci->hydro.count == 0 ||
        ci->black_holes.count == 0)
      return;

    /* Recurse? */
    if (cell_can_recurse_in_self_black_holes_task(ci)) {
      /* Loop over all progenies and pairs of progenies */
      for (int j = 0; j < 8; j++) {
        if (ci->progeny[j] != NULL) {
          cell_activate_subcell_black_holes_tasks(ci->progeny[j], NULL, s,
                                                  with_timestep_sync);
          for (int k = j + 1; k < 8; k++)
            if (ci->progeny[k] != NULL)
              cell_activate_subcell_black_holes_tasks(
                  ci->progeny[j], ci->progeny[k], s, with_timestep_sync);
        }
      }
    } else {
      /* We have reached the bottom of the tree: activate drift */
      cell_activate_drift_bpart(ci, s);
      cell_activate_drift_part(ci, s);
      if (with_timestep_sync) cell_activate_sync_part(ci, s);
    }
  }

  /* Otherwise, pair interation */
  else {

    /* Get the orientation of the pair. */
    double shift[3];
    const int sid = space_getsid(s->space, &ci, &cj, shift);

    const int ci_active = cell_is_active_black_holes(ci, e);
    const int cj_active = cell_is_active_black_holes(cj, e);

    /* Should we even bother? */
    if (!ci_active && !cj_active) return;

    /* recurse? */
    if (cell_can_recurse_in_pair_black_holes_task(ci, cj) &&
        cell_can_recurse_in_pair_black_holes_task(cj, ci)) {
      const struct cell_split_pair *csp = &cell_split_pairs[sid];
      for (int k = 0; k < csp->count; k++) {
        const int pid = csp->pairs[k].pid;
        const int pjd = csp->pairs[k].pjd;
        if (ci->progeny[pid] != NULL && cj->progeny[pjd] != NULL)
          cell_activate_subcell_black_holes_tasks(
              ci->progeny[pid], cj->progeny[pjd], s, with_timestep_sync);
      }
    }

    /* Otherwise, activate the drifts. */
    else if (ci_active || cj_active) {

      /* Note we need to drift *both* BH cells to deal with BH<->BH swallows
       * But we only need to drift the gas cell if the *other* cell has an
       * active BH */

      /* Activate the drifts if the cells are local. */
      if (ci->nodeID == engine_rank) cell_activate_drift_bpart(ci, s);
      if (cj->nodeID == engine_rank && ci_active)
        cell_activate_drift_part(cj, s);
      if (cj->nodeID == engine_rank && ci_active && with_timestep_sync)
        cell_activate_sync_part(cj, s);

      /* Activate the drifts if the cells are local. */
      if (ci->nodeID == engine_rank && cj_active)
        cell_activate_drift_part(ci, s);
      if (cj->nodeID == engine_rank) cell_activate_drift_bpart(cj, s);
      if (ci->nodeID == engine_rank && cj_active && with_timestep_sync)
        cell_activate_sync_part(ci, s);
    }
  } /* Otherwise, pair interation */
}

/**
 * @brief Traverse a sub-cell task and activate the sinks drift tasks that
 * are required by a sinks task
 *
 * @param ci The first #cell we recurse in.
 * @param cj The second #cell we recurse in.
 * @param s The task #scheduler.
 * @param with_timestep_sync Are we running with time-step synchronization on?
 */
void cell_activate_subcell_sinks_tasks(struct cell *ci, struct cell *cj,
                                       struct scheduler *s,
                                       const int with_timestep_sync) {
  const struct engine *e = s->space->e;

  /* Store the current dx_max and h_max values. */
  ci->sinks.dx_max_part_old = ci->sinks.dx_max_part;
  ci->sinks.r_cut_max_old = ci->sinks.r_cut_max;
  ci->hydro.dx_max_part_old = ci->hydro.dx_max_part;
  ci->hydro.h_max_old = ci->hydro.h_max;

  if (cj != NULL) {
    cj->sinks.dx_max_part_old = cj->sinks.dx_max_part;
    cj->sinks.r_cut_max_old = cj->sinks.r_cut_max;
    cj->hydro.dx_max_part_old = cj->hydro.dx_max_part;
    cj->hydro.h_max_old = cj->hydro.h_max;
  }

  /* Self interaction? */
  if (cj == NULL) {

    const int ci_active =
        cell_is_active_sinks(ci, e) || cell_is_active_hydro(ci, e);

    /* Do anything? */
    if (!ci_active || (ci->hydro.count == 0 && ci->sinks.count == 0)) return;

    /* Recurse? */
    if (cell_can_recurse_in_self_sinks_task(ci)) {
      /* Loop over all progenies and pairs of progenies */
      for (int j = 0; j < 8; j++) {
        if (ci->progeny[j] != NULL) {
          cell_activate_subcell_sinks_tasks(ci->progeny[j], NULL, s,
                                            with_timestep_sync);
          for (int k = j + 1; k < 8; k++)
            if (ci->progeny[k] != NULL)
              cell_activate_subcell_sinks_tasks(ci->progeny[j], ci->progeny[k],
                                                s, with_timestep_sync);
        }
      }
    } else {
      /* We have reached the bottom of the tree: activate drift */
      cell_activate_drift_sink(ci, s);
      cell_activate_drift_part(ci, s);
      cell_activate_sink_formation_tasks(ci->top, s);
      if (with_timestep_sync) cell_activate_sync_part(ci, s);
    }
  }

  /* Otherwise, pair interation */
  else {
    /* Get the orientation of the pair. */
    double shift[3];
    const int sid = space_getsid(s->space, &ci, &cj, shift);

    const int ci_active =
        cell_is_active_sinks(ci, e) || cell_is_active_hydro(ci, e);
    const int cj_active =
        cell_is_active_sinks(cj, e) || cell_is_active_hydro(cj, e);

    /* Should we even bother? */
    if (!ci_active && !cj_active) return;

    /* recurse? */
    if (cell_can_recurse_in_pair_sinks_task(ci, cj) &&
        cell_can_recurse_in_pair_sinks_task(cj, ci)) {

      const struct cell_split_pair *csp = &cell_split_pairs[sid];
      for (int k = 0; k < csp->count; k++) {
        const int pid = csp->pairs[k].pid;
        const int pjd = csp->pairs[k].pjd;
        if (ci->progeny[pid] != NULL && cj->progeny[pjd] != NULL)
          cell_activate_subcell_sinks_tasks(ci->progeny[pid], cj->progeny[pjd],
                                            s, with_timestep_sync);
      }
    }

    /* Otherwise, activate the sorts and drifts. */
    else {

      /* For the sink mergers */
      if (ci->nodeID == engine_rank) {
        cell_activate_drift_sink(ci, s);
        cell_activate_sink_formation_tasks(ci->top, s);
      }
      if (cj->nodeID == engine_rank) {
        cell_activate_drift_sink(cj, s);
        if (ci->top != cj->top) {
          cell_activate_sink_formation_tasks(cj->top, s);
        }
      }

      if (ci_active) {

        /* We are going to interact this pair, so store some values. */
        atomic_or(&cj->hydro.requires_sorts, 1 << sid);
        cj->hydro.dx_max_sort_old = cj->hydro.dx_max_sort;

        /* Activate the drifts if the cells are local. */
        if (cj->nodeID == engine_rank) cell_activate_drift_part(cj, s);
        if (cj->nodeID == engine_rank && with_timestep_sync)
          cell_activate_sync_part(cj, s);

        /* Do we need to sort the cells? */
        cell_activate_hydro_sorts(cj, sid, s);
      }

      if (cj_active) {

        /* We are going to interact this pair, so store some values. */
        atomic_or(&ci->hydro.requires_sorts, 1 << sid);
        ci->hydro.dx_max_sort_old = ci->hydro.dx_max_sort;

        /* Activate the drifts if the cells are local. */
        if (ci->nodeID == engine_rank) cell_activate_drift_part(ci, s);
        if (ci->nodeID == engine_rank && with_timestep_sync)
          cell_activate_sync_part(ci, s);

        /* Do we need to sort the cells? */
        cell_activate_hydro_sorts(ci, sid, s);
      }
    }
  } /* Otherwise, pair interation */
}

/**
 * @brief Traverse a sub-cell task and activate the gravity drift tasks that
 * are required by a self gravity task.
 *
 * @param ci The first #cell we recurse in.
 * @param cj The second #cell we recurse in.
 * @param s The task #scheduler.
 *
 * @return 1 if the cell and its progeny have fully been treated.
 */
int cell_activate_subcell_grav_tasks(struct cell *restrict ci,
                                     struct cell *restrict cj,
                                     struct scheduler *s) {

  /* Some constants */
  const struct space *sp = s->space;
  const struct engine *e = sp->e;
  const int nodeID = e->nodeID;

  /* Self interaction? */
  if (cj == NULL) {

    /* Do anything? */
    if (ci->grav.count == 0 || !cell_is_active_gravity(ci, e)) return 1;

    /* Has it already been processed? */
    if (cell_get_flag(ci, cell_flag_unskip_self_grav_processed)) return 1;

    /* Recurse? */
    if (ci->split) {

      /* Loop over all progenies and pairs of progenies */
      for (int j = 0; j < 8; j++) {
        if (ci->progeny[j] != NULL) {
          cell_activate_subcell_grav_tasks(ci->progeny[j], NULL, s);
          for (int k = j + 1; k < 8; k++)
            if (ci->progeny[k] != NULL)
              cell_activate_subcell_grav_tasks(ci->progeny[j], ci->progeny[k],
                                               s);
        }
      }
    } else {

      /* We have reached the bottom of the tree: activate gpart drift */
      cell_activate_drift_gpart(ci, s);
    }

    /* Flag the cell has having been treated */
    cell_set_flag(ci, cell_flag_unskip_self_grav_processed);

    /* And also return that information */
    return 1;
  }

  /* Pair interaction */
  else {

    /* Has it already been processed? */
    if (cell_get_flag(ci, cell_flag_unskip_pair_grav_processed) &&
        cell_get_flag(cj, cell_flag_unskip_pair_grav_processed))
      return 1;

    /* Anything to do here?
     * Note that Here we return 0 as another pair direction for either of
     * the two cells could pass the tests. */
    const int do_ci = cell_is_active_gravity(ci, e) && ci->nodeID == nodeID;
    const int do_cj = cell_is_active_gravity(cj, e) && cj->nodeID == nodeID;
    if (!do_ci && !do_cj) return 0;
    if (ci->grav.count == 0 || cj->grav.count == 0) return 0;

    /* Atomically drift the multipole in ci */
    lock_lock(&ci->grav.mlock);
    if (ci->grav.ti_old_multipole < e->ti_current) cell_drift_multipole(ci, e);
    if (lock_unlock(&ci->grav.mlock) != 0) error("Impossible to unlock m-pole");

    /* Atomically drift the multipole in cj */
    lock_lock(&cj->grav.mlock);
    if (cj->grav.ti_old_multipole < e->ti_current) cell_drift_multipole(cj, e);
    if (lock_unlock(&cj->grav.mlock) != 0) error("Impossible to unlock m-pole");

    /* Can we use multipoles ? */
    if (cell_can_use_pair_mm(ci, cj, e, sp, /*use_rebuild_data=*/0,
                             /*is_tree_walk=*/1)) {

      /* Ok, no need to drift anything */
      return 0;
    }

    /* Otherwise, if we are at the bottom, activate the gpart drifts. */
    else if (!ci->split && !cj->split) {

      /* Activate the drifts if the cells are local. */
      if (cell_is_active_gravity(ci, e) || cell_is_active_gravity(cj, e)) {

        cell_set_flag(ci, cell_flag_unskip_pair_grav_processed);
        cell_set_flag(cj, cell_flag_unskip_pair_grav_processed);

        if (ci->nodeID == nodeID) cell_activate_drift_gpart(ci, s);
        if (cj->nodeID == nodeID) cell_activate_drift_gpart(cj, s);
      }

      /* And return that information */
      return 1;

    }

    /* Ok, we can still recurse at least on one side. */
    else {

      /* Recover the multipole information */
      const struct gravity_tensors *const multi_i = ci->grav.multipole;
      const struct gravity_tensors *const multi_j = cj->grav.multipole;
      const double ri_max = multi_i->r_max;
      const double rj_max = multi_j->r_max;

      int ci_number_children = 0, cj_number_children = 0;
      int progenies_all_processed = 0;

      /* Let's open up the largest of the two cells,
       * provided it is split into smaller cells. */

      if (ri_max > rj_max) {

        if (ci->split) {

          /* Loop over ci's children, activate what is needed and
           * collect the number of cells that have been fully processed */
          for (int k = 0; k < 8; k++) {
            if (ci->progeny[k] != NULL) {
              ci_number_children++;
              progenies_all_processed +=
                  cell_activate_subcell_grav_tasks(ci->progeny[k], cj, s);
            }
          }

          const int cell_done = (progenies_all_processed == ci_number_children);

          /* Flag the cells as being fully processed. */
          if (cell_done) {
            cell_set_flag(ci, cell_flag_unskip_pair_grav_processed);
          }

          return cell_done;

        } else if (cj->split) {

          /* Loop over cj's children, activate what is needed and
           * collect the number of cells that have been fully processed */
          for (int k = 0; k < 8; k++) {
            if (cj->progeny[k] != NULL) {
              cj_number_children++;
              progenies_all_processed +=
                  cell_activate_subcell_grav_tasks(ci, cj->progeny[k], s);
            }
          }

          const int cell_done = (progenies_all_processed == cj_number_children);

          /* Flag the cells as being fully processed. */
          if (cell_done) {
            cell_set_flag(cj, cell_flag_unskip_pair_grav_processed);
          }

          return cell_done;

        } else {

#ifdef SWIFT_DEBUG_CHECKS
          error("Fundamental error in the logic");
#endif
        }

      } else if (rj_max >= ri_max) {

        if (cj->split) {

          /* Loop over cj's children, activate what is needed and
           * collect the number of cells that have been fully processed */
          for (int k = 0; k < 8; k++) {
            if (cj->progeny[k] != NULL) {
              cj_number_children++;
              progenies_all_processed +=
                  cell_activate_subcell_grav_tasks(ci, cj->progeny[k], s);
            }
          }

          const int cell_done = (progenies_all_processed == cj_number_children);

          /* Flag the cells as being fully processed. */
          if (cell_done) {
            cell_set_flag(cj, cell_flag_unskip_pair_grav_processed);
          }

          return cell_done;

        } else if (ci->split) {

          /* Loop over ci's children, activate what is needed and
           * collect the number of cells that have been fully processed */
          for (int k = 0; k < 8; k++) {
            if (ci->progeny[k] != NULL) {
              ci_number_children++;
              progenies_all_processed +=
                  cell_activate_subcell_grav_tasks(ci->progeny[k], cj, s);
            }
          }

          const int cell_done = (progenies_all_processed == ci_number_children);

          /* Flag the cells as being done. */
          if (cell_done) {
            cell_set_flag(ci, cell_flag_unskip_pair_grav_processed);
          }

          return cell_done;

        } else {
#ifdef SWIFT_DEBUG_CHECKS
          error("Fundamental error in the logic");
#endif
        }
      }
    }
  }
#ifdef SWIFT_DEBUG_CHECKS
  error("Fundamental error in the logic");
#endif
  return -1;
}

/**
 * @brief Traverse a sub-cell task and activate the gravity drift tasks that
 * are required by an external gravity task.
 *
 * @param ci The #cell we recurse in.
 * @param s The task #scheduler.
 */
void cell_activate_subcell_external_grav_tasks(struct cell *ci,
                                               struct scheduler *s) {
  /* Some constants */
  const struct space *sp = s->space;
  const struct engine *e = sp->e;

  /* Do anything? */
  if (!cell_is_active_gravity(ci, e)) return;

  /* Recurse? */
  if (ci->split) {
    /* Loop over all progenies (no need for pairs for self-gravity) */
    for (int j = 0; j < 8; j++) {
      if (ci->progeny[j] != NULL) {
        cell_activate_subcell_external_grav_tasks(ci->progeny[j], s);
      }
    }
  } else {
    /* We have reached the bottom of the tree: activate gpart drift */
    cell_activate_drift_gpart(ci, s);
  }
}

/**
 * @brief Traverse a sub-cell task and activate the sort tasks that are
 * required by a RT task
 *
 * @param ci The first #cell we recurse in.
 * @param cj The second #cell we recurse in.
 * @param s The task #scheduler.
 * @param sub_cycle Are we in a subcycle or not?
 */
void cell_activate_subcell_rt_tasks(struct cell *ci, struct cell *cj,
                                    struct scheduler *s, const int sub_cycle) {

  /* Only do this during real time steps, not during subcycling. */
  if (sub_cycle) return;
  const struct engine *e = s->space->e;

  /* Store the current dx_max and h_max values. */
  ci->hydro.dx_max_part_old = ci->hydro.dx_max_part;
  ci->hydro.h_max_old = ci->hydro.h_max;

  if (cj != NULL) {
    cj->hydro.dx_max_part_old = cj->hydro.dx_max_part;
    cj->hydro.h_max_old = cj->hydro.h_max;
  }

  const int ci_active = cell_is_rt_active(ci, e);
  const int cj_active = ((cj != NULL) && cell_is_rt_active(cj, e));

  /* Self interaction? */
  if (cj == NULL) {
    /* Do anything? */
    if (ci->hydro.count == 0 || !ci_active) return;

    /* Recurse? */
    if (cell_can_recurse_in_self_hydro_task(ci)) {
      /* Loop over all progenies and pairs of progenies */
      for (int j = 0; j < 8; j++) {
        if (ci->progeny[j] != NULL) {
          cell_activate_subcell_rt_tasks(ci->progeny[j], NULL, s, sub_cycle);
          for (int k = j + 1; k < 8; k++)
            if (ci->progeny[k] != NULL)
              cell_activate_subcell_rt_tasks(ci->progeny[j], ci->progeny[k], s,
                                             sub_cycle);
        }
      }
    }
  }

  /* Otherwise, pair interation */
  else {

    /* Should we even bother? */
    if (!ci_active && !cj_active) return;
    if (ci->hydro.count == 0 || cj->hydro.count == 0) return;

    /* Get the orientation of the pair. */
    double shift[3];
    const int sid = space_getsid(s->space, &ci, &cj, shift);

    /* recurse? */
    if (cell_can_recurse_in_pair_hydro_task(ci) &&
        cell_can_recurse_in_pair_hydro_task(cj)) {
      const struct cell_split_pair *csp = &cell_split_pairs[sid];
      for (int k = 0; k < csp->count; k++) {
        const int pid = csp->pairs[k].pid;
        const int pjd = csp->pairs[k].pjd;
        if (ci->progeny[pid] != NULL && cj->progeny[pjd] != NULL)
          cell_activate_subcell_rt_tasks(ci->progeny[pid], cj->progeny[pjd], s,
                                         sub_cycle);
      }
    }

    /* Otherwise, activate the sorts and drifts. */
    else if (ci_active || cj_active) {

      /* We are going to interact this pair, so store some values. */
      atomic_or(&ci->hydro.requires_sorts, 1 << sid);
      atomic_or(&cj->hydro.requires_sorts, 1 << sid);
      ci->hydro.dx_max_sort_old = ci->hydro.dx_max_sort;
      cj->hydro.dx_max_sort_old = cj->hydro.dx_max_sort;

      /* Do we need to sort the cells? */
      cell_activate_rt_sorts(ci, sid, s);
      cell_activate_rt_sorts(cj, sid, s);
    }
  }
}

/**
 * @brief Un-skips all the hydro tasks associated with a given cell and checks
 * if the space needs to be rebuilt.
 *
 * @param c the #cell.
 * @param s the #scheduler.
 *
 * @return 1 If the space needs rebuilding. 0 otherwise.
 */
int cell_unskip_hydro_tasks(struct cell *c, struct scheduler *s) {
  struct engine *e = s->space->e;
  const int nodeID = e->nodeID;
  const int with_feedback = e->policy & engine_policy_feedback;
  const int with_timestep_limiter =
      (e->policy & engine_policy_timestep_limiter);
<<<<<<< HEAD
  const int with_timestep_sync = 
      (e->policy & engine_policy_timestep_sync);
  const int with_sinks = e->policy & engine_policy_sinks;
=======
>>>>>>> 5314ccde

#ifdef WITH_MPI
  const int with_star_formation = e->policy & engine_policy_star_formation;
#endif
  int rebuild = 0;

  /* Un-skip the density tasks involved with this cell. */
  for (struct link *l = c->hydro.density; l != NULL; l = l->next) {
    struct task *t = l->t;
    struct cell *ci = t->ci;
    struct cell *cj = t->cj;
    const int ci_active = cell_is_active_hydro(ci, e);
    const int cj_active = (cj != NULL) ? cell_is_active_hydro(cj, e) : 0;
#ifdef WITH_MPI
    const int ci_nodeID = ci->nodeID;
    const int cj_nodeID = (cj != NULL) ? cj->nodeID : -1;
#else
    const int ci_nodeID = nodeID;
    const int cj_nodeID = nodeID;
#endif

    /* Only activate tasks that involve a local active cell. */
    if ((ci_active && ci_nodeID == nodeID) ||
        (cj_active && cj_nodeID == nodeID)) {
      scheduler_activate(s, t);

      /* Activate hydro drift */
      if (t->type == task_type_self) {
        if (ci_nodeID == nodeID) cell_activate_drift_part(ci, s);
        if (ci_nodeID == nodeID && with_timestep_limiter)
          cell_activate_limiter(ci, s);
        /* Rennehan */
        if (ci_nodeID == nodeID && with_timestep_sync)
          cell_activate_sync_part(ci, s);
      }

      /* Set the correct sorting flags and activate hydro drifts */
      else if (t->type == task_type_pair) {
        /* Store some values. */
        atomic_or(&ci->hydro.requires_sorts, 1 << t->flags);
        atomic_or(&cj->hydro.requires_sorts, 1 << t->flags);
        ci->hydro.dx_max_sort_old = ci->hydro.dx_max_sort;
        cj->hydro.dx_max_sort_old = cj->hydro.dx_max_sort;

        /* Activate the drift tasks. */
        if (ci_nodeID == nodeID) cell_activate_drift_part(ci, s);
        if (cj_nodeID == nodeID) cell_activate_drift_part(cj, s);

        /* Activate the limiter tasks. */
        if (ci_nodeID == nodeID && with_timestep_limiter)
          cell_activate_limiter(ci, s);
        if (cj_nodeID == nodeID && with_timestep_limiter)
          cell_activate_limiter(cj, s);

        /* Rennehan */
        /* Activate the limiter tasks. */
        if (ci_nodeID == nodeID && with_timestep_sync)
          cell_activate_sync_part(ci, s);
        if (cj_nodeID == nodeID && with_timestep_sync)
          cell_activate_sync_part(cj, s);

        /* Check the sorts and activate them if needed. */
        cell_activate_hydro_sorts(ci, t->flags, s);
        cell_activate_hydro_sorts(cj, t->flags, s);
      }

      /* Store current values of dx_max and h_max. */
      else if (t->type == task_type_sub_self) {
        /* Rennehan */
        cell_activate_subcell_hydro_tasks(ci, NULL, s, with_timestep_limiter,
                                          with_timestep_sync);
      }

      /* Store current values of dx_max and h_max. */
      else if (t->type == task_type_sub_pair) {
        /* Rennehan */
        cell_activate_subcell_hydro_tasks(ci, cj, s, with_timestep_limiter,
                                          with_timestep_sync);
      }
    }

    /* Only interested in pair interactions as of here. */
    if (t->type == task_type_pair || t->type == task_type_sub_pair) {
      /* Check whether there was too much particle motion, i.e. the
         cell neighbour conditions were violated. */
      if (cell_need_rebuild_for_hydro_pair(ci, cj)) rebuild = 1;

#ifdef WITH_MPI
      /* Activate the send/recv tasks. */
      if (ci_nodeID != nodeID) {
        /* If the local cell is active, receive data from the foreign cell. */
        if (cj_active) {
          scheduler_activate_recv(s, ci->mpi.recv, task_subtype_xv);
          if (ci_active) {
            scheduler_activate_recv(s, ci->mpi.recv, task_subtype_rho);

#ifdef EXTRA_HYDRO_LOOP
            scheduler_activate_recv(s, ci->mpi.recv, task_subtype_gradient);
#endif
          }
        }
        /* If the local cell is inactive and the remote cell is active, we
         * still need to receive stuff to be able to do the force interaction
         * on this node as well. */
        else if (ci_active) {
#ifdef MPI_SYMMETRIC_FORCE_INTERACTION
          /* NOTE: (yuyttenh, 09/2022) Since the particle communications send
           * over whole particles currently, just activating the gradient
           * send/recieve should be enough for now. The remote active
           * particles are only needed for the sorts and the flux exchange on
           * the node of the inactive cell, so sending over the xv and
           * gradient suffices. If at any point the commutications change, we
           * should probably also send over the rho separately. */
          scheduler_activate_recv(s, ci->mpi.recv, task_subtype_xv);
#ifndef EXTRA_HYDRO_LOOP
          scheduler_activate_recv(s, ci->mpi.recv, task_subtype_rho);
#else
          scheduler_activate_recv(s, ci->mpi.recv, task_subtype_gradient);
#endif
#endif
        }

        /* If the foreign cell is active, we want its particles for the limiter
         */
        if (ci_active && with_timestep_limiter) {
          scheduler_activate_recv(s, ci->mpi.recv, task_subtype_limiter);
          scheduler_activate_unpack(s, ci->mpi.unpack, task_subtype_limiter);
        }

        /* Is the foreign cell active and will need stuff from us? */
        if (ci_active) {

          scheduler_activate_send(s, cj->mpi.send, task_subtype_xv, ci_nodeID);

          /* Drift the cell which will be sent; note that not all sent
             particles will be drifted, only those that are needed. */
          cell_activate_drift_part(cj, s);
          if (with_timestep_limiter) cell_activate_limiter(cj, s);
          /* Rennehan */
          if (with_timestep_sync) cell_activate_sync_part(cj, s);

          /* If the local cell is also active, more stuff will be needed. */
          if (cj_active) {
            scheduler_activate_send(s, cj->mpi.send, task_subtype_rho,
                                    ci_nodeID);

#ifdef EXTRA_HYDRO_LOOP
            scheduler_activate_send(s, cj->mpi.send, task_subtype_gradient,
                                    ci_nodeID);
#endif
          }
        }
        /* If the foreign cell is inactive, but the local cell is active,
         * we still need to send stuff to be able to do the force interaction
         * on both nodes */
        else if (cj_active) {
#ifdef MPI_SYMMETRIC_FORCE_INTERACTION
          /* See NOTE on line 1542 */
          scheduler_activate_send(s, cj->mpi.send, task_subtype_xv, ci_nodeID);
          /* Drift the cell which will be sent; note that not all sent
             particles will be drifted, only those that are needed. */
          cell_activate_drift_part(cj, s);
#ifndef EXTRA_HYDRO_LOOP
          scheduler_activate_send(s, cj->mpi.send, task_subtype_rho, ci_nodeID);
#else
          scheduler_activate_send(s, cj->mpi.send, task_subtype_gradient,
                                  ci_nodeID);
#endif
#endif
        }

        /* If the local cell is active, send its particles for the limiting. */
        if (cj_active && with_timestep_limiter) {
          scheduler_activate_send(s, cj->mpi.send, task_subtype_limiter,
                                  ci_nodeID);
          scheduler_activate_pack(s, cj->mpi.pack, task_subtype_limiter,
                                  ci_nodeID);
        }

        /* Propagating new star counts? */
        if (with_star_formation && with_feedback) {
          if (ci_active && ci->hydro.count > 0) {
            scheduler_activate_recv(s, ci->mpi.recv, task_subtype_sf_counts);
          }
          if (cj_active && cj->hydro.count > 0) {
            scheduler_activate_send(s, cj->mpi.send, task_subtype_sf_counts,
                                    ci_nodeID);
          }
        }

      } else if (cj_nodeID != nodeID) {
        /* If the local cell is active, receive data from the foreign cell. */
        if (ci_active) {
          scheduler_activate_recv(s, cj->mpi.recv, task_subtype_xv);
          if (cj_active) {
            scheduler_activate_recv(s, cj->mpi.recv, task_subtype_rho);

#ifdef EXTRA_HYDRO_LOOP
            scheduler_activate_recv(s, cj->mpi.recv, task_subtype_gradient);
#endif
          }
        }
        /* If the local cell is inactive and the remote cell is active, we
         * still need to receive stuff to be able to do the force interaction
         * on this node as well. */
        else if (cj_active) {
#ifdef MPI_SYMMETRIC_FORCE_INTERACTION
          /* See NOTE on line 1542. */
          scheduler_activate_recv(s, cj->mpi.recv, task_subtype_xv);
#ifndef EXTRA_HYDRO_LOOP
          scheduler_activate_recv(s, cj->mpi.recv, task_subtype_rho);
#else
          scheduler_activate_recv(s, cj->mpi.recv, task_subtype_gradient);
#endif
#endif
        }

        /* If the foreign cell is active, we want its particles for the limiter
         */
        if (cj_active && with_timestep_limiter) {
          scheduler_activate_recv(s, cj->mpi.recv, task_subtype_limiter);
          scheduler_activate_unpack(s, cj->mpi.unpack, task_subtype_limiter);
        }

        /* Is the foreign cell active and will need stuff from us? */
        if (cj_active) {

          scheduler_activate_send(s, ci->mpi.send, task_subtype_xv, cj_nodeID);

          /* Drift the cell which will be sent; note that not all sent
             particles will be drifted, only those that are needed. */
          cell_activate_drift_part(ci, s);
          if (with_timestep_limiter) cell_activate_limiter(ci, s);
          /* Rennehan */
          if (with_timestep_sync) cell_activate_sync_part(ci, s);

          /* If the local cell is also active, more stuff will be needed. */
          if (ci_active) {

            scheduler_activate_send(s, ci->mpi.send, task_subtype_rho,
                                    cj_nodeID);

#ifdef EXTRA_HYDRO_LOOP
            scheduler_activate_send(s, ci->mpi.send, task_subtype_gradient,
                                    cj_nodeID);
#endif
          }
        }
        /* If the foreign cell is inactive, but the local cell is active,
         * we still need to send stuff to be able to do the force interaction
         * on both nodes */
        else if (ci_active) {
#ifdef MPI_SYMMETRIC_FORCE_INTERACTION
          /* See NOTE on line 1542. */
          scheduler_activate_send(s, ci->mpi.send, task_subtype_xv, cj_nodeID);
          /* Drift the cell which will be sent; note that not all sent
             particles will be drifted, only those that are needed. */
          cell_activate_drift_part(ci, s);
#ifndef EXTRA_HYDRO_LOOP
          scheduler_activate_send(s, ci->mpi.send, task_subtype_rho, cj_nodeID);
#else
          scheduler_activate_send(s, ci->mpi.send, task_subtype_gradient,
                                  cj_nodeID);
#endif
#endif
        }

        /* If the local cell is active, send its particles for the limiting. */
        if (ci_active && with_timestep_limiter) {
          scheduler_activate_send(s, ci->mpi.send, task_subtype_limiter,
                                  cj_nodeID);
          scheduler_activate_pack(s, ci->mpi.pack, task_subtype_limiter,
                                  cj_nodeID);
        }

        /* Propagating new star counts? */
        if (with_star_formation && with_feedback) {
          if (cj_active && cj->hydro.count > 0) {
            scheduler_activate_recv(s, cj->mpi.recv, task_subtype_sf_counts);
          }
          if (ci_active && ci->hydro.count > 0) {
            scheduler_activate_send(s, ci->mpi.send, task_subtype_sf_counts,
                                    cj_nodeID);
          }
        }
      }
#endif
    }
  }

  /* Unskip all the other task types. */
  int c_active = cell_is_active_hydro(c, e);
  if (c->nodeID == nodeID && c_active) {
    for (struct link *l = c->hydro.gradient; l != NULL; l = l->next) {
      scheduler_activate(s, l->t);
    }
    for (struct link *l = c->hydro.force; l != NULL; l = l->next) {
      scheduler_activate(s, l->t);
    }

    for (struct link *l = c->hydro.limiter; l != NULL; l = l->next)
      scheduler_activate(s, l->t);

    if (c->hydro.extra_ghost != NULL)
      scheduler_activate(s, c->hydro.extra_ghost);
    if (c->hydro.ghost_in != NULL) cell_activate_hydro_ghosts(c, s, e);
    if (c->kick1 != NULL) scheduler_activate(s, c->kick1);
    if (c->kick2 != NULL) scheduler_activate(s, c->kick2);
    if (c->timestep != NULL) scheduler_activate(s, c->timestep);
    if (c->top->timestep_collect != NULL)
      scheduler_activate(s, c->top->timestep_collect);
    if (c->hydro.end_force != NULL) scheduler_activate(s, c->hydro.end_force);
    if (c->hydro.cooling_in != NULL) cell_activate_cooling(c, s, e);
#ifdef WITH_CSDS
    if (c->csds != NULL) scheduler_activate(s, c->csds);
#endif

    if (c->top->hydro.star_formation != NULL) {
      cell_activate_star_formation_tasks(c->top, s, with_feedback);
      cell_activate_super_spart_drifts(c->top, s);
    }
  }
  /* Additionally unskip force interactions between inactive local cell and
   * active remote cell. (The cell unskip will only be called for active cells,
   * so, we have to do this now, from the active remote cell). */
  else if (c->nodeID != nodeID && c_active) {
#if defined(MPI_SYMMETRIC_FORCE_INTERACTION) && defined(WITH_MPI)
    for (struct link *l = c->hydro.force; l != NULL; l = l->next) {
      struct task *t = l->t;
      if (t->type != task_type_pair && t->type != task_type_sub_pair) continue;

      struct cell *ci = l->t->ci;
      struct cell *cj = l->t->cj;

      const int ci_active = cell_is_active_hydro(ci, e);
      const int cj_active = cell_is_active_hydro(cj, e);
      const int ci_nodeID = ci->nodeID;
      const int cj_nodeID = cj->nodeID;
      if ((!ci_active && ci_nodeID == nodeID && cj_active &&
           cj_nodeID != nodeID) ||
          (!cj_active && cj_nodeID == nodeID && ci_active &&
           ci_nodeID != nodeID)) {
        scheduler_activate(s, l->t);

        if (t->type == task_type_pair) {
          /* Store some values. */
          atomic_or(&ci->hydro.requires_sorts, 1 << t->flags);
          atomic_or(&cj->hydro.requires_sorts, 1 << t->flags);
          ci->hydro.dx_max_sort_old = ci->hydro.dx_max_sort;
          cj->hydro.dx_max_sort_old = cj->hydro.dx_max_sort;

          /* Activate the drift tasks. */
          if (ci_nodeID == nodeID) cell_activate_drift_part(ci, s);
          if (cj_nodeID == nodeID) cell_activate_drift_part(cj, s);

          /* Activate the limiter tasks. */
          if (ci_nodeID == nodeID && with_timestep_limiter)
            cell_activate_limiter(ci, s);
          if (cj_nodeID == nodeID && with_timestep_limiter)
            cell_activate_limiter(cj, s);

          /* Check the sorts and activate them if needed. */
          cell_activate_hydro_sorts(ci, t->flags, s);
          cell_activate_hydro_sorts(cj, t->flags, s);
        }

        /* Store current values of dx_max and h_max. */
        else if (t->type == task_type_sub_pair) {
          cell_activate_subcell_hydro_tasks(ci, cj, s, with_timestep_limiter);
        }
      }
    }
#endif
  }

  return rebuild;
}

/**
 * @brief Un-skips all the gravity tasks associated with a given cell and checks
 * if the space needs to be rebuilt.
 *
 * @param c the #cell.
 * @param s the #scheduler.
 *
 * @return 1 If the space needs rebuilding. 0 otherwise.
 */
int cell_unskip_gravity_tasks(struct cell *c, struct scheduler *s) {
  struct engine *e = s->space->e;
  const int nodeID = e->nodeID;
  int rebuild = 0;

  /* Un-skip the gravity tasks involved with this cell. */
  for (struct link *l = c->grav.grav; l != NULL; l = l->next) {
    struct task *t = l->t;
    struct cell *ci = t->ci;
    struct cell *cj = t->cj;
    const int ci_active = cell_is_active_gravity(ci, e);
    const int cj_active = (cj != NULL) ? cell_is_active_gravity(cj, e) : 0;
#ifdef WITH_MPI
    const int ci_nodeID = ci->nodeID;
    const int cj_nodeID = (cj != NULL) ? cj->nodeID : -1;
#else
    const int ci_nodeID = nodeID;
    const int cj_nodeID = nodeID;
#endif

    /* Only activate tasks that involve a local active cell. */
    if ((ci_active && ci_nodeID == nodeID) ||
        (cj_active && cj_nodeID == nodeID)) {
      scheduler_activate(s, t);

      /* Set the drifting flags */
      if (t->type == task_type_self &&
          t->subtype == task_subtype_external_grav) {
        cell_activate_subcell_external_grav_tasks(ci, s);
      } else if (t->type == task_type_self && t->subtype == task_subtype_grav) {
        cell_activate_subcell_grav_tasks(ci, NULL, s);
      } else if (t->type == task_type_pair) {
        cell_activate_subcell_grav_tasks(ci, cj, s);
      } else if (t->type == task_type_grav_mm) {
#ifdef SWIFT_DEBUG_CHECKS
        error("Incorrectly linked M-M task!");
#endif
      }
    }

    if (t->type == task_type_pair) {
#ifdef WITH_MPI
      /* Activate the send/recv tasks. */
      if (ci_nodeID != nodeID) {
        /* If the local cell is active, receive data from the foreign cell. */
        if (cj_active)
          scheduler_activate_recv(s, ci->mpi.recv, task_subtype_gpart);

        /* Is the foreign cell active and will need stuff from us? */
        if (ci_active) {

          scheduler_activate_send(s, cj->mpi.send, task_subtype_gpart,
                                  ci_nodeID);

          /* Drift the cell which will be sent at the level at which it is
             sent, i.e. drift the cell specified in the send task (l->t)
             itself. */
          cell_activate_drift_gpart(cj, s);
        }

      } else if (cj_nodeID != nodeID) {
        /* If the local cell is active, receive data from the foreign cell. */
        if (ci_active)
          scheduler_activate_recv(s, cj->mpi.recv, task_subtype_gpart);

        /* Is the foreign cell active and will need stuff from us? */
        if (cj_active) {

          scheduler_activate_send(s, ci->mpi.send, task_subtype_gpart,
                                  cj_nodeID);

          /* Drift the cell which will be sent at the level at which it is
             sent, i.e. drift the cell specified in the send task (l->t)
             itself. */
          cell_activate_drift_gpart(ci, s);
        }
      }
#endif
    }
  }

  for (struct link *l = c->grav.mm; l != NULL; l = l->next) {
    struct task *t = l->t;
    struct cell *ci = t->ci;
    struct cell *cj = t->cj;
    const int ci_active = cell_is_active_gravity_mm(ci, e);
    const int cj_active = cell_is_active_gravity_mm(cj, e);
#ifdef WITH_MPI
    const int ci_nodeID = ci->nodeID;
    const int cj_nodeID = (cj != NULL) ? cj->nodeID : -1;
#else
    const int ci_nodeID = nodeID;
    const int cj_nodeID = nodeID;
#endif

#ifdef SWIFT_DEBUG_CHECKS
    if (t->type != task_type_grav_mm) error("Incorrectly linked gravity task!");
#endif

    /* Only activate tasks that involve a local active cell. */
    if ((ci_active && ci_nodeID == nodeID) ||
        (cj_active && cj_nodeID == nodeID)) {
      scheduler_activate(s, t);
    }
  }

  /* Unskip all the other task types. */
  if (c->nodeID == nodeID && cell_is_active_gravity(c, e)) {
    if (c->grav.init != NULL) scheduler_activate(s, c->grav.init);
    if (c->grav.init_out != NULL) scheduler_activate(s, c->grav.init_out);
    if (c->kick1 != NULL) scheduler_activate(s, c->kick1);
    if (c->kick2 != NULL) scheduler_activate(s, c->kick2);
    if (c->timestep != NULL) scheduler_activate(s, c->timestep);
    if (c->top->timestep_collect != NULL)
      scheduler_activate(s, c->top->timestep_collect);
    if (c->grav.down != NULL) scheduler_activate(s, c->grav.down);
    if (c->grav.down_in != NULL) scheduler_activate(s, c->grav.down_in);
    if (c->grav.long_range != NULL) scheduler_activate(s, c->grav.long_range);
    if (c->grav.end_force != NULL) scheduler_activate(s, c->grav.end_force);
    if (c->grav.neutrino_weight != NULL)
      scheduler_activate(s, c->grav.neutrino_weight);
#ifdef WITH_CSDS
    if (c->csds != NULL) scheduler_activate(s, c->csds);
#endif
  }

  return rebuild;
}

/**
 * @brief Un-skips all the stars tasks associated with a given cell and checks
 * if the space needs to be rebuilt.
 *
 * @param c the #cell.
 * @param s the #scheduler.
 * @param with_star_formation Are we running with star formation switched on?
 * @param with_star_formation_sink Are we running with star formation based on
 * sink switched on?
 *
 * @return 1 If the space needs rebuilding. 0 otherwise.
 */
int cell_unskip_stars_tasks(struct cell *c, struct scheduler *s,
                            const int with_star_formation,
                            const int with_star_formation_sink) {

  struct engine *e = s->space->e;
  const int with_timestep_sync = (e->policy & engine_policy_timestep_sync);
  const int nodeID = e->nodeID;
  int rebuild = 0;

  if (c->stars.drift != NULL) {
    if (cell_need_activating_stars(c, e, with_star_formation,
                                   with_star_formation_sink)) {

      cell_activate_drift_spart(c, s);
    }
  }

  /* Un-skip the density tasks involved with this cell. */
  for (struct link *l = c->stars.density; l != NULL; l = l->next) {
    struct task *t = l->t;
    struct cell *ci = t->ci;
    struct cell *cj = t->cj;
#ifdef WITH_MPI
    const int ci_nodeID = ci->nodeID;
    const int cj_nodeID = (cj != NULL) ? cj->nodeID : -1;
#else
    const int ci_nodeID = nodeID;
    const int cj_nodeID = nodeID;
#endif

    const int ci_active = cell_need_activating_stars(ci, e, with_star_formation,
                                                     with_star_formation_sink);

    const int cj_active =
        (cj != NULL) && cell_need_activating_stars(cj, e, with_star_formation,
                                                   with_star_formation_sink);

    /* Activate the drifts */
    if (t->type == task_type_self && ci_active) {
      cell_activate_drift_spart(ci, s);
      cell_activate_drift_part(ci, s);
      if (with_timestep_sync) cell_activate_sync_part(ci, s);
    }

    /* Only activate tasks that involve a local active cell. */
    if ((ci_active || cj_active) &&
        (ci_nodeID == nodeID || cj_nodeID == nodeID)) {
      scheduler_activate(s, t);

      if (t->type == task_type_pair) {
        /* Activate stars_in for each cell that is part of
         * a pair as to not miss any dependencies */
        if (ci_nodeID == nodeID)
          scheduler_activate(s, ci->hydro.super->stars.stars_in);
        if (cj_nodeID == nodeID)
          scheduler_activate(s, cj->hydro.super->stars.stars_in);

        /* Do ci */
        if (ci_active) {
          /* stars for ci */
          atomic_or(&ci->stars.requires_sorts, 1 << t->flags);
          ci->stars.dx_max_sort_old = ci->stars.dx_max_sort;

          /* hydro for cj */
          atomic_or(&cj->hydro.requires_sorts, 1 << t->flags);
          cj->hydro.dx_max_sort_old = cj->hydro.dx_max_sort;

          /* Activate the drift tasks. */
          if (ci_nodeID == nodeID) cell_activate_drift_spart(ci, s);
          if (cj_nodeID == nodeID) cell_activate_drift_part(cj, s);
          if (cj_nodeID == nodeID && with_timestep_sync)
            cell_activate_sync_part(cj, s);

          /* Check the sorts and activate them if needed. */
          cell_activate_stars_sorts(ci, t->flags, s);
          cell_activate_hydro_sorts(cj, t->flags, s);
        }

        /* Do cj */
        if (cj_active) {
          /* hydro for ci */
          atomic_or(&ci->hydro.requires_sorts, 1 << t->flags);
          ci->hydro.dx_max_sort_old = ci->hydro.dx_max_sort;

          /* stars for cj */
          atomic_or(&cj->stars.requires_sorts, 1 << t->flags);
          cj->stars.dx_max_sort_old = cj->stars.dx_max_sort;

          /* Activate the drift tasks. */
          if (cj_nodeID == nodeID) cell_activate_drift_spart(cj, s);
          if (ci_nodeID == nodeID) cell_activate_drift_part(ci, s);
          if (ci_nodeID == nodeID && with_timestep_sync)
            cell_activate_sync_part(ci, s);

          /* Check the sorts and activate them if needed. */
          cell_activate_hydro_sorts(ci, t->flags, s);
          cell_activate_stars_sorts(cj, t->flags, s);
        }
      }

      else if (t->type == task_type_sub_self) {
        cell_activate_subcell_stars_tasks(ci, NULL, s, with_star_formation,
                                          with_star_formation_sink,
                                          with_timestep_sync);
      }

      else if (t->type == task_type_sub_pair) {
        cell_activate_subcell_stars_tasks(ci, cj, s, with_star_formation,
                                          with_star_formation_sink,
                                          with_timestep_sync);

        /* Activate stars_in for each cell that is part of
         * a sub_pair task as to not miss any dependencies */
        if (ci_nodeID == nodeID)
          scheduler_activate(s, ci->hydro.super->stars.stars_in);
        if (cj_nodeID == nodeID)
          scheduler_activate(s, cj->hydro.super->stars.stars_in);
      }
    }

    /* Only interested in pair interactions as of here. */
    if (t->type == task_type_pair || t->type == task_type_sub_pair) {
      /* Check whether there was too much particle motion, i.e. the
         cell neighbour conditions were violated. */
      if (cell_need_rebuild_for_stars_pair(ci, cj)) rebuild = 1;
      if (cell_need_rebuild_for_stars_pair(cj, ci)) rebuild = 1;

#ifdef WITH_MPI
      /* Activate the send/recv tasks. */
      if (ci_nodeID != nodeID) {
        if (cj_active) {
          scheduler_activate_recv(s, ci->mpi.recv, task_subtype_xv);
          scheduler_activate_recv(s, ci->mpi.recv, task_subtype_rho);
#ifdef EXTRA_STAR_LOOPS
          scheduler_activate_recv(s, ci->mpi.recv, task_subtype_part_prep1);
#endif
          /* If the local cell is active, more stuff will be needed. */
          scheduler_activate_send(s, cj->mpi.send, task_subtype_spart_density,
                                  ci_nodeID);
#ifdef EXTRA_STAR_LOOPS
          scheduler_activate_send(s, cj->mpi.send, task_subtype_spart_prep2,
                                  ci_nodeID);
#endif
          cell_activate_drift_spart(cj, s);
        }

        if (ci_active) {
          scheduler_activate_recv(s, ci->mpi.recv, task_subtype_spart_density);
#ifdef EXTRA_STAR_LOOPS
          scheduler_activate_recv(s, ci->mpi.recv, task_subtype_spart_prep2);
#endif

          /* Is the foreign cell active and will need stuff from us? */
          scheduler_activate_send(s, cj->mpi.send, task_subtype_xv, ci_nodeID);
          scheduler_activate_send(s, cj->mpi.send, task_subtype_rho, ci_nodeID);
#ifdef EXTRA_STAR_LOOPS
          scheduler_activate_send(s, cj->mpi.send, task_subtype_part_prep1,
                                  ci_nodeID);
#endif
          /* Drift the cell which will be sent; note that not all sent
             particles will be drifted, only those that are needed. */
          cell_activate_drift_part(cj, s);
        }

      } else if (cj_nodeID != nodeID) {
        /* If the local cell is active, receive data from the foreign cell. */
        if (ci_active) {
          scheduler_activate_recv(s, cj->mpi.recv, task_subtype_xv);
          scheduler_activate_recv(s, cj->mpi.recv, task_subtype_rho);
#ifdef EXTRA_STAR_LOOPS
          scheduler_activate_recv(s, cj->mpi.recv, task_subtype_part_prep1);
#endif
          /* If the local cell is active, more stuff will be needed. */
          scheduler_activate_send(s, ci->mpi.send, task_subtype_spart_density,
                                  cj_nodeID);
#ifdef EXTRA_STAR_LOOPS
          scheduler_activate_send(s, ci->mpi.send, task_subtype_spart_prep2,
                                  cj_nodeID);
#endif
          cell_activate_drift_spart(ci, s);
        }

        if (cj_active) {
          scheduler_activate_recv(s, cj->mpi.recv, task_subtype_spart_density);
#ifdef EXTRA_STAR_LOOPS
          scheduler_activate_recv(s, cj->mpi.recv, task_subtype_spart_prep2);
#endif

          /* Is the foreign cell active and will need stuff from us? */
          scheduler_activate_send(s, ci->mpi.send, task_subtype_xv, cj_nodeID);
          scheduler_activate_send(s, ci->mpi.send, task_subtype_rho, cj_nodeID);
#ifdef EXTRA_STAR_LOOPS
          scheduler_activate_send(s, ci->mpi.send, task_subtype_part_prep1,
                                  cj_nodeID);
#endif

          /* Drift the cell which will be sent; note that not all sent
             particles will be drifted, only those that are needed. */
          cell_activate_drift_part(ci, s);
        }
      }
#endif
    }
  }

  for (struct link *l = c->stars.prepare1; l != NULL; l = l->next) {
    struct task *t = l->t;
    struct cell *ci = t->ci;
    struct cell *cj = t->cj;
#ifdef WITH_MPI
    const int ci_nodeID = ci->nodeID;
    const int cj_nodeID = (cj != NULL) ? cj->nodeID : -1;
#else
    const int ci_nodeID = nodeID;
    const int cj_nodeID = nodeID;
#endif

    const int ci_active = cell_need_activating_stars(ci, e, with_star_formation,
                                                     with_star_formation_sink);

    const int cj_active =
        (cj != NULL) && cell_need_activating_stars(cj, e, with_star_formation,
                                                   with_star_formation_sink);

#ifdef SWIFT_DEBUG_CHECKS
    if (with_star_formation_sink) {
      error("TODO");
    }
#endif

    if (t->type == task_type_self && ci_active) {
      scheduler_activate(s, t);
    }

    else if (t->type == task_type_sub_self && ci_active) {
      scheduler_activate(s, t);
    }

    else if (t->type == task_type_pair || t->type == task_type_sub_pair) {
      /* We only want to activate the task if the cell is active and is
         going to update some gas on the *local* node */
      if ((ci_nodeID == nodeID && cj_nodeID == nodeID) &&
          (ci_active || cj_active)) {
        scheduler_activate(s, t);

        /* If there are active sparts in cj, activate hydro ghost in ci */
        if (cj_active) {
          scheduler_activate(s, ci->hydro.super->hydro.prep1_ghost);
        }
        /* If there are active sparts in ci, activate hydro ghost in cj */
        else {
          scheduler_activate(s, cj->hydro.super->hydro.prep1_ghost);
        }
      }
      /* Cells ci and cj are from different MPI domains */
      else if ((ci_nodeID == nodeID && cj_nodeID != nodeID) && (cj_active)) {
        /* In task prepare1, we update gas so sparts must be on foreign node */
        scheduler_activate(s, t);
        /* If there are active sparts in cj, activate hydro ghost in ci */
        scheduler_activate(s, ci->hydro.super->hydro.prep1_ghost);
      } else if ((ci_nodeID != nodeID && cj_nodeID == nodeID) && (ci_active)) {
        /* In task prepare1, we update gas so sparts must be on foreign node */
        scheduler_activate(s, t);
        /* If there are active sparts in ci, activate hydro ghost in cj */
        scheduler_activate(s, cj->hydro.super->hydro.prep1_ghost);
      }
    }
  }

  for (struct link *l = c->stars.prepare2; l != NULL; l = l->next) {
    struct task *t = l->t;
    struct cell *ci = t->ci;
    struct cell *cj = t->cj;
#ifdef WITH_MPI
    const int ci_nodeID = ci->nodeID;
    const int cj_nodeID = (cj != NULL) ? cj->nodeID : -1;
#else
    const int ci_nodeID = nodeID;
    const int cj_nodeID = nodeID;
#endif

#ifdef SWIFT_DEBUG_CHECKS
    if (with_star_formation_sink) {
      error("TODO");
    }
#endif

    const int ci_active = cell_need_activating_stars(ci, e, with_star_formation,
                                                     with_star_formation_sink);

    const int cj_active =
        (cj != NULL) && cell_need_activating_stars(cj, e, with_star_formation,
                                                   with_star_formation_sink);

    if (t->type == task_type_self && ci_active) {
      scheduler_activate(s, t);
    }

    else if (t->type == task_type_sub_self && ci_active) {
      scheduler_activate(s, t);
    }

    else if (t->type == task_type_pair || t->type == task_type_sub_pair) {
      /* We only want to activate the task if the cell is active and is
         going to update some gas on the *local* node */
      if ((ci_nodeID == nodeID && cj_nodeID == nodeID) &&
          (ci_active || cj_active)) {
        scheduler_activate(s, t);
      }
      /* Cells ci and cj are from different MPI domains */
      else if ((ci_nodeID == nodeID && cj_nodeID != nodeID) && (ci_active)) {
        /* In task prep2, we update stars so sparts must be on the local node */
        scheduler_activate(s, t);
      } else if ((ci_nodeID != nodeID && cj_nodeID == nodeID) && (cj_active)) {
        /* In task prep2, we update stars so sparts must be on the local node */
        scheduler_activate(s, t);
      }
    }
  }

  /* Un-skip the feedback tasks involved with this cell. */
  for (struct link *l = c->stars.feedback; l != NULL; l = l->next) {
    struct task *t = l->t;
    struct cell *ci = t->ci;
    struct cell *cj = t->cj;
#ifdef WITH_MPI
    const int ci_nodeID = ci->nodeID;
    const int cj_nodeID = (cj != NULL) ? cj->nodeID : -1;
#else
    const int ci_nodeID = nodeID;
    const int cj_nodeID = nodeID;
#endif

    const int ci_active = cell_need_activating_stars(ci, e, with_star_formation,
                                                     with_star_formation_sink);

    const int cj_active =
        (cj != NULL) && cell_need_activating_stars(cj, e, with_star_formation,
                                                   with_star_formation_sink);

    if (t->type == task_type_self && ci_active) {
      scheduler_activate(s, t);
    }

    else if (t->type == task_type_sub_self && ci_active) {
      scheduler_activate(s, t);
    }

    else if (t->type == task_type_pair || t->type == task_type_sub_pair) {

      if (ci_active || cj_active) {
        /* Activate stars_out for each cell that is part of
         * a pair/sub_pair task as to not miss any dependencies */
        if (ci_nodeID == nodeID)
          scheduler_activate(s, ci->hydro.super->stars.stars_out);
        if (cj_nodeID == nodeID)
          scheduler_activate(s, cj->hydro.super->stars.stars_out);
      }

      /* We only want to activate the task if the cell is active and is
         going to update some gas on the *local* node */
      if ((ci_nodeID == nodeID && cj_nodeID == nodeID) &&
          (ci_active || cj_active)) {
        scheduler_activate(s, t);

      } else if ((ci_nodeID == nodeID && cj_nodeID != nodeID) && (cj_active)) {
        scheduler_activate(s, t);

      } else if ((ci_nodeID != nodeID && cj_nodeID == nodeID) && (ci_active)) {
        scheduler_activate(s, t);
      }
    }

    /* Nothing more to do here, all drifts and sorts activated above */
  }

  /* Unskip all the other task types. */
  if (c->nodeID == nodeID) {
    if (cell_need_activating_stars(c, e, with_star_formation,
                                   with_star_formation_sink)) {

      if (c->stars.density_ghost != NULL)
        scheduler_activate(s, c->stars.density_ghost);
      if (c->stars.prep1_ghost != NULL)
        scheduler_activate(s, c->stars.prep1_ghost);
      if (c->hydro.prep1_ghost != NULL)
        scheduler_activate(s, c->hydro.prep1_ghost);
      if (c->stars.prep2_ghost != NULL)
        scheduler_activate(s, c->stars.prep2_ghost);
      /* If we don't have pair tasks, then the stars_in and stars_out still
       * need reactivation. */
      if (c->stars.stars_in != NULL) scheduler_activate(s, c->stars.stars_in);
      if (c->stars.stars_out != NULL) scheduler_activate(s, c->stars.stars_out);
      if (c->kick1 != NULL) scheduler_activate(s, c->kick1);
      if (c->kick2 != NULL) scheduler_activate(s, c->kick2);
      if (c->timestep != NULL) scheduler_activate(s, c->timestep);
      if (c->top->timestep_collect != NULL)
        scheduler_activate(s, c->top->timestep_collect);
#ifdef WITH_CSDS
      if (c->csds != NULL) scheduler_activate(s, c->csds);
#endif
    }
  }

  return rebuild;
}

/**
 * @brief Un-skips all the black hole tasks associated with a given cell and
 * checks if the space needs to be rebuilt.
 *
 * @param c the #cell.
 * @param s the #scheduler.
 *
 * @return 1 If the space needs rebuilding. 0 otherwise.
 */
int cell_unskip_black_holes_tasks(struct cell *c, struct scheduler *s) {

  struct engine *e = s->space->e;
  const int with_timestep_sync = (e->policy & engine_policy_timestep_sync);
  const int nodeID = e->nodeID;
  int rebuild = 0;

  if (c->black_holes.drift != NULL && c->black_holes.count > 0 &&
      cell_is_active_black_holes(c, e)) {
    cell_activate_drift_bpart(c, s);
  }

  /* Un-skip the density tasks involved with this cell. */
  for (struct link *l = c->black_holes.density; l != NULL; l = l->next) {
    struct task *t = l->t;
    struct cell *ci = t->ci;
    struct cell *cj = t->cj;
    const int ci_active =
        ci->black_holes.count > 0 && cell_is_active_black_holes(ci, e);
    const int cj_active = (cj != NULL) ? (cj->black_holes.count > 0 &&
                                          cell_is_active_black_holes(cj, e))
                                       : 0;
#ifdef WITH_MPI
    const int ci_nodeID = ci->nodeID;
    const int cj_nodeID = (cj != NULL) ? cj->nodeID : -1;
#else
    const int ci_nodeID = nodeID;
    const int cj_nodeID = nodeID;
#endif

    /* Only activate tasks that involve a local active cell. */
    if ((ci_active || cj_active) &&
        (ci_nodeID == nodeID || cj_nodeID == nodeID)) {

      scheduler_activate(s, t);

      /* Activate the drifts & sync */
      if (t->type == task_type_self) {
        cell_activate_drift_part(ci, s);
        cell_activate_drift_bpart(ci, s);
        if (with_timestep_sync) cell_activate_sync_part(ci, s);
      }

      /* Activate the drifts */
      else if (t->type == task_type_pair) {

        /* Activate the drift & sync tasks.
         * Note we need to drift *both* BH cells to deal with BH<->BH swallows
         * But we only need to drift the gas cell if the *other* cell has an
         * active BH */
        if (ci_nodeID == nodeID) cell_activate_drift_bpart(ci, s);
        if (ci_nodeID == nodeID && cj_active) cell_activate_drift_part(ci, s);

        if (cj_nodeID == nodeID && ci_active) cell_activate_drift_part(cj, s);
        if (cj_nodeID == nodeID) cell_activate_drift_bpart(cj, s);

        if (ci_nodeID == nodeID && cj_active && with_timestep_sync)
          cell_activate_sync_part(ci, s);
        if (cj_nodeID == nodeID && ci_active && with_timestep_sync)
          cell_activate_sync_part(cj, s);
      }

      /* Store current values of dx_max and h_max. */
      else if (t->type == task_type_sub_self) {
        cell_activate_subcell_black_holes_tasks(ci, NULL, s,
                                                with_timestep_sync);
      }

      /* Store current values of dx_max and h_max. */
      else if (t->type == task_type_sub_pair) {
        cell_activate_subcell_black_holes_tasks(ci, cj, s, with_timestep_sync);
      }

      if (t->type == task_type_pair || t->type == task_type_sub_pair) {
        /* Activate bh_in for each cell that is part of
         * a pair task as to not miss any dependencies */
        if (ci_nodeID == nodeID)
          scheduler_activate(s, ci->hydro.super->black_holes.black_holes_in);
        if (cj_nodeID == nodeID)
          scheduler_activate(s, cj->hydro.super->black_holes.black_holes_in);
      }
    }

    /* Only interested in pair interactions as of here. */
    if (t->type == task_type_pair || t->type == task_type_sub_pair) {

      /* Check whether there was too much particle motion, i.e. the
         cell neighbour conditions were violated. */
      if (cell_need_rebuild_for_black_holes_pair(ci, cj)) rebuild = 1;
      if (cell_need_rebuild_for_black_holes_pair(cj, ci)) rebuild = 1;

      if (ci->hydro.super->black_holes.count > 0 && ci_active)
        scheduler_activate(s, ci->hydro.super->black_holes.swallow_ghost_1);
      if (cj->hydro.super->black_holes.count > 0 && cj_active)
        scheduler_activate(s, cj->hydro.super->black_holes.swallow_ghost_1);

#ifdef WITH_MPI
      /* Activate the send/recv tasks. */
      if (ci_nodeID != nodeID) {

        if (ci_active || cj_active) {
          /* We must exchange the foreign BHs no matter the activity status */
          scheduler_activate_recv(s, ci->mpi.recv, task_subtype_bpart_rho);
          scheduler_activate_send(s, cj->mpi.send, task_subtype_bpart_rho,
                                  ci_nodeID);

          /* Drift before you send */
          if (cj->black_holes.count > 0) cell_activate_drift_bpart(cj, s);
        }

        if (cj_active) {

          /* Receive the foreign parts to compute BH accretion rates and do the
           * swallowing */
          scheduler_activate_recv(s, ci->mpi.recv, task_subtype_rho);
          scheduler_activate_recv(s, ci->mpi.recv, task_subtype_part_swallow);
          scheduler_activate_recv(s, ci->mpi.recv, task_subtype_bpart_merger);

          /* Send the local BHs to do feedback */
          scheduler_activate_send(s, cj->mpi.send, task_subtype_bpart_feedback,
                                  ci_nodeID);

          /* Drift before you send */
          cell_activate_drift_bpart(cj, s);
        }

        if (ci_active) {

          /* Receive the foreign BHs for feedback */
          scheduler_activate_recv(s, ci->mpi.recv, task_subtype_bpart_feedback);

          /* Send the local part information */
          scheduler_activate_send(s, cj->mpi.send, task_subtype_rho, ci_nodeID);
          scheduler_activate_send(s, cj->mpi.send, task_subtype_part_swallow,
                                  ci_nodeID);
          scheduler_activate_send(s, cj->mpi.send, task_subtype_bpart_merger,
                                  ci_nodeID);

          /* Drift the cell which will be sent; note that not all sent
             particles will be drifted, only those that are needed. */
          if (cj->hydro.count > 0) cell_activate_drift_part(cj, s);
        }

      } else if (cj_nodeID != nodeID) {

        if (ci_active || cj_active) {
          /* We must exchange the foreign BHs no matter the activity status */
          scheduler_activate_recv(s, cj->mpi.recv, task_subtype_bpart_rho);
          scheduler_activate_send(s, ci->mpi.send, task_subtype_bpart_rho,
                                  cj_nodeID);

          /* Drift before you send */
          if (ci->black_holes.count > 0) cell_activate_drift_bpart(ci, s);
        }

        if (ci_active) {

          /* Receive the foreign parts to compute BH accretion rates and do the
           * swallowing */
          scheduler_activate_recv(s, cj->mpi.recv, task_subtype_rho);
          scheduler_activate_recv(s, cj->mpi.recv, task_subtype_part_swallow);
          scheduler_activate_recv(s, cj->mpi.recv, task_subtype_bpart_merger);

          /* Send the local BHs to do feedback */
          scheduler_activate_send(s, ci->mpi.send, task_subtype_bpart_feedback,
                                  cj_nodeID);

          /* Drift before you send */
          cell_activate_drift_bpart(ci, s);
        }

        if (cj_active) {

          /* Receive the foreign BHs for feedback */
          scheduler_activate_recv(s, cj->mpi.recv, task_subtype_bpart_feedback);

          /* Send the local part information */
          scheduler_activate_send(s, ci->mpi.send, task_subtype_rho, cj_nodeID);
          scheduler_activate_send(s, ci->mpi.send, task_subtype_part_swallow,
                                  cj_nodeID);
          scheduler_activate_send(s, ci->mpi.send, task_subtype_bpart_merger,
                                  cj_nodeID);

          /* Drift the cell which will be sent; note that not all sent
             particles will be drifted, only those that are needed. */
          if (ci->hydro.count > 0) cell_activate_drift_part(ci, s);
        }
      }
#endif
    }
  }

  /* Un-skip the swallow tasks involved with this cell. */
  for (struct link *l = c->black_holes.swallow; l != NULL; l = l->next) {
    struct task *t = l->t;
    struct cell *ci = t->ci;
    struct cell *cj = t->cj;
    const int ci_active = cell_is_active_black_holes(ci, e);
    const int cj_active = (cj != NULL) ? cell_is_active_black_holes(cj, e) : 0;
#ifdef WITH_MPI
    const int ci_nodeID = ci->nodeID;
    const int cj_nodeID = (cj != NULL) ? cj->nodeID : -1;
#else
    const int ci_nodeID = nodeID;
    const int cj_nodeID = nodeID;
#endif

    /* Only activate tasks that involve a local active cell. */
    if ((ci_active || cj_active) &&
        (ci_nodeID == nodeID || cj_nodeID == nodeID)) {

      scheduler_activate(s, t);
    }
  }

  /* Un-skip the swallow tasks involved with this cell. */
  for (struct link *l = c->black_holes.do_gas_swallow; l != NULL; l = l->next) {
    struct task *t = l->t;
    struct cell *ci = t->ci;
    struct cell *cj = t->cj;
    const int ci_active = cell_is_active_black_holes(ci, e);
    const int cj_active = (cj != NULL) ? cell_is_active_black_holes(cj, e) : 0;
#ifdef WITH_MPI
    const int ci_nodeID = ci->nodeID;
    const int cj_nodeID = (cj != NULL) ? cj->nodeID : -1;
#else
    const int ci_nodeID = nodeID;
    const int cj_nodeID = nodeID;
#endif

    /* Only activate tasks that involve a local active cell. */
    if ((ci_active || cj_active) &&
        (ci_nodeID == nodeID || cj_nodeID == nodeID)) {

      scheduler_activate(s, t);
    }
  }

  /* Un-skip the swallow tasks involved with this cell. */
  for (struct link *l = c->black_holes.do_bh_swallow; l != NULL; l = l->next) {
    struct task *t = l->t;
    struct cell *ci = t->ci;
    struct cell *cj = t->cj;
    const int ci_active = cell_is_active_black_holes(ci, e);
    const int cj_active = (cj != NULL) ? cell_is_active_black_holes(cj, e) : 0;
#ifdef WITH_MPI
    const int ci_nodeID = ci->nodeID;
    const int cj_nodeID = (cj != NULL) ? cj->nodeID : -1;
#else
    const int ci_nodeID = nodeID;
    const int cj_nodeID = nodeID;
#endif

    /* Only activate tasks that involve a local active cell. */
    if ((ci_active || cj_active) &&
        (ci_nodeID == nodeID || cj_nodeID == nodeID)) {

      scheduler_activate(s, t);
    }
  }

  /* Un-skip the feedback tasks involved with this cell. */
  for (struct link *l = c->black_holes.feedback; l != NULL; l = l->next) {
    struct task *t = l->t;
    struct cell *ci = t->ci;
    struct cell *cj = t->cj;
    const int ci_active = cell_is_active_black_holes(ci, e);
    const int cj_active = (cj != NULL) ? cell_is_active_black_holes(cj, e) : 0;
#ifdef WITH_MPI
    const int ci_nodeID = ci->nodeID;
    const int cj_nodeID = (cj != NULL) ? cj->nodeID : -1;
#else
    const int ci_nodeID = nodeID;
    const int cj_nodeID = nodeID;
#endif

    /* Only activate tasks that involve a local active cell. */
    if ((ci_active || cj_active) &&
        (ci_nodeID == nodeID || cj_nodeID == nodeID)) {

      scheduler_activate(s, t);

      if (t->type == task_type_pair || t->type == task_type_sub_pair) {
        /* Activate bh_out for each cell that is part of
         * a pair/sub_pair task as to not miss any dependencies */
        if (ci_nodeID == nodeID)
          scheduler_activate(s, ci->hydro.super->black_holes.black_holes_out);
        if (cj_nodeID == nodeID)
          scheduler_activate(s, cj->hydro.super->black_holes.black_holes_out);
      }
    }
  }

  /* Unskip all the other task types. */
  if (cell_is_active_black_holes(c, e)) {
    if (c->black_holes.density_ghost != NULL)
      scheduler_activate(s, c->black_holes.density_ghost);
    if (c->black_holes.swallow_ghost_1 != NULL)
      scheduler_activate(s, c->black_holes.swallow_ghost_1);
    if (c->black_holes.swallow_ghost_2 != NULL)
      scheduler_activate(s, c->black_holes.swallow_ghost_2);
    if (c->black_holes.swallow_ghost_3 != NULL)
      scheduler_activate(s, c->black_holes.swallow_ghost_3);
  }
  if (c->nodeID == nodeID && cell_is_active_black_holes(c, e)) {
    if (c->black_holes.black_holes_in != NULL)
      scheduler_activate(s, c->black_holes.black_holes_in);
    if (c->black_holes.black_holes_out != NULL)
      scheduler_activate(s, c->black_holes.black_holes_out);
  }
  if (c->nodeID == nodeID && c->black_holes.count > 0 &&
      cell_is_active_black_holes(c, e)) {

    /* If the cell doesn't have any pair/sub_pair type tasks,
     * then we haven't unskipped all the implicit tasks yet. */
    if (c->kick1 != NULL) scheduler_activate(s, c->kick1);
    if (c->kick2 != NULL) scheduler_activate(s, c->kick2);
    if (c->timestep != NULL) scheduler_activate(s, c->timestep);
    if (c->top->timestep_collect != NULL)
      scheduler_activate(s, c->top->timestep_collect);
#ifdef WITH_CSDS
    if (c->csds != NULL) scheduler_activate(s, c->csds);
#endif
  }

  return rebuild;
}

/**
 * @brief Un-skips all the sinks tasks associated with a given cell and
 * checks if the space needs to be rebuilt.
 *
 * @param c the #cell.
 * @param s the #scheduler.
 *
 * @return 1 If the space needs rebuilding. 0 otherwise.
 */
int cell_unskip_sinks_tasks(struct cell *c, struct scheduler *s) {

  struct engine *e = s->space->e;
  const int with_timestep_sync = (e->policy & engine_policy_timestep_sync);
  const int with_feedback = e->policy & engine_policy_feedback;
  const int nodeID = e->nodeID;
  int rebuild = 0;

  if (c->sinks.drift != NULL)
    if (cell_is_active_sinks(c, e) || cell_is_active_hydro(c, e)) {
      cell_activate_drift_sink(c, s);
    }

  /* Un-skip the swallow tasks involved with this cell. */
  for (struct link *l = c->sinks.swallow; l != NULL; l = l->next) {
    struct task *t = l->t;
    struct cell *ci = t->ci;
    struct cell *cj = t->cj;
#ifdef WITH_MPI
    const int ci_nodeID = ci->nodeID;
    const int cj_nodeID = (cj != NULL) ? cj->nodeID : -1;
#else
    const int ci_nodeID = nodeID;
    const int cj_nodeID = nodeID;
#endif

    const int ci_active =
        cell_is_active_sinks(ci, e) || cell_is_active_hydro(ci, e);

    const int cj_active = (cj != NULL) && (cell_is_active_sinks(cj, e) ||
                                           cell_is_active_hydro(cj, e));

    /* Only activate tasks that involve a local active cell. */
    if ((ci_active || cj_active) &&
        (ci_nodeID == nodeID || cj_nodeID == nodeID)) {

      scheduler_activate(s, t);

      /* Activate the drifts */
      if (t->type == task_type_self) {
        cell_activate_drift_part(ci, s);
        cell_activate_drift_sink(ci, s);
        if (with_timestep_sync) cell_activate_sync_part(ci, s);
      }

      /* Activate the drifts */
      else if (t->type == task_type_pair) {

        /* Activate the drift tasks. */
        if (ci_nodeID == nodeID) cell_activate_drift_sink(ci, s);
        if (ci_nodeID == nodeID) cell_activate_drift_part(ci, s);
        if (ci_nodeID == nodeID) cell_activate_sink_formation_tasks(ci->top, s);

        if (cj_nodeID == nodeID) cell_activate_drift_part(cj, s);
        if (cj_nodeID == nodeID) cell_activate_drift_sink(cj, s);
        if (cj_nodeID == nodeID) cell_activate_sink_formation_tasks(cj->top, s);
      }

      /* Store current values of dx_max and h_max. */
      else if (t->type == task_type_sub_self) {
        cell_activate_subcell_sinks_tasks(ci, NULL, s, with_timestep_sync);
      }

      /* Store current values of dx_max and h_max. */
      else if (t->type == task_type_sub_pair) {
        cell_activate_subcell_sinks_tasks(ci, cj, s, with_timestep_sync);
      }
    }

    /* Only interested in pair interactions as of here. */
    if (t->type == task_type_pair || t->type == task_type_sub_pair) {

      /* Activate sink_in for each cell that is part of
       * a pair task as to not miss any dependencies */
      if (ci_nodeID == nodeID)
        scheduler_activate(s, ci->hydro.super->sinks.sink_in);

      if (cj_nodeID == nodeID)
        scheduler_activate(s, cj->hydro.super->sinks.sink_in);

      /* Check whether there was too much particle motion, i.e. the
         cell neighbour conditions were violated. */
      if (cell_need_rebuild_for_sinks_pair(ci, cj)) rebuild = 1;
      if (cell_need_rebuild_for_sinks_pair(cj, ci)) rebuild = 1;

#ifdef WITH_MPI
      error("TODO");
#endif
    }
  }

  /* Un-skip the do_sink_swallow tasks involved with this cell. */
  for (struct link *l = c->sinks.do_sink_swallow; l != NULL; l = l->next) {
    struct task *t = l->t;
    struct cell *ci = t->ci;
    struct cell *cj = t->cj;
#ifdef WITH_MPI
    const int ci_nodeID = ci->nodeID;
    const int cj_nodeID = (cj != NULL) ? cj->nodeID : -1;
#else
    const int ci_nodeID = nodeID;
    const int cj_nodeID = nodeID;
#endif

    const int ci_active =
        cell_is_active_sinks(ci, e) || cell_is_active_hydro(ci, e);

    const int cj_active = (cj != NULL) && (cell_is_active_sinks(cj, e) ||
                                           cell_is_active_hydro(cj, e));

    /* Only activate tasks that involve a local active cell. */
    if ((ci_active || cj_active) &&
        (ci_nodeID == nodeID || cj_nodeID == nodeID)) {
      scheduler_activate(s, t);
    }
  }

  /* Un-skip the do_gas_swallow tasks involved with this cell. */
  for (struct link *l = c->sinks.do_gas_swallow; l != NULL; l = l->next) {
    struct task *t = l->t;
    struct cell *ci = t->ci;
    struct cell *cj = t->cj;
#ifdef WITH_MPI
    const int ci_nodeID = ci->nodeID;
    const int cj_nodeID = (cj != NULL) ? cj->nodeID : -1;
#else
    const int ci_nodeID = nodeID;
    const int cj_nodeID = nodeID;
#endif

    const int ci_active =
        cell_is_active_sinks(ci, e) || cell_is_active_hydro(ci, e);

    const int cj_active = (cj != NULL) && (cell_is_active_sinks(cj, e) ||
                                           cell_is_active_hydro(cj, e));

    /* Only activate tasks that involve a local active cell. */
    if ((ci_active || cj_active) &&
        (ci_nodeID == nodeID || cj_nodeID == nodeID)) {
      scheduler_activate(s, t);

      if (t->type == task_type_pair || t->type == task_type_sub_pair) {
        /* Activate sinks_out for each cell that is part of
         * a pair/sub_pair task as to not miss any dependencies */
        if (ci_nodeID == nodeID)
          scheduler_activate(s, ci->hydro.super->sinks.sink_out);
        if (cj_nodeID == nodeID)
          scheduler_activate(s, cj->hydro.super->sinks.sink_out);
      }
    }
  }

  /* Unskip all the other task types. */
  if (c->nodeID == nodeID &&
      (cell_is_active_sinks(c, e) || cell_is_active_hydro(c, e))) {

    if (c->sinks.sink_in != NULL) scheduler_activate(s, c->sinks.sink_in);
    if (c->top->sinks.sink_formation != NULL) {
      cell_activate_sink_formation_tasks(c->top, s);
      cell_activate_super_sink_drifts(c->top, s);
    }
    if (c->sinks.sink_ghost1 != NULL)
      scheduler_activate(s, c->sinks.sink_ghost1);
    if (c->sinks.sink_ghost2 != NULL)
      scheduler_activate(s, c->sinks.sink_ghost2);
    if (c->sinks.sink_out != NULL) scheduler_activate(s, c->sinks.sink_out);
    if (c->top->sinks.star_formation_sink != NULL) {
      cell_activate_star_formation_sink_tasks(c->top, s, with_feedback);
      cell_activate_super_sink_drifts(c->top, s);
    }
    if (c->kick1 != NULL) scheduler_activate(s, c->kick1);
    if (c->kick2 != NULL) scheduler_activate(s, c->kick2);
    if (c->timestep != NULL) scheduler_activate(s, c->timestep);
    if (c->top->timestep_collect != NULL)
      scheduler_activate(s, c->top->timestep_collect);
#ifdef WITH_CSDS
    if (c->csds != NULL) scheduler_activate(s, c->csds);
#endif
  }

  return rebuild;
}

/**
 * @brief Un-skips all the RT tasks associated with a given cell and checks
 * if the space needs to be rebuilt.
 *
 * @param c the #cell.
 * @param s the #scheduler.
 * @param sub_cycle 1 if this is unskipping during an RT subcycle, 0 if normal
 * unskip
 *
 * @return 1 If the space needs rebuilding. 0 otherwise.
 */
int cell_unskip_rt_tasks(struct cell *c, struct scheduler *s,
                         const int sub_cycle) {

  /* Do we have work here? */
  if (c->hydro.count == 0) return 0;

  struct engine *e = s->space->e;
  const int nodeID = e->nodeID;
  int rebuild = 0; /* TODO: implement rebuild conditions? */

  /* Note: we only get this far if engine_policy_rt is flagged. */
  if (!(e->policy & engine_policy_rt)) error("Unskipping RT tasks without RT");

  for (struct link *l = c->rt.rt_gradient; l != NULL; l = l->next) {

    struct task *t = l->t;
    struct cell *ci = t->ci;
    struct cell *cj = t->cj;
#ifdef WITH_MPI
    const int ci_nodeID = ci->nodeID;
    const int cj_nodeID = (cj != NULL) ? cj->nodeID : -1;
#else
    const int ci_nodeID = nodeID;
    const int cj_nodeID = nodeID;
#endif
    const int ci_active = cell_is_rt_active(ci, e);
    const int cj_active = (cj != NULL) && cell_is_rt_active(cj, e);

    /* Only activate tasks that involve a local active cell. */
    if ((ci_active && ci_nodeID == nodeID) ||
        (cj_active && cj_nodeID == nodeID)) {
      scheduler_activate(s, t);

      if (!sub_cycle) {
        /* Activate sorts only during main/normal steps. */
        if (t->type == task_type_pair) {
          atomic_or(&ci->hydro.requires_sorts, 1 << t->flags);
          atomic_or(&cj->hydro.requires_sorts, 1 << t->flags);
          ci->hydro.dx_max_sort_old = ci->hydro.dx_max_sort;
          cj->hydro.dx_max_sort_old = cj->hydro.dx_max_sort;

          /* Check the sorts and activate them if needed. */
          cell_activate_rt_sorts(ci, t->flags, s);
          cell_activate_rt_sorts(cj, t->flags, s);
        }

        /* Store current values of dx_max and h_max. */
        else if (t->type == task_type_sub_self) {
          cell_activate_subcell_rt_tasks(ci, NULL, s, sub_cycle);
        }

        /* Store current values of dx_max and h_max. */
        else if (t->type == task_type_sub_pair) {
          cell_activate_subcell_rt_tasks(ci, cj, s, sub_cycle);
        }
      }
    }

    /* Only interested in pair interactions as of here. */
    if (t->type == task_type_pair || t->type == task_type_sub_pair) {

#ifdef WITH_MPI

      /* Activate the send/recv tasks. */
      if (ci_nodeID != nodeID) {
        /* If the local cell is active, receive data from the foreign cell. */
        if (cj_active) {
          scheduler_activate_recv(s, ci->mpi.recv, task_subtype_rt_gradient);
          if (sub_cycle) {
            /* If we're in a sub-cycle, then there should be no sorts. But since
             * hydro sorts won't be active then, the RT sorts would run. Make
             * sure the cells are also marked to skip the RT sorts, otherwise
             * the 'sorted' flags will be wrongly set after a recv rt_gradient.
             * The recv tasks might also run on a higher level than the current
             * cell, so walk all the way up. */
            cell_set_skip_rt_sort_flag_up(ci);
          }

          /* We only need updates later on if the other cell is active too */
          if (ci_active) {
            scheduler_activate_recv(s, ci->mpi.recv, task_subtype_rt_transport);
          }
        } else if (ci_active) {
#ifdef MPI_SYMMETRIC_FORCE_INTERACTION
          /* If the local cell is inactive and the remote cell is active, we
           * still need to receive stuff to be able to do the force interaction
           * on this node as well.
           * The gradient recv is only necessary in normal steps in case we need
           * to sort, not during sub-cycles. */
          if (!sub_cycle)
            scheduler_activate_recv(s, ci->mpi.recv, task_subtype_rt_gradient);
          scheduler_activate_recv(s, ci->mpi.recv, task_subtype_rt_transport);
          if (sub_cycle) cell_set_skip_rt_sort_flag_up(ci);
#endif
        }

        /* Is the foreign cell active and will need stuff from us? */
        if (ci_active) {

          scheduler_activate_send(s, cj->mpi.send, task_subtype_rt_gradient,
                                  ci_nodeID);

          if (cj_active) {
            scheduler_activate_send(s, cj->mpi.send, task_subtype_rt_transport,
                                    ci_nodeID);
          }
        } else if (cj_active) {
#ifdef MPI_SYMMETRIC_FORCE_INTERACTION
          /* If the foreign cell is inactive, but the local cell is active,
           * we still need to send stuff to be able to do the force interaction
           * on both nodes.
           * The gradient send is only necessary in normal steps in case we need
           * to sort, not during sub-cycles. */
          if (!sub_cycle)
            scheduler_activate_send(s, cj->mpi.send, task_subtype_rt_gradient,
                                    ci_nodeID);
          scheduler_activate_send(s, cj->mpi.send, task_subtype_rt_transport,
                                  ci_nodeID);
#endif
        }

      } else if (cj_nodeID != nodeID) {

        /* If the local cell is active, receive data from the foreign cell. */
        if (ci_active) {
          scheduler_activate_recv(s, cj->mpi.recv, task_subtype_rt_gradient);
          if (sub_cycle) {
            /* No RT sorts during sub-cycling */
            cell_set_skip_rt_sort_flag_up(cj);
          }

          /* We only need updates later on if the other cell is active too */
          if (cj_active) {
            scheduler_activate_recv(s, cj->mpi.recv, task_subtype_rt_transport);
          }
        } else if (cj_active) {
#ifdef MPI_SYMMETRIC_FORCE_INTERACTION
          /* If the local cell is inactive and the remote cell is active, we
           * still need to receive stuff to be able to do the force interaction
           * on this node as well.
           * The gradient recv is only necessary in normal steps in case we need
           * to sort, not during sub-cycles. */
          if (!sub_cycle)
            scheduler_activate_recv(s, cj->mpi.recv, task_subtype_rt_gradient);
          scheduler_activate_recv(s, cj->mpi.recv, task_subtype_rt_transport);
          if (sub_cycle) cell_set_skip_rt_sort_flag_up(cj);
#endif
        }

        /* Is the foreign cell active and will need stuff from us? */
        if (cj_active) {

          scheduler_activate_send(s, ci->mpi.send, task_subtype_rt_gradient,
                                  cj_nodeID);

          if (ci_active) {
            scheduler_activate_send(s, ci->mpi.send, task_subtype_rt_transport,
                                    cj_nodeID);
          }
        } else if (ci_active) {
#ifdef MPI_SYMMETRIC_FORCE_INTERACTION
          /* If the foreign cell is inactive, but the local cell is active,
           * we still need to send stuff to be able to do the force interaction
           * on both nodes
           * The gradient send is only necessary in normal steps in case we need
           * to sort, not during sub-cycles. */
          if (!sub_cycle)
            scheduler_activate_send(s, ci->mpi.send, task_subtype_rt_gradient,
                                    cj_nodeID);
          scheduler_activate_send(s, ci->mpi.send, task_subtype_rt_transport,
                                  cj_nodeID);
#endif
        }
      }
#endif
    }
  }

  for (struct link *l = c->rt.rt_transport; l != NULL; l = l->next) {

    struct task *t = l->t;
    struct cell *ci = t->ci;
    struct cell *cj = t->cj;
#ifdef WITH_MPI
    const int ci_nodeID = ci->nodeID;
    const int cj_nodeID = (cj != NULL) ? cj->nodeID : -1;
#else
    const int ci_nodeID = nodeID;
    const int cj_nodeID = nodeID;
#endif

    const int ci_active = cell_is_rt_active(ci, e);
    const int cj_active = ((cj != NULL) && cell_is_rt_active(cj, e));

    if ((ci_active && ci_nodeID == nodeID) ||
        (cj_active && cj_nodeID == nodeID)) {
      scheduler_activate(s, t);

      if (t->type == task_type_pair || t->type == task_type_sub_pair) {

        /* Activate transport_out for each cell that is part of
         * a pair/sub_pair task as to not miss any dependencies */
        if (ci_nodeID == nodeID)
          scheduler_activate(s, ci->hydro.super->rt.rt_transport_out);
        if (cj_nodeID == nodeID)
          scheduler_activate(s, cj->hydro.super->rt.rt_transport_out);
      }
    }
  }

  /* Unskip all the other task types */
  if (cell_is_rt_active(c, e)) {
    if (c->nodeID == nodeID) {
      if (c->rt.rt_in != NULL) scheduler_activate(s, c->rt.rt_in);
      if (c->rt.rt_ghost1 != NULL) scheduler_activate(s, c->rt.rt_ghost1);
      if (c->rt.rt_ghost2 != NULL) scheduler_activate(s, c->rt.rt_ghost2);
      if (c->rt.rt_transport_out != NULL)
        scheduler_activate(s, c->rt.rt_transport_out);
      if (c->rt.rt_tchem != NULL) scheduler_activate(s, c->rt.rt_tchem);
      if (c->rt.rt_out != NULL) scheduler_activate(s, c->rt.rt_out);
    } else {
#if defined(MPI_SYMMETRIC_FORCE_INTERACTION) && defined(WITH_MPI)
      /* Additionally unskip force interactions between inactive local cell and
       * active remote cell. (The cell unskip will only be called for active
       * cells, so, we have to do this now, from the active remote cell). */
      for (struct link *l = c->rt.rt_transport; l != NULL; l = l->next) {
        struct task *t = l->t;
        if (t->type != task_type_pair && t->type != task_type_sub_pair)
          continue;

        struct cell *ci = l->t->ci;
        struct cell *cj = l->t->cj;

        const int ci_active = cell_is_rt_active(ci, e);
        const int cj_active = cell_is_rt_active(cj, e);
        const int ci_nodeID = ci->nodeID;
        const int cj_nodeID = cj->nodeID;
        if ((!ci_active && ci_nodeID == nodeID && cj_active &&
             cj_nodeID != nodeID) ||
            (!cj_active && cj_nodeID == nodeID && ci_active &&
             ci_nodeID != nodeID)) {
          scheduler_activate(s, l->t);

          if (!sub_cycle) {
            /* Activate sorts only during main/normal steps. */
            if (t->type == task_type_pair) {
              atomic_or(&ci->hydro.requires_sorts, 1 << t->flags);
              atomic_or(&cj->hydro.requires_sorts, 1 << t->flags);
              ci->hydro.dx_max_sort_old = ci->hydro.dx_max_sort;
              cj->hydro.dx_max_sort_old = cj->hydro.dx_max_sort;

              /* Check the sorts and activate them if needed. */
              cell_activate_rt_sorts(ci, t->flags, s);
              cell_activate_rt_sorts(cj, t->flags, s);
            }

            /* Store current values of dx_max and h_max. */
            else if (t->type == task_type_sub_pair) {
              cell_activate_subcell_rt_tasks(ci, cj, s, sub_cycle);
            }
          }
        }
      }
#endif
    }

    /* The rt_advance_cell_time tasks also run on foreign cells */
    if (c->super != NULL && c->super->rt.rt_advance_cell_time != NULL) {
      scheduler_activate(s, c->super->rt.rt_advance_cell_time);
    }
    if (sub_cycle) {
      /* The rt_collect_times tasks replace the timestep_collect tasks
       * during sub-cycles, so we only activate it when sub-cycling. */
      if (c->top->rt.rt_collect_times != NULL)
        scheduler_activate(s, c->top->rt.rt_collect_times);
    } else {
      /* Otherwise, make sure timestep_collect and timestep is active. */
      if (c->top->timestep_collect != NULL)
        scheduler_activate(s, c->top->timestep_collect);
    }
  }

  return rebuild;
}<|MERGE_RESOLUTION|>--- conflicted
+++ resolved
@@ -1649,15 +1649,13 @@
   const int with_feedback = e->policy & engine_policy_feedback;
   const int with_timestep_limiter =
       (e->policy & engine_policy_timestep_limiter);
-<<<<<<< HEAD
   const int with_timestep_sync = 
       (e->policy & engine_policy_timestep_sync);
+
+#ifdef WITH_MPI
   const int with_sinks = e->policy & engine_policy_sinks;
-=======
->>>>>>> 5314ccde
-
-#ifdef WITH_MPI
   const int with_star_formation = e->policy & engine_policy_star_formation;
+  if (with_sinks) error("Cannot use sink tasks and MPI");
 #endif
   int rebuild = 0;
 
