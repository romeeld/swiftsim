/*******************************************************************************
 * This file is part of SWIFT.
 * Copyright (c) 2012 Pedro Gonnet (pedro.gonnet@durham.ac.uk)
 *                    Matthieu Schaller (schaller@strw.leidenuniv.nl)
 *               2015 Peter W. Draper (p.w.draper@durham.ac.uk)
 *
 * This program is free software: you can redistribute it and/or modify
 * it under the terms of the GNU Lesser General Public License as published
 * by the Free Software Foundation, either version 3 of the License, or
 * (at your option) any later version.
 *
 * This program is distributed in the hope that it will be useful,
 * but WITHOUT ANY WARRANTY; without even the implied warranty of
 * MERCHANTABILITY or FITNESS FOR A PARTICULAR PURPOSE.  See the
 * GNU General Public License for more details.
 *
 * You should have received a copy of the GNU Lesser General Public License
 * along with this program.  If not, see <http://www.gnu.org/licenses/>.
 *
 ******************************************************************************/

/* Config parameters. */
#include <config.h>

/* This object's header. */
#include "cell.h"

/* Local headers. */
#include "active.h"
#include "engine.h"
#include "feedback.h"
#include "space_getsid.h"

extern int engine_star_resort_task_depth;

/**
 * @brief Recursively clear the stars_resort flag in a cell hierarchy.
 *
 * @param c The #cell to act on.
 */
void cell_set_star_resort_flag(struct cell *c) {

  cell_set_flag(c, cell_flag_do_stars_resort);

  /* Abort if we reched the level where the resorting task lives */
  if (c->depth == engine_star_resort_task_depth || c->hydro.super == c) return;

  if (c->split) {
    for (int k = 0; k < 8; ++k)
      if (c->progeny[k] != NULL) cell_set_star_resort_flag(c->progeny[k]);
  }
}

/**
 * @brief Recurses in a cell hierarchy down to the level where the
 * star resort tasks are and activates them.
 *
 * The function will fail if called *below* the super-level
 *
 * @param c The #cell to recurse into.
 * @param s The #scheduler.
 */
void cell_activate_star_resort_tasks(struct cell *c, struct scheduler *s) {

#ifdef SWIFT_DEBUG_CHECKS
  if (c->hydro.super != NULL && c->hydro.super != c)
    error("Function called below the super level!");
#endif

  /* The resort tasks are at either the chosen depth or the super level,
   * whichever comes first. */
  if ((c->depth == engine_star_resort_task_depth || c->hydro.super == c) &&
      c->hydro.count > 0) {
    scheduler_activate(s, c->hydro.stars_resort);
  } else {
    for (int k = 0; k < 8; ++k) {
      if (c->progeny[k] != NULL) {
        cell_activate_star_resort_tasks(c->progeny[k], s);
      }
    }
  }
}

/**
 * @brief Activate the star formation task as well as the resorting of stars
 *
 * Must be called at the top-level in the tree (where the SF task is...)
 *
 * @param c The (top-level) #cell.
 * @param s The #scheduler.
 * @param with_feedback Are we running with feedback?
 */
void cell_activate_star_formation_tasks(struct cell *c, struct scheduler *s,
                                        const int with_feedback) {

#ifdef SWIFT_DEBUG_CHECKS
  if (c->depth != 0) error("Function should be called at the top-level only");
#endif

  /* Have we already unskipped that task? */
  if (c->hydro.star_formation->skip == 0) return;

  /* Activate the star formation task */
  scheduler_activate(s, c->hydro.star_formation);

  /* Activate the star resort tasks at whatever level they are */
  if (with_feedback) {
    cell_activate_star_resort_tasks(c, s);
  }
}

/**
 * @brief Activate the star formation task from the sink as well as the
 * resorting of stars
 *
 * Must be called at the top-level in the tree (where the SF task is...)
 *
 * @param c The (top-level) #cell.
 * @param s The #scheduler.
 * @param with_feedback Are we running with feedback?
 */
void cell_activate_star_formation_sink_tasks(struct cell *c,
                                             struct scheduler *s,
                                             const int with_feedback) {

#ifdef SWIFT_DEBUG_CHECKS
  if (c->depth != 0) error("Function should be called at the top-level only");
#endif

  /* Have we already unskipped that task? */
  if (c->sinks.star_formation_sink->skip == 0) return;

  /* Activate the star formation task */
  scheduler_activate(s, c->sinks.star_formation_sink);

  /* Activate the star resort tasks at whatever level they are */
  if (with_feedback) {
    cell_activate_star_resort_tasks(c, s);
  }
}

/**
 * @brief Activate the sink formation task.
 *
 * Must be called at the top-level in the tree (where the SF task is...)
 *
 * @param c The (top-level) #cell.
 * @param s The #scheduler.
 */
void cell_activate_sink_formation_tasks(struct cell *c, struct scheduler *s) {

#ifdef SWIFT_DEBUG_CHECKS
  if (c->depth != 0) error("Function should be called at the top-level only");
#endif

  /* Have we already unskipped that task? */
  if (c->sinks.sink_formation->skip == 0) return;

  /* Activate the star formation task */
  scheduler_activate(s, c->sinks.sink_formation);
}

/**
 * @brief Recursively activate the hydro ghosts (and implicit links) in a cell
 * hierarchy.
 *
 * @param c The #cell.
 * @param s The #scheduler.
 * @param e The #engine.
 */
void cell_recursively_activate_hydro_ghosts(struct cell *c, struct scheduler *s,
                                            const struct engine *e) {
  /* Early abort? */
  if ((c->hydro.count == 0) || !cell_is_active_hydro(c, e)) return;

  /* Is the ghost at this level? */
  if (c->hydro.ghost != NULL) {
    scheduler_activate(s, c->hydro.ghost);
  } else {

#ifdef SWIFT_DEBUG_CHECKS
    if (!c->split)
      error("Reached the leaf level without finding a hydro ghost!");
#endif

    /* Keep recursing */
    for (int k = 0; k < 8; k++)
      if (c->progeny[k] != NULL)
        cell_recursively_activate_hydro_ghosts(c->progeny[k], s, e);
  }
}

/**
 * @brief Activate the hydro ghosts (and implicit links) in a cell hierarchy.
 *
 * @param c The #cell.
 * @param s The #scheduler.
 * @param e The #engine.
 */
void cell_activate_hydro_ghosts(struct cell *c, struct scheduler *s,
                                const struct engine *e) {
  scheduler_activate(s, c->hydro.ghost_in);
  scheduler_activate(s, c->hydro.ghost_out);
  cell_recursively_activate_hydro_ghosts(c, s, e);
}

/**
 * @brief Recursively activate the cooling (and implicit links) in a cell
 * hierarchy.
 *
 * @param c The #cell.
 * @param s The #scheduler.
 * @param e The #engine.
 */
void cell_recursively_activate_cooling(struct cell *c, struct scheduler *s,
                                       const struct engine *e) {
  /* Early abort? */
  if ((c->hydro.count == 0) || !cell_is_active_hydro(c, e)) return;

  /* Is the ghost at this level? */
  if (c->hydro.cooling != NULL) {
    scheduler_activate(s, c->hydro.cooling);
  } else {

#ifdef SWIFT_DEBUG_CHECKS
    if (!c->split)
      error("Reached the leaf level without finding a cooling task!");
#endif

    /* Keep recursing */
    for (int k = 0; k < 8; k++)
      if (c->progeny[k] != NULL)
        cell_recursively_activate_cooling(c->progeny[k], s, e);
  }
}

/**
 * @brief Activate the cooling tasks (and implicit links) in a cell hierarchy.
 *
 * @param c The #cell.
 * @param s The #scheduler.
 * @param e The #engine.
 */
void cell_activate_cooling(struct cell *c, struct scheduler *s,
                           const struct engine *e) {
  scheduler_activate(s, c->hydro.cooling_in);
  scheduler_activate(s, c->hydro.cooling_out);
  cell_recursively_activate_cooling(c, s, e);
}

/**
 * @brief Recurse down in a cell hierarchy until the hydro.super level is
 * reached and activate the spart drift at that level.
 *
 * @param c The #cell to recurse into.
 * @param s The #scheduler.
 */
void cell_activate_super_spart_drifts(struct cell *c, struct scheduler *s) {

  /* Early abort?
   * We can stop if there is no gas as none of it will turn into stars */
  if (c->hydro.count == 0) return;

  if (c == c->hydro.super) {
    cell_activate_drift_spart(c, s);
    cell_set_flag(c, cell_flag_do_stars_drift);
  } else {
    if (c->split) {
      for (int k = 0; k < 8; ++k) {
        if (c->progeny[k] != NULL) {
          cell_activate_super_spart_drifts(c->progeny[k], s);
        }
      }
    } else {
#ifdef SWIFT_DEBUG_CHECKS
      error("Reached a leaf cell without finding a hydro.super!!");
#endif
    }
  }
}

/**
 * @brief Recurse down in a cell hierarchy until the hydro.super level is
 * reached and activate the sink drift at that level.
 *
 * @param c The #cell to recurse into.
 * @param s The #scheduler.
 */
void cell_activate_super_sink_drifts(struct cell *c, struct scheduler *s) {

  /* Early abort? */
  if (c->hydro.count == 0) return;

  if (c == c->hydro.super) {
    cell_activate_drift_sink(c, s);
  } else {
    if (c->split) {
      for (int k = 0; k < 8; ++k) {
        if (c->progeny[k] != NULL) {
          cell_activate_super_sink_drifts(c->progeny[k], s);
        }
      }
    } else {
#ifdef SWIFT_DEBUG_CHECKS
      error("Reached a leaf cell without finding a hydro.super!!");
#endif
    }
  }
}

/**
 * @brief Activate the #part drifts on the given cell.
 */
void cell_activate_drift_part(struct cell *c, struct scheduler *s) {
  /* If this cell is already marked for drift, quit early. */
  if (cell_get_flag(c, cell_flag_do_hydro_drift)) return;

  /* Mark this cell for drifting. */
  cell_set_flag(c, cell_flag_do_hydro_drift);

  /* Set the do_sub_drifts all the way up and activate the super drift
     if this has not yet been done. */
  if (c == c->hydro.super) {
#ifdef SWIFT_DEBUG_CHECKS
    if (c->hydro.drift == NULL)
      error("Trying to activate un-existing c->hydro.drift");
#endif
    scheduler_activate(s, c->hydro.drift);
  } else {
    for (struct cell *parent = c->parent;
         parent != NULL && !cell_get_flag(parent, cell_flag_do_hydro_sub_drift);
         parent = parent->parent) {
      /* Mark this cell for drifting */
      cell_set_flag(parent, cell_flag_do_hydro_sub_drift);

      if (parent == c->hydro.super) {
#ifdef SWIFT_DEBUG_CHECKS
        if (parent->hydro.drift == NULL)
          error("Trying to activate un-existing parent->hydro.drift");
#endif
        scheduler_activate(s, parent->hydro.drift);
        break;
      }
    }
  }
}

/**
 * @brief Activate the #part sync tasks on the given cell.
 */
void cell_activate_sync_part(struct cell *c, struct scheduler *s) {

  /* If this cell is already marked for sync, quit early. */
  if (cell_get_flag(c, cell_flag_do_hydro_sync)) return;

  /* Mark this cell for synchronization. */
  cell_set_flag(c, cell_flag_do_hydro_sync);

  /* Set the do_sub_sync all the way up and activate the super sync
     if this has not yet been done. */
  if (c == c->super) {
#ifdef SWIFT_DEBUG_CHECKS
    if (c->timestep_sync == NULL)
      error("Trying to activate un-existing c->timestep_sync");
#endif
    scheduler_activate(s, c->timestep_sync);
    scheduler_activate(s, c->top->timestep_collect);
    scheduler_activate(s, c->kick1);
  } else {
    for (struct cell *parent = c->parent;
         parent != NULL && !cell_get_flag(parent, cell_flag_do_hydro_sub_sync);
         parent = parent->parent) {
      /* Mark this cell for drifting */
      cell_set_flag(parent, cell_flag_do_hydro_sub_sync);

      if (parent == c->super) {
#ifdef SWIFT_DEBUG_CHECKS
        if (parent->timestep_sync == NULL)
          error("Trying to activate un-existing parent->timestep_sync");
#endif
        scheduler_activate(s, parent->timestep_sync);
        scheduler_activate(s, parent->top->timestep_collect);
        scheduler_activate(s, parent->kick1);
        break;
      }
    }
  }
}

/**
 * @brief Activate the #gpart drifts on the given cell.
 */
void cell_activate_drift_gpart(struct cell *c, struct scheduler *s) {
  /* If this cell is already marked for drift, quit early. */
  if (cell_get_flag(c, cell_flag_do_grav_drift)) return;

  /* Mark this cell for drifting. */
  cell_set_flag(c, cell_flag_do_grav_drift);

  if (c->grav.drift_out != NULL) scheduler_activate(s, c->grav.drift_out);

  /* Set the do_grav_sub_drifts all the way up and activate the super drift
     if this has not yet been done. */
  if (c == c->grav.super) {
#ifdef SWIFT_DEBUG_CHECKS
    if (c->grav.drift == NULL)
      error("Trying to activate un-existing c->grav.drift");
#endif
    scheduler_activate(s, c->grav.drift);
  } else {
    for (struct cell *parent = c->parent;
         parent != NULL && !cell_get_flag(parent, cell_flag_do_grav_sub_drift);
         parent = parent->parent) {
      cell_set_flag(parent, cell_flag_do_grav_sub_drift);

      if (parent->grav.drift_out) {
        scheduler_activate(s, parent->grav.drift_out);
      }

      if (parent == c->grav.super) {
#ifdef SWIFT_DEBUG_CHECKS
        if (parent->grav.drift == NULL)
          error("Trying to activate un-existing parent->grav.drift");
#endif
        scheduler_activate(s, parent->grav.drift);
        break;
      }
    }
  }
}

/**
 * @brief Activate the #spart drifts on the given cell.
 */
void cell_activate_drift_spart(struct cell *c, struct scheduler *s) {
  /* If this cell is already marked for drift, quit early. */
  if (cell_get_flag(c, cell_flag_do_stars_drift)) return;

  /* Mark this cell for drifting. */
  cell_set_flag(c, cell_flag_do_stars_drift);

  /* Set the do_stars_sub_drifts all the way up and activate the super drift
     if this has not yet been done. */
  if (c == c->hydro.super) {
#ifdef SWIFT_DEBUG_CHECKS
    if (c->stars.drift == NULL)
      error("Trying to activate un-existing c->stars.drift");
#endif
    scheduler_activate(s, c->stars.drift);
  } else {
    for (struct cell *parent = c->parent;
         parent != NULL && !cell_get_flag(parent, cell_flag_do_stars_sub_drift);
         parent = parent->parent) {
      /* Mark this cell for drifting */
      cell_set_flag(parent, cell_flag_do_stars_sub_drift);

      if (parent == c->hydro.super) {
#ifdef SWIFT_DEBUG_CHECKS
        if (parent->stars.drift == NULL)
          error("Trying to activate un-existing parent->stars.drift");
#endif
        scheduler_activate(s, parent->stars.drift);
        break;
      }
    }
  }
}

/**
 * @brief Activate the #bpart drifts on the given cell.
 */
void cell_activate_drift_bpart(struct cell *c, struct scheduler *s) {

  /* If this cell is already marked for drift, quit early. */
  if (cell_get_flag(c, cell_flag_do_bh_drift)) return;

  /* Mark this cell for drifting. */
  cell_set_flag(c, cell_flag_do_bh_drift);

  /* Set the do_black_holes_sub_drifts all the way up and activate the super
     drift if this has not yet been done. */
  if (c == c->hydro.super) {
#ifdef SWIFT_DEBUG_CHECKS
    if (c->black_holes.drift == NULL)
      error("Trying to activate un-existing c->black_holes.drift");
#endif
    scheduler_activate(s, c->black_holes.drift);
  } else {
    for (struct cell *parent = c->parent;
         parent != NULL && !cell_get_flag(parent, cell_flag_do_bh_sub_drift);
         parent = parent->parent) {
      /* Mark this cell for drifting */
      cell_set_flag(parent, cell_flag_do_bh_sub_drift);

      if (parent == c->hydro.super) {
#ifdef SWIFT_DEBUG_CHECKS
        if (parent->black_holes.drift == NULL)
          error("Trying to activate un-existing parent->black_holes.drift");
#endif
        scheduler_activate(s, parent->black_holes.drift);
        break;
      }
    }
  }
}

/**
 * @brief Activate the #sink drifts on the given cell.
 */
void cell_activate_drift_sink(struct cell *c, struct scheduler *s) {

  /* If this cell is already marked for drift, quit early. */
  if (cell_get_flag(c, cell_flag_do_sink_drift)) return;

  /* Mark this cell for drifting. */
  cell_set_flag(c, cell_flag_do_sink_drift);

  /* Set the do_sink_sub_drifts all the way up and activate the super
     drift if this has not yet been done. */
  if (c == c->hydro.super) {
#ifdef SWIFT_DEBUG_CHECKS
    if (c->sinks.drift == NULL)
      error("Trying to activate un-existing c->sinks.drift");
#endif
    scheduler_activate(s, c->sinks.drift);
  } else {
    for (struct cell *parent = c->parent;
         parent != NULL && !cell_get_flag(parent, cell_flag_do_sink_sub_drift);
         parent = parent->parent) {
      /* Mark this cell for drifting */
      cell_set_flag(parent, cell_flag_do_sink_sub_drift);

      if (parent == c->hydro.super) {
#ifdef SWIFT_DEBUG_CHECKS
        if (parent->sinks.drift == NULL)
          error("Trying to activate un-existing parent->sinks.drift");
#endif
        scheduler_activate(s, parent->sinks.drift);
        break;
      }
    }
  }
}

/**
 * @brief Activate the drifts on the given cell.
 */
void cell_activate_limiter(struct cell *c, struct scheduler *s) {
  /* If this cell is already marked for limiting, quit early. */
  if (cell_get_flag(c, cell_flag_do_hydro_limiter)) return;

  /* Mark this cell for limiting. */
  cell_set_flag(c, cell_flag_do_hydro_limiter);

  /* Set the do_sub_limiter all the way up and activate the super limiter
     if this has not yet been done. */
  if (c == c->super) {
#ifdef SWIFT_DEBUG_CHECKS
    if (c->timestep_limiter == NULL)
      error("Trying to activate un-existing c->timestep_limiter");
#endif
    scheduler_activate(s, c->timestep_limiter);
    scheduler_activate(s, c->top->timestep_collect);
    scheduler_activate(s, c->kick1);
  } else {
    for (struct cell *parent = c->parent;
         parent != NULL &&
         !cell_get_flag(parent, cell_flag_do_hydro_sub_limiter);
         parent = parent->parent) {
      /* Mark this cell for limiting */
      cell_set_flag(parent, cell_flag_do_hydro_sub_limiter);

      if (parent == c->super) {
#ifdef SWIFT_DEBUG_CHECKS
        if (parent->timestep_limiter == NULL)
          error("Trying to activate un-existing parent->timestep_limiter");
#endif
        scheduler_activate(s, parent->timestep_limiter);
        scheduler_activate(s, parent->top->timestep_collect);
        scheduler_activate(s, parent->kick1);
        break;
      }
    }
  }
}

/**
 * @brief Activate the sorts up a cell hierarchy.
 */
void cell_activate_hydro_sorts_up(struct cell *c, struct scheduler *s) {
  if (c == c->hydro.super) {
#ifdef SWIFT_DEBUG_CHECKS
    if (c->hydro.sorts == NULL)
      error("Trying to activate un-existing c->hydro.sorts");
#endif
    scheduler_activate(s, c->hydro.sorts);
    cell_set_flag(c, cell_flag_skip_rt_sort);
    if (c->nodeID == engine_rank) cell_activate_drift_part(c, s);
  } else {
    for (struct cell *parent = c->parent;
         parent != NULL && !cell_get_flag(parent, cell_flag_do_hydro_sub_sort);
         parent = parent->parent) {
      cell_set_flag(parent, cell_flag_do_hydro_sub_sort);
      if (parent == c->hydro.super) {
#ifdef SWIFT_DEBUG_CHECKS
        if (parent->hydro.sorts == NULL)
          error("Trying to activate un-existing parents->hydro.sorts");
#endif
        scheduler_activate(s, parent->hydro.sorts);
        cell_set_flag(parent, cell_flag_skip_rt_sort);
        if (parent->nodeID == engine_rank) cell_activate_drift_part(parent, s);
        break;
      }
    }
  }
}

/**
 * @brief Activate the sorts on a given cell, if needed.
 */
void cell_activate_hydro_sorts(struct cell *c, int sid, struct scheduler *s) {
  /* Do we need to re-sort? */
  if (c->hydro.dx_max_sort > space_maxreldx * c->dmin) {
    /* Climb up the tree to active the sorts in that direction */
    for (struct cell *finger = c; finger != NULL; finger = finger->parent) {
      if (finger->hydro.requires_sorts) {
        atomic_or(&finger->hydro.do_sort, finger->hydro.requires_sorts);
        cell_activate_hydro_sorts_up(finger, s);
      }
      finger->hydro.sorted = 0;
    }
  }

  /* Has this cell been sorted at all for the given sid? */
  if (!(c->hydro.sorted & (1 << sid)) || c->nodeID != engine_rank) {
    atomic_or(&c->hydro.do_sort, (1 << sid));
    cell_activate_hydro_sorts_up(c, s);
  }
}

/**
 * @brief Activate the sorts up a cell hierarchy. Activate drifts
 * and hydro sorts on local cells, and rt_sorts on foreign cells.
 */
void cell_activate_rt_sorts_up(struct cell *c, struct scheduler *s) {

  cell_set_flag(c, cell_flag_rt_requests_sort);

  if (c == c->hydro.super) {
#ifdef SWIFT_DEBUG_CHECKS
    if (c->nodeID == engine_rank && c->hydro.sorts == NULL)
      error("Trying to activate non-existing c->hydro.sorts");
    if (c->nodeID != engine_rank && c->rt.rt_sorts == NULL)
      error("Trying to activate non-existing c->rt.rt_sorts");
#endif
    if (c->nodeID == engine_rank) {
      cell_set_flag(c, cell_flag_skip_rt_sort);
      scheduler_activate(s, c->hydro.sorts);
    } else {
      scheduler_activate(s, c->rt.rt_sorts);
    }
  } else {

    for (struct cell *parent = c->parent;
         parent != NULL && !cell_get_flag(parent, cell_flag_do_rt_sub_sort);
         parent = parent->parent) {

      /* Need a separate flag for RT sub sorts because RT sorts don't
       * necessarily activate the hydro sorts tasks, yet the do_hydro_sub_sort
       * flag is used as an early exit while climbing up the tree. */
      cell_set_flag(parent, cell_flag_do_rt_sub_sort);
      cell_set_flag(parent, cell_flag_rt_requests_sort);

      if (parent == c->hydro.super) {

#ifdef SWIFT_DEBUG_CHECKS
        if (parent->nodeID == engine_rank && parent->hydro.sorts == NULL)
          error("Trying to activate non-existing parents->hydro.sorts");
        if (parent->nodeID != engine_rank && parent->rt.rt_sorts == NULL)
          error("Trying to activate non-existing parents->rt.rt_sorts");
#endif

        if (parent->nodeID == engine_rank) {
          /* Mark the progeny to skip the RT sort as well */
          cell_set_flag(c, cell_flag_skip_rt_sort);
          scheduler_activate(s, parent->hydro.sorts);
        } else {
          scheduler_activate(s, parent->rt.rt_sorts);
        }
        break;
      }
    }
  }
}

/**
 * @brief Activate the sorts on a given cell, if needed. Activate
 * hydro sorts on local cells, and rt_sorts on foreign cells.
 */
void cell_activate_rt_sorts(struct cell *c, int sid, struct scheduler *s) {
  /* Do we need to re-sort? */
  if (c->hydro.dx_max_sort > space_maxreldx * c->dmin) {
    /* Climb up the tree to active the sorts in that direction */
    for (struct cell *finger = c; finger != NULL; finger = finger->parent) {
      if (finger->hydro.requires_sorts) {
        atomic_or(&finger->hydro.do_sort, finger->hydro.requires_sorts);
        cell_activate_rt_sorts_up(finger, s);
      }
      finger->hydro.sorted = 0;
    }
  }

  /* Has this cell been sorted at all for the given sid? */
  if (!(c->hydro.sorted & (1 << sid)) || c->nodeID != engine_rank) {
    atomic_or(&c->hydro.do_sort, (1 << sid));
    cell_activate_rt_sorts_up(c, s);
  }
}

/**
 * @brief Mark cells up a hierarchy to not run RT sorts.
 * */
void cell_set_skip_rt_sort_flag_up(struct cell *c) {

  for (struct cell *finger = c; finger != NULL; finger = finger->parent) {
    cell_set_flag(finger, cell_flag_skip_rt_sort);
  }
}

/**
 * @brief Activate the sorts up a cell hierarchy.
 */
void cell_activate_stars_sorts_up(struct cell *c, struct scheduler *s) {

  if (c == c->hydro.super) {

#ifdef SWIFT_DEBUG_CHECKS
    if (c->stars.sorts == NULL)
      error("Trying to activate un-existing c->stars.sorts");
#endif
    scheduler_activate(s, c->stars.sorts);
    if (c->nodeID == engine_rank) {
      cell_activate_drift_spart(c, s);
    }
  } else {

    /* Climb up the tree and set the flags */
    for (struct cell *parent = c->parent;
         parent != NULL && !cell_get_flag(parent, cell_flag_do_stars_sub_sort);
         parent = parent->parent) {

      cell_set_flag(parent, cell_flag_do_stars_sub_sort);

      /* Reached the super-level? Activate the task and abort */
      if (parent == c->hydro.super) {

#ifdef SWIFT_DEBUG_CHECKS
        if (parent->stars.sorts == NULL)
          error("Trying to activate un-existing parents->stars.sorts");
#endif
        scheduler_activate(s, parent->stars.sorts);
        if (parent->nodeID == engine_rank) cell_activate_drift_spart(parent, s);
        break;
      }
    }
  }
}

/**
 * @brief Activate the sorts on a given cell, if needed.
 */
void cell_activate_stars_sorts(struct cell *c, int sid, struct scheduler *s) {

  /* Do we need to re-sort? */
  if (c->stars.dx_max_sort > space_maxreldx * c->dmin) {

    /* Climb up the tree to active the sorts in that direction */
    for (struct cell *finger = c; finger != NULL; finger = finger->parent) {
      if (finger->stars.requires_sorts) {
        atomic_or(&finger->stars.do_sort, finger->stars.requires_sorts);
        cell_activate_stars_sorts_up(finger, s);
      }
      finger->stars.sorted = 0;
    }
  }

  /* Has this cell been sorted at all for the given sid? */
  if (!(c->stars.sorted & (1 << sid)) || c->nodeID != engine_rank) {
    atomic_or(&c->stars.do_sort, (1 << sid));
    cell_activate_stars_sorts_up(c, s);
  }
}

/**
 * @brief Traverse a sub-cell task and activate the hydro drift tasks that are
 * required by a hydro task
 *
 * @param ci The first #cell we recurse in.
 * @param cj The second #cell we recurse in.
 * @param s The task #scheduler.
 * @param with_timestep_limiter Are we running with time-step limiting on?
 */
void cell_activate_subcell_hydro_tasks(struct cell *ci, struct cell *cj,
                                       struct scheduler *s,
                                       const int with_timestep_limiter,
                                       /* Rennehan */
                                       const int with_timestep_sync) {
  const struct engine *e = s->space->e;

  /* Store the current dx_max and h_max values. */
  ci->hydro.dx_max_part_old = ci->hydro.dx_max_part;
  ci->hydro.h_max_old = ci->hydro.h_max;

  if (cj != NULL) {
    cj->hydro.dx_max_part_old = cj->hydro.dx_max_part;
    cj->hydro.h_max_old = cj->hydro.h_max;
  }

  /* Self interaction? */
  if (cj == NULL) {
    /* Do anything? */
    if (ci->hydro.count == 0 || !cell_is_active_hydro(ci, e)) return;

    /* Recurse? */
    if (cell_can_recurse_in_self_hydro_task(ci)) {
      /* Loop over all progenies and pairs of progenies */
      for (int j = 0; j < 8; j++) {
        if (ci->progeny[j] != NULL) {
          /* Rennehan */
          cell_activate_subcell_hydro_tasks(ci->progeny[j], NULL, s,
                                            with_timestep_limiter,
                                            with_timestep_sync);
          for (int k = j + 1; k < 8; k++)
            if (ci->progeny[k] != NULL)
              /* Rennehan */
              cell_activate_subcell_hydro_tasks(ci->progeny[j], ci->progeny[k],
                                                s, with_timestep_limiter,
                                                with_timestep_sync);
        }
      }
    } else {
      /* We have reached the bottom of the tree: activate drift */
      cell_activate_drift_part(ci, s);
      if (with_timestep_limiter) cell_activate_limiter(ci, s);
      /* Rennehan */
      if (with_timestep_sync) cell_activate_sync_part(ci, s);
    }
  }

  /* Otherwise, pair interation */
  else {
    /* Should we even bother? */
    if (!cell_is_active_hydro(ci, e) && !cell_is_active_hydro(cj, e)) return;
    if (ci->hydro.count == 0 || cj->hydro.count == 0) return;

    /* Get the orientation of the pair. */
    double shift[3];
    const int sid = space_getsid_and_swap_cells(s->space, &ci, &cj, shift);

    /* recurse? */
    if (cell_can_recurse_in_pair_hydro_task(ci) &&
        cell_can_recurse_in_pair_hydro_task(cj)) {
      const struct cell_split_pair *csp = &cell_split_pairs[sid];
      for (int k = 0; k < csp->count; k++) {
        const int pid = csp->pairs[k].pid;
        const int pjd = csp->pairs[k].pjd;
        if (ci->progeny[pid] != NULL && cj->progeny[pjd] != NULL)
          /* Rennehan */
          cell_activate_subcell_hydro_tasks(ci->progeny[pid], cj->progeny[pjd],
                                            s, with_timestep_limiter,
                                            with_timestep_sync);
      }
    }

    /* Otherwise, activate the sorts and drifts. */
    else if (cell_is_active_hydro(ci, e) || cell_is_active_hydro(cj, e)) {
      /* We are going to interact this pair, so store some values. */
      atomic_or(&ci->hydro.requires_sorts, 1 << sid);
      atomic_or(&cj->hydro.requires_sorts, 1 << sid);
      ci->hydro.dx_max_sort_old = ci->hydro.dx_max_sort;
      cj->hydro.dx_max_sort_old = cj->hydro.dx_max_sort;

      /* Activate the drifts if the cells are local. */
      if (ci->nodeID == engine_rank) cell_activate_drift_part(ci, s);
      if (cj->nodeID == engine_rank) cell_activate_drift_part(cj, s);

      /* Also activate the time-step limiter */
      if (ci->nodeID == engine_rank && with_timestep_limiter)
        cell_activate_limiter(ci, s);
      if (cj->nodeID == engine_rank && with_timestep_limiter)
        cell_activate_limiter(cj, s);

      /* Rennehan */
      /* Also activate the time-step sync */
      if (ci->nodeID == engine_rank && with_timestep_sync)
        cell_activate_sync_part(ci, s);
      if (cj->nodeID == engine_rank && with_timestep_sync)
        cell_activate_sync_part(cj, s);

      /* Do we need to sort the cells? */
      cell_activate_hydro_sorts(ci, sid, s);
      cell_activate_hydro_sorts(cj, sid, s);
    }
  } /* Otherwise, pair interation */
}

/**
 * @brief Traverse a sub-cell task and activate the stars drift tasks that are
 * required by a stars task
 *
 * @param ci The first #cell we recurse in.
 * @param cj The second #cell we recurse in.
 * @param s The task #scheduler.
 * @param with_star_formation Are we running with star formation switched on?
 * @param with_star_formation Are we running with star formation from the sinks
 * switched on?
 * @param with_timestep_sync Are we running with time-step synchronization on?
 */
void cell_activate_subcell_stars_tasks(struct cell *ci, struct cell *cj,
                                       struct scheduler *s,
                                       const int with_star_formation,
                                       const int with_star_formation_sink,
                                       const int with_timestep_sync) {
  const struct engine *e = s->space->e;

  /* Store the current dx_max and h_max values. */
  ci->stars.dx_max_part_old = ci->stars.dx_max_part;
  ci->stars.h_max_old = ci->stars.h_max;
  ci->hydro.dx_max_part_old = ci->hydro.dx_max_part;
  ci->hydro.h_max_old = ci->hydro.h_max;

  if (cj != NULL) {
    cj->stars.dx_max_part_old = cj->stars.dx_max_part;
    cj->stars.h_max_old = cj->stars.h_max;
    cj->hydro.dx_max_part_old = cj->hydro.dx_max_part;
    cj->hydro.h_max_old = cj->hydro.h_max;
  }

  /* Self interaction? */
  if (cj == NULL) {

    const int ci_active = cell_need_activating_stars(ci, e, with_star_formation,
                                                     with_star_formation_sink);

    /* Do anything? */
    if (!ci_active || ci->hydro.count == 0 ||
        (!with_star_formation && !with_star_formation_sink &&
         ci->stars.count == 0))
      return;

    /* Recurse? */
    if (cell_can_recurse_in_self_stars_task(ci)) {
      /* Loop over all progenies and pairs of progenies */
      for (int j = 0; j < 8; j++) {
        if (ci->progeny[j] != NULL) {
          cell_activate_subcell_stars_tasks(
              ci->progeny[j], NULL, s, with_star_formation,
              with_star_formation_sink, with_timestep_sync);
          for (int k = j + 1; k < 8; k++)
            if (ci->progeny[k] != NULL)
              cell_activate_subcell_stars_tasks(
                  ci->progeny[j], ci->progeny[k], s, with_star_formation,
                  with_star_formation_sink, with_timestep_sync);
        }
      }
    } else {
      /* We have reached the bottom of the tree: activate drift */
      cell_activate_drift_spart(ci, s);
      cell_activate_drift_part(ci, s);
      if (with_timestep_sync) cell_activate_sync_part(ci, s);
    }
  }

  /* Otherwise, pair interaction */
  else {

    /* Get the orientation of the pair. */
    double shift[3];
    const int sid = space_getsid_and_swap_cells(s->space, &ci, &cj, shift);

    const int ci_active = cell_need_activating_stars(ci, e, with_star_formation,
                                                     with_star_formation_sink);
    const int cj_active = cell_need_activating_stars(cj, e, with_star_formation,
                                                     with_star_formation_sink);

    /* Should we even bother? */
    if (!ci_active && !cj_active) return;

    /* recurse? */
    if (cell_can_recurse_in_pair_stars_task(ci) &&
        cell_can_recurse_in_pair_stars_task(cj)) {

      const struct cell_split_pair *csp = &cell_split_pairs[sid];
      for (int k = 0; k < csp->count; k++) {
        const int pid = csp->pairs[k].pid;
        const int pjd = csp->pairs[k].pjd;
        if (ci->progeny[pid] != NULL && cj->progeny[pjd] != NULL)
          cell_activate_subcell_stars_tasks(
              ci->progeny[pid], cj->progeny[pjd], s, with_star_formation,
              with_star_formation_sink, with_timestep_sync);
      }
    }

    /* Otherwise, activate the sorts and drifts. */
    else {

      if (ci_active) {

        /* We are going to interact this pair, so store some values. */
        atomic_or(&cj->hydro.requires_sorts, 1 << sid);
        atomic_or(&ci->stars.requires_sorts, 1 << sid);

        cj->hydro.dx_max_sort_old = cj->hydro.dx_max_sort;
        ci->stars.dx_max_sort_old = ci->stars.dx_max_sort;

        /* Activate the drifts if the cells are local. */
        if (ci->nodeID == engine_rank) cell_activate_drift_spart(ci, s);
        if (cj->nodeID == engine_rank) cell_activate_drift_part(cj, s);
        if (cj->nodeID == engine_rank && with_timestep_sync)
          cell_activate_sync_part(cj, s);

        /* Do we need to sort the cells? */
        cell_activate_hydro_sorts(cj, sid, s);
        cell_activate_stars_sorts(ci, sid, s);
      }

      if (cj_active) {

        /* We are going to interact this pair, so store some values. */
        atomic_or(&cj->stars.requires_sorts, 1 << sid);
        atomic_or(&ci->hydro.requires_sorts, 1 << sid);

        ci->hydro.dx_max_sort_old = ci->hydro.dx_max_sort;
        cj->stars.dx_max_sort_old = cj->stars.dx_max_sort;

        /* Activate the drifts if the cells are local. */
        if (ci->nodeID == engine_rank) cell_activate_drift_part(ci, s);
        if (cj->nodeID == engine_rank) cell_activate_drift_spart(cj, s);
        if (ci->nodeID == engine_rank && with_timestep_sync)
          cell_activate_sync_part(ci, s);

        /* Do we need to sort the cells? */
        cell_activate_hydro_sorts(ci, sid, s);
        cell_activate_stars_sorts(cj, sid, s);
      }
    }
  } /* Otherwise, pair interation */
}

/**
 * @brief Traverse a sub-cell task and activate the black_holes drift tasks that
 * are required by a black_holes task
 *
 * @param ci The first #cell we recurse in.
 * @param cj The second #cell we recurse in.
 * @param s The task #scheduler.
 * @param with_timestep_sync Are we running with time-step synchronization on?
 */
void cell_activate_subcell_black_holes_tasks(struct cell *ci, struct cell *cj,
                                             struct scheduler *s,
                                             const int with_timestep_sync) {
  const struct engine *e = s->space->e;

  /* Store the current dx_max and h_max values. */
  ci->black_holes.dx_max_part_old = ci->black_holes.dx_max_part;
  ci->black_holes.h_max_old = ci->black_holes.h_max;
  ci->hydro.dx_max_part_old = ci->hydro.dx_max_part;
  ci->hydro.h_max_old = ci->hydro.h_max;

  if (cj != NULL) {
    cj->black_holes.dx_max_part_old = cj->black_holes.dx_max_part;
    cj->black_holes.h_max_old = cj->black_holes.h_max;
    cj->hydro.dx_max_part_old = cj->hydro.dx_max_part;
    cj->hydro.h_max_old = cj->hydro.h_max;
  }

  /* Self interaction? */
  if (cj == NULL) {
    /* Do anything? */
    if (!cell_is_active_black_holes(ci, e) || ci->hydro.count == 0 ||
        ci->black_holes.count == 0)
      return;

    /* Recurse? */
    if (cell_can_recurse_in_self_black_holes_task(ci)) {
      /* Loop over all progenies and pairs of progenies */
      for (int j = 0; j < 8; j++) {
        if (ci->progeny[j] != NULL) {
          cell_activate_subcell_black_holes_tasks(ci->progeny[j], NULL, s,
                                                  with_timestep_sync);
          for (int k = j + 1; k < 8; k++)
            if (ci->progeny[k] != NULL)
              cell_activate_subcell_black_holes_tasks(
                  ci->progeny[j], ci->progeny[k], s, with_timestep_sync);
        }
      }
    } else {
      /* We have reached the bottom of the tree: activate drift */
      cell_activate_drift_bpart(ci, s);
      cell_activate_drift_part(ci, s);
      if (with_timestep_sync) cell_activate_sync_part(ci, s);
    }
  }

  /* Otherwise, pair interation */
  else {

    /* Get the orientation of the pair. */
    double shift[3];
    const int sid = space_getsid_and_swap_cells(s->space, &ci, &cj, shift);

    const int ci_active = cell_is_active_black_holes(ci, e);
    const int cj_active = cell_is_active_black_holes(cj, e);

    /* Should we even bother? */
    if (!ci_active && !cj_active) return;

    //const int ci_active = cell_is_active_black_holes(ci, e);
    //const int cj_active = cell_is_active_black_holes(cj, e);

    /* Should we even bother? */
    if (!ci_active && !cj_active) return;

    /* recurse? */
    if (cell_can_recurse_in_pair_black_holes_task(ci, cj) &&
        cell_can_recurse_in_pair_black_holes_task(cj, ci)) {
      const struct cell_split_pair *csp = &cell_split_pairs[sid];
      for (int k = 0; k < csp->count; k++) {
        const int pid = csp->pairs[k].pid;
        const int pjd = csp->pairs[k].pjd;
        if (ci->progeny[pid] != NULL && cj->progeny[pjd] != NULL)
          cell_activate_subcell_black_holes_tasks(
              ci->progeny[pid], cj->progeny[pjd], s, with_timestep_sync);
      }
    }

    /* Otherwise, activate the drifts. */
    else if (ci_active || cj_active) {

      /* Note we need to drift *both* BH cells to deal with BH<->BH swallows
       * But we only need to drift the gas cell if the *other* cell has an
       * active BH */

      /* Activate the drifts if the cells are local. */
      if (ci->nodeID == engine_rank) cell_activate_drift_bpart(ci, s);
      if (cj->nodeID == engine_rank && ci_active)
        cell_activate_drift_part(cj, s);
      if (cj->nodeID == engine_rank && ci_active && with_timestep_sync)
        cell_activate_sync_part(cj, s);

      /* Activate the drifts if the cells are local. */
      if (ci->nodeID == engine_rank && cj_active)
        cell_activate_drift_part(ci, s);
      if (cj->nodeID == engine_rank) cell_activate_drift_bpart(cj, s);
      if (ci->nodeID == engine_rank && cj_active && with_timestep_sync)
        cell_activate_sync_part(ci, s);
    }
  } /* Otherwise, pair interation */
}

/**
 * @brief Traverse a sub-cell task and activate the sinks drift tasks that
 * are required by a sinks task
 *
 * @param ci The first #cell we recurse in.
 * @param cj The second #cell we recurse in.
 * @param s The task #scheduler.
 * @param with_timestep_sync Are we running with time-step synchronization on?
 */
void cell_activate_subcell_sinks_tasks(struct cell *ci, struct cell *cj,
                                       struct scheduler *s,
                                       const int with_timestep_sync) {
  const struct engine *e = s->space->e;

  /* Store the current dx_max and h_max values. */
  ci->sinks.dx_max_part_old = ci->sinks.dx_max_part;
  ci->sinks.h_max_old = ci->sinks.h_max;
  ci->hydro.dx_max_part_old = ci->hydro.dx_max_part;
  ci->hydro.h_max_old = ci->hydro.h_max;

  if (cj != NULL) {
    cj->sinks.dx_max_part_old = cj->sinks.dx_max_part;
    cj->sinks.h_max_old = cj->sinks.h_max;
    cj->hydro.dx_max_part_old = cj->hydro.dx_max_part;
    cj->hydro.h_max_old = cj->hydro.h_max;
  }

  /* Self interaction? */
  if (cj == NULL) {

    const int ci_active =
        cell_is_active_sinks(ci, e) || cell_is_active_hydro(ci, e);

    /* Do anything? */
    if (!ci_active || (ci->hydro.count == 0 && ci->sinks.count == 0)) return;

    /* Recurse? */
    if (cell_can_recurse_in_self_sinks_task(ci)) {
      /* Loop over all progenies and pairs of progenies */
      for (int j = 0; j < 8; j++) {
        if (ci->progeny[j] != NULL) {
          cell_activate_subcell_sinks_tasks(ci->progeny[j], NULL, s,
                                            with_timestep_sync);
          for (int k = j + 1; k < 8; k++)
            if (ci->progeny[k] != NULL)
              cell_activate_subcell_sinks_tasks(ci->progeny[j], ci->progeny[k],
                                                s, with_timestep_sync);
        }
      }
    } else {
      /* We have reached the bottom of the tree: activate drift */
      cell_activate_drift_sink(ci, s);
      cell_activate_drift_part(ci, s);
      cell_activate_sink_formation_tasks(ci->top, s);
      if (with_timestep_sync) cell_activate_sync_part(ci, s);
    }
  }

  /* Otherwise, pair interation */
  else {
    /* Get the orientation of the pair. */
    double shift[3];
    const int sid = space_getsid_and_swap_cells(s->space, &ci, &cj, shift);

    const int ci_active =
        cell_is_active_sinks(ci, e) || cell_is_active_hydro(ci, e);
    const int cj_active =
        cell_is_active_sinks(cj, e) || cell_is_active_hydro(cj, e);

    /* Should we even bother? */
    if (!ci_active && !cj_active) return;

    /* recurse? */
    if (cell_can_recurse_in_pair_sinks_task(ci, cj) &&
        cell_can_recurse_in_pair_sinks_task(cj, ci)) {

      const struct cell_split_pair *csp = &cell_split_pairs[sid];
      for (int k = 0; k < csp->count; k++) {
        const int pid = csp->pairs[k].pid;
        const int pjd = csp->pairs[k].pjd;
        if (ci->progeny[pid] != NULL && cj->progeny[pjd] != NULL)
          cell_activate_subcell_sinks_tasks(ci->progeny[pid], cj->progeny[pjd],
                                            s, with_timestep_sync);
      }
    }

    /* Otherwise, activate the sorts and drifts. */
    else {

      /* For the sink mergers */
      if (ci->nodeID == engine_rank) {
        cell_activate_drift_sink(ci, s);
        cell_activate_sink_formation_tasks(ci->top, s);
      }
      if (cj->nodeID == engine_rank) {
        cell_activate_drift_sink(cj, s);
        if (ci->top != cj->top) {
          cell_activate_sink_formation_tasks(cj->top, s);
        }
      }

      if (ci_active) {

        /* We are going to interact this pair, so store some values. */
        atomic_or(&cj->hydro.requires_sorts, 1 << sid);
        cj->hydro.dx_max_sort_old = cj->hydro.dx_max_sort;

        /* Activate the drifts if the cells are local. */
        if (cj->nodeID == engine_rank) cell_activate_drift_part(cj, s);
        if (cj->nodeID == engine_rank && with_timestep_sync)
          cell_activate_sync_part(cj, s);

        /* Do we need to sort the cells? */
        cell_activate_hydro_sorts(cj, sid, s);
      }

      if (cj_active) {

        /* We are going to interact this pair, so store some values. */
        atomic_or(&ci->hydro.requires_sorts, 1 << sid);
        ci->hydro.dx_max_sort_old = ci->hydro.dx_max_sort;

        /* Activate the drifts if the cells are local. */
        if (ci->nodeID == engine_rank) cell_activate_drift_part(ci, s);
        if (ci->nodeID == engine_rank && with_timestep_sync)
          cell_activate_sync_part(ci, s);

        /* Do we need to sort the cells? */
        cell_activate_hydro_sorts(ci, sid, s);
      }
    }
  } /* Otherwise, pair interation */
}

/**
 * @brief Traverse a sub-cell task and activate the gravity drift tasks that
 * are required by a self gravity task.
 *
 * @param ci The first #cell we recurse in.
 * @param cj The second #cell we recurse in.
 * @param s The task #scheduler.
 *
 * @return 1 if the cell and its progeny have fully been treated.
 */
int cell_activate_subcell_grav_tasks(struct cell *restrict ci,
                                     struct cell *restrict cj,
                                     struct scheduler *s) {

  /* Some constants */
  const struct space *sp = s->space;
  const struct engine *e = sp->e;
  const int nodeID = e->nodeID;

  /* Self interaction? */
  if (cj == NULL) {

    /* Do anything? */
    if (ci->grav.count == 0 || !cell_is_active_gravity(ci, e)) return 1;

    /* Has it already been processed? */
    if (cell_get_flag(ci, cell_flag_unskip_self_grav_processed)) return 1;

    /* Recurse? */
    if (ci->split) {

      /* Loop over all progenies and pairs of progenies */
      for (int j = 0; j < 8; j++) {
        if (ci->progeny[j] != NULL) {
          cell_activate_subcell_grav_tasks(ci->progeny[j], NULL, s);
          for (int k = j + 1; k < 8; k++)
            if (ci->progeny[k] != NULL)
              cell_activate_subcell_grav_tasks(ci->progeny[j], ci->progeny[k],
                                               s);
        }
      }
    } else {

      /* We have reached the bottom of the tree: activate gpart drift */
      cell_activate_drift_gpart(ci, s);
    }

    /* Flag the cell has having been treated */
    cell_set_flag(ci, cell_flag_unskip_self_grav_processed);

    /* And also return that information */
    return 1;
  }

  /* Pair interaction */
  else {

    /* Has it already been processed? */
    if (cell_get_flag(ci, cell_flag_unskip_pair_grav_processed) &&
        cell_get_flag(cj, cell_flag_unskip_pair_grav_processed))
      return 1;

    /* Anything to do here?
     * Note that Here we return 0 as another pair direction for either of
     * the two cells could pass the tests. */
    const int do_ci = cell_is_active_gravity(ci, e) && ci->nodeID == nodeID;
    const int do_cj = cell_is_active_gravity(cj, e) && cj->nodeID == nodeID;
    if (!do_ci && !do_cj) return 0;
    if (ci->grav.count == 0 || cj->grav.count == 0) return 0;

    /* Atomically drift the multipole in ci */
    lock_lock(&ci->grav.mlock);
    if (ci->grav.ti_old_multipole < e->ti_current) cell_drift_multipole(ci, e);
    if (lock_unlock(&ci->grav.mlock) != 0) error("Impossible to unlock m-pole");

    /* Atomically drift the multipole in cj */
    lock_lock(&cj->grav.mlock);
    if (cj->grav.ti_old_multipole < e->ti_current) cell_drift_multipole(cj, e);
    if (lock_unlock(&cj->grav.mlock) != 0) error("Impossible to unlock m-pole");

    /* Can we use multipoles ? */
    if (cell_can_use_pair_mm(ci, cj, e, sp, /*use_rebuild_data=*/0,
                             /*is_tree_walk=*/1)) {

      /* Ok, no need to drift anything */
      return 0;
    }

    /* Otherwise, if we are at the bottom, activate the gpart drifts. */
    else if (!ci->split && !cj->split) {

      /* Activate the drifts if the cells are local. */
      if (cell_is_active_gravity(ci, e) || cell_is_active_gravity(cj, e)) {

        cell_set_flag(ci, cell_flag_unskip_pair_grav_processed);
        cell_set_flag(cj, cell_flag_unskip_pair_grav_processed);

        if (ci->nodeID == nodeID) cell_activate_drift_gpart(ci, s);
        if (cj->nodeID == nodeID) cell_activate_drift_gpart(cj, s);
      }

      /* And return that information */
      return 1;

    }

    /* Ok, we can still recurse at least on one side. */
    else {

      /* Recover the multipole information */
      const struct gravity_tensors *const multi_i = ci->grav.multipole;
      const struct gravity_tensors *const multi_j = cj->grav.multipole;
      const double ri_max = multi_i->r_max;
      const double rj_max = multi_j->r_max;

      int ci_number_children = 0, cj_number_children = 0;
      int progenies_all_processed = 0;

      /* Let's open up the largest of the two cells,
       * provided it is split into smaller cells. */

      if (ri_max > rj_max) {

        if (ci->split) {

          /* Loop over ci's children, activate what is needed and
           * collect the number of cells that have been fully processed */
          for (int k = 0; k < 8; k++) {
            if (ci->progeny[k] != NULL) {
              ci_number_children++;
              progenies_all_processed +=
                  cell_activate_subcell_grav_tasks(ci->progeny[k], cj, s);
            }
          }

          const int cell_done = (progenies_all_processed == ci_number_children);

          /* Flag the cells as being fully processed. */
          if (cell_done) {
            cell_set_flag(ci, cell_flag_unskip_pair_grav_processed);
          }

          return cell_done;

        } else if (cj->split) {

          /* Loop over cj's children, activate what is needed and
           * collect the number of cells that have been fully processed */
          for (int k = 0; k < 8; k++) {
            if (cj->progeny[k] != NULL) {
              cj_number_children++;
              progenies_all_processed +=
                  cell_activate_subcell_grav_tasks(ci, cj->progeny[k], s);
            }
          }

          const int cell_done = (progenies_all_processed == cj_number_children);

          /* Flag the cells as being fully processed. */
          if (cell_done) {
            cell_set_flag(cj, cell_flag_unskip_pair_grav_processed);
          }

          return cell_done;

        } else {

#ifdef SWIFT_DEBUG_CHECKS
          error("Fundamental error in the logic");
#endif
        }

      } else if (rj_max >= ri_max) {

        if (cj->split) {

          /* Loop over cj's children, activate what is needed and
           * collect the number of cells that have been fully processed */
          for (int k = 0; k < 8; k++) {
            if (cj->progeny[k] != NULL) {
              cj_number_children++;
              progenies_all_processed +=
                  cell_activate_subcell_grav_tasks(ci, cj->progeny[k], s);
            }
          }

          const int cell_done = (progenies_all_processed == cj_number_children);

          /* Flag the cells as being fully processed. */
          if (cell_done) {
            cell_set_flag(cj, cell_flag_unskip_pair_grav_processed);
          }

          return cell_done;

        } else if (ci->split) {

          /* Loop over ci's children, activate what is needed and
           * collect the number of cells that have been fully processed */
          for (int k = 0; k < 8; k++) {
            if (ci->progeny[k] != NULL) {
              ci_number_children++;
              progenies_all_processed +=
                  cell_activate_subcell_grav_tasks(ci->progeny[k], cj, s);
            }
          }

          const int cell_done = (progenies_all_processed == ci_number_children);

          /* Flag the cells as being done. */
          if (cell_done) {
            cell_set_flag(ci, cell_flag_unskip_pair_grav_processed);
          }

          return cell_done;

        } else {
#ifdef SWIFT_DEBUG_CHECKS
          error("Fundamental error in the logic");
#endif
        }
      }
    }
  }
#ifdef SWIFT_DEBUG_CHECKS
  error("Fundamental error in the logic");
#endif
  return -1;
}

/**
 * @brief Traverse a sub-cell task and activate the gravity drift tasks that
 * are required by an external gravity task.
 *
 * @param ci The #cell we recurse in.
 * @param s The task #scheduler.
 */
void cell_activate_subcell_external_grav_tasks(struct cell *ci,
                                               struct scheduler *s) {
  /* Some constants */
  const struct space *sp = s->space;
  const struct engine *e = sp->e;

  /* Do anything? */
  if (!cell_is_active_gravity(ci, e)) return;

  /* Recurse? */
  if (ci->split) {
    /* Loop over all progenies (no need for pairs for self-gravity) */
    for (int j = 0; j < 8; j++) {
      if (ci->progeny[j] != NULL) {
        cell_activate_subcell_external_grav_tasks(ci->progeny[j], s);
      }
    }
  } else {
    /* We have reached the bottom of the tree: activate gpart drift */
    cell_activate_drift_gpart(ci, s);
  }
}

/**
 * @brief Traverse a sub-cell task and activate the sort tasks that are
 * required by a RT task
 *
 * @param ci The first #cell we recurse in.
 * @param cj The second #cell we recurse in.
 * @param s The task #scheduler.
 * @param sub_cycle Are we in a subcycle or not?
 */
void cell_activate_subcell_rt_tasks(struct cell *ci, struct cell *cj,
                                    struct scheduler *s, const int sub_cycle) {

  /* Only do this during real time steps, not during subcycling. */
  if (sub_cycle) return;
  const struct engine *e = s->space->e;

  /* Store the current dx_max and h_max values. */
  ci->hydro.dx_max_part_old = ci->hydro.dx_max_part;
  ci->hydro.h_max_old = ci->hydro.h_max;

  if (cj != NULL) {
    cj->hydro.dx_max_part_old = cj->hydro.dx_max_part;
    cj->hydro.h_max_old = cj->hydro.h_max;
  }

  const int ci_active = cell_is_rt_active(ci, e);
  const int cj_active = ((cj != NULL) && cell_is_rt_active(cj, e));

  /* Self interaction? */
  if (cj == NULL) {
    /* Do anything? */
    if (ci->hydro.count == 0 || !ci_active) return;

    /* Recurse? */
    if (cell_can_recurse_in_self_hydro_task(ci)) {
      /* Loop over all progenies and pairs of progenies */
      for (int j = 0; j < 8; j++) {
        if (ci->progeny[j] != NULL) {
          cell_activate_subcell_rt_tasks(ci->progeny[j], NULL, s, sub_cycle);
          for (int k = j + 1; k < 8; k++)
            if (ci->progeny[k] != NULL)
              cell_activate_subcell_rt_tasks(ci->progeny[j], ci->progeny[k], s,
                                             sub_cycle);
        }
      }
    }
  }

  /* Otherwise, pair interation */
  else {

    /* Should we even bother? */
    if (!ci_active && !cj_active) return;
    if (ci->hydro.count == 0 || cj->hydro.count == 0) return;

    /* Get the orientation of the pair. */
    double shift[3];
    const int sid = space_getsid_and_swap_cells(s->space, &ci, &cj, shift);

    /* recurse? */
    if (cell_can_recurse_in_pair_hydro_task(ci) &&
        cell_can_recurse_in_pair_hydro_task(cj)) {
      const struct cell_split_pair *csp = &cell_split_pairs[sid];
      for (int k = 0; k < csp->count; k++) {
        const int pid = csp->pairs[k].pid;
        const int pjd = csp->pairs[k].pjd;
        if (ci->progeny[pid] != NULL && cj->progeny[pjd] != NULL)
          cell_activate_subcell_rt_tasks(ci->progeny[pid], cj->progeny[pjd], s,
                                         sub_cycle);
      }
    }

    /* Otherwise, activate the sorts and drifts. */
    else if (ci_active || cj_active) {

      /* We are going to interact this pair, so store some values. */
      atomic_or(&ci->hydro.requires_sorts, 1 << sid);
      atomic_or(&cj->hydro.requires_sorts, 1 << sid);
      ci->hydro.dx_max_sort_old = ci->hydro.dx_max_sort;
      cj->hydro.dx_max_sort_old = cj->hydro.dx_max_sort;

      /* Do we need to sort the cells? */
      cell_activate_rt_sorts(ci, sid, s);
      cell_activate_rt_sorts(cj, sid, s);
    }
  }
}

/**
 * @brief Un-skips all the hydro tasks associated with a given cell and checks
 * if the space needs to be rebuilt.
 *
 * @param c the #cell.
 * @param s the #scheduler.
 *
 * @return 1 If the space needs rebuilding. 0 otherwise.
 */
int cell_unskip_hydro_tasks(struct cell *c, struct scheduler *s) {
  struct engine *e = s->space->e;
  const int nodeID = e->nodeID;
  const int with_feedback = e->policy & engine_policy_feedback;
  const int with_timestep_limiter =
      (e->policy & engine_policy_timestep_limiter);
  const int with_timestep_sync = 
      (e->policy & engine_policy_timestep_sync);

#ifdef WITH_MPI
  const int with_sinks = e->policy & engine_policy_sinks;
  const int with_star_formation = e->policy & engine_policy_star_formation;
  if (with_sinks) error("Cannot use sink tasks and MPI");
#endif
  int rebuild = 0;

  /* Un-skip the density tasks involved with this cell. */
  for (struct link *l = c->hydro.density; l != NULL; l = l->next) {
    struct task *t = l->t;
    struct cell *ci = t->ci;
    struct cell *cj = t->cj;
    const int ci_active = cell_is_active_hydro(ci, e);
    const int cj_active = (cj != NULL) ? cell_is_active_hydro(cj, e) : 0;
#ifdef WITH_MPI
    const int ci_nodeID = ci->nodeID;
    const int cj_nodeID = (cj != NULL) ? cj->nodeID : -1;
#else
    const int ci_nodeID = nodeID;
    const int cj_nodeID = nodeID;
#endif

    /* Only activate tasks that involve a local active cell. */
    if ((ci_active && ci_nodeID == nodeID) ||
        (cj_active && cj_nodeID == nodeID)) {
      scheduler_activate(s, t);

      /* Activate hydro drift */
      if (t->type == task_type_self) {
        if (ci_nodeID == nodeID) cell_activate_drift_part(ci, s);
        if (ci_nodeID == nodeID && with_timestep_limiter)
          cell_activate_limiter(ci, s);
        /* Rennehan */
        if (ci_nodeID == nodeID && with_timestep_sync)
          cell_activate_sync_part(ci, s);
      }

      /* Set the correct sorting flags and activate hydro drifts */
      else if (t->type == task_type_pair) {
        /* Store some values. */
        atomic_or(&ci->hydro.requires_sorts, 1 << t->flags);
        atomic_or(&cj->hydro.requires_sorts, 1 << t->flags);
        ci->hydro.dx_max_sort_old = ci->hydro.dx_max_sort;
        cj->hydro.dx_max_sort_old = cj->hydro.dx_max_sort;

        /* Activate the drift tasks. */
        if (ci_nodeID == nodeID) cell_activate_drift_part(ci, s);
        if (cj_nodeID == nodeID) cell_activate_drift_part(cj, s);

        /* Activate the limiter tasks. */
        if (ci_nodeID == nodeID && with_timestep_limiter)
          cell_activate_limiter(ci, s);
        if (cj_nodeID == nodeID && with_timestep_limiter)
          cell_activate_limiter(cj, s);

        /* Rennehan */
        /* Activate the limiter tasks. */
        if (ci_nodeID == nodeID && with_timestep_sync)
          cell_activate_sync_part(ci, s);
        if (cj_nodeID == nodeID && with_timestep_sync)
          cell_activate_sync_part(cj, s);

        /* Check the sorts and activate them if needed. */
        cell_activate_hydro_sorts(ci, t->flags, s);
        cell_activate_hydro_sorts(cj, t->flags, s);
      }

      /* Store current values of dx_max and h_max. */
      else if (t->type == task_type_sub_self) {
<<<<<<< HEAD
        /* Rennehan */
        cell_activate_subcell_hydro_tasks(ci, NULL, s, with_timestep_limiter,
                                          with_timestep_sync);
=======
        cell_activate_subcell_hydro_tasks(ci, NULL, s, with_timestep_limiter);

        if (ci_nodeID == nodeID) cell_activate_drift_part(ci, s);
        if (ci_nodeID == nodeID && with_timestep_limiter)
          cell_activate_limiter(ci, s);
>>>>>>> b98310e1
      }

      /* Store current values of dx_max and h_max. */
      else if (t->type == task_type_sub_pair) {
<<<<<<< HEAD
        /* Rennehan */
        cell_activate_subcell_hydro_tasks(ci, cj, s, with_timestep_limiter,
                                          with_timestep_sync);
=======
        cell_activate_subcell_hydro_tasks(ci, cj, s, with_timestep_limiter);

        /* Activate the drift tasks. */
        if (ci_nodeID == nodeID) cell_activate_drift_part(ci, s);
        if (cj_nodeID == nodeID) cell_activate_drift_part(cj, s);

        /* Activate the limiter tasks. */
        if (ci_nodeID == nodeID && with_timestep_limiter)
          cell_activate_limiter(ci, s);
        if (cj_nodeID == nodeID && with_timestep_limiter)
          cell_activate_limiter(cj, s);
>>>>>>> b98310e1
      }
    }

    /* Only interested in pair interactions as of here. */
    if (t->type == task_type_pair || t->type == task_type_sub_pair) {
      /* Check whether there was too much particle motion, i.e. the
         cell neighbour conditions were violated. */
      if (cell_need_rebuild_for_hydro_pair(ci, cj)) rebuild = 1;

#ifdef WITH_MPI
      /* Activate the send/recv tasks. */
      if (ci_nodeID != nodeID) {
        /* If the local cell is active, receive data from the foreign cell. */
        if (cj_active) {
          scheduler_activate_recv(s, ci->mpi.recv, task_subtype_xv);
          if (ci_active) {
            scheduler_activate_recv(s, ci->mpi.recv, task_subtype_rho);

#ifdef EXTRA_HYDRO_LOOP
            scheduler_activate_recv(s, ci->mpi.recv, task_subtype_gradient);
#endif
          }
        }
        /* If the local cell is inactive and the remote cell is active, we
         * still need to receive stuff to be able to do the force interaction
         * on this node as well. */
        else if (ci_active) {
#ifdef MPI_SYMMETRIC_FORCE_INTERACTION
          /* NOTE: (yuyttenh, 09/2022) Since the particle communications send
           * over whole particles currently, just activating the gradient
           * send/recieve should be enough for now. The remote active
           * particles are only needed for the sorts and the flux exchange on
           * the node of the inactive cell, so sending over the xv and
           * gradient suffices. If at any point the commutications change, we
           * should probably also send over the rho separately. */
          scheduler_activate_recv(s, ci->mpi.recv, task_subtype_xv);
#ifndef EXTRA_HYDRO_LOOP
          scheduler_activate_recv(s, ci->mpi.recv, task_subtype_rho);
#else
          scheduler_activate_recv(s, ci->mpi.recv, task_subtype_gradient);
#endif
#endif
        }

        /* If the foreign cell is active, we want its particles for the limiter
         */
        if (ci_active && with_timestep_limiter) {
          scheduler_activate_recv(s, ci->mpi.recv, task_subtype_limiter);
          scheduler_activate_unpack(s, ci->mpi.unpack, task_subtype_limiter);
        }

        /* Is the foreign cell active and will need stuff from us? */
        if (ci_active) {

          scheduler_activate_send(s, cj->mpi.send, task_subtype_xv, ci_nodeID);

          /* Drift the cell which will be sent; note that not all sent
             particles will be drifted, only those that are needed. */
          cell_activate_drift_part(cj, s);
          if (with_timestep_limiter) cell_activate_limiter(cj, s);
          /* Rennehan */
          if (with_timestep_sync) cell_activate_sync_part(cj, s);

          /* If the local cell is also active, more stuff will be needed. */
          if (cj_active) {
            scheduler_activate_send(s, cj->mpi.send, task_subtype_rho,
                                    ci_nodeID);

#ifdef EXTRA_HYDRO_LOOP
            scheduler_activate_send(s, cj->mpi.send, task_subtype_gradient,
                                    ci_nodeID);
#endif
          }
        }
        /* If the foreign cell is inactive, but the local cell is active,
         * we still need to send stuff to be able to do the force interaction
         * on both nodes */
        else if (cj_active) {
#ifdef MPI_SYMMETRIC_FORCE_INTERACTION
          /* See NOTE on line 1542 */
          scheduler_activate_send(s, cj->mpi.send, task_subtype_xv, ci_nodeID);
          /* Drift the cell which will be sent; note that not all sent
             particles will be drifted, only those that are needed. */
          cell_activate_drift_part(cj, s);
#ifndef EXTRA_HYDRO_LOOP
          scheduler_activate_send(s, cj->mpi.send, task_subtype_rho, ci_nodeID);
#else
          scheduler_activate_send(s, cj->mpi.send, task_subtype_gradient,
                                  ci_nodeID);
#endif
#endif
        }

        /* If the local cell is active, send its particles for the limiting. */
        if (cj_active && with_timestep_limiter) {
          scheduler_activate_send(s, cj->mpi.send, task_subtype_limiter,
                                  ci_nodeID);
          scheduler_activate_pack(s, cj->mpi.pack, task_subtype_limiter,
                                  ci_nodeID);
        }

        /* Propagating new star counts? */
        if (with_star_formation && with_feedback) {
          if (ci_active && ci->hydro.count > 0) {
            scheduler_activate_recv(s, ci->mpi.recv, task_subtype_sf_counts);
          }
          if (cj_active && cj->hydro.count > 0) {
            scheduler_activate_send(s, cj->mpi.send, task_subtype_sf_counts,
                                    ci_nodeID);
          }
        }

      } else if (cj_nodeID != nodeID) {
        /* If the local cell is active, receive data from the foreign cell. */
        if (ci_active) {
          scheduler_activate_recv(s, cj->mpi.recv, task_subtype_xv);
          if (cj_active) {
            scheduler_activate_recv(s, cj->mpi.recv, task_subtype_rho);

#ifdef EXTRA_HYDRO_LOOP
            scheduler_activate_recv(s, cj->mpi.recv, task_subtype_gradient);
#endif
          }
        }
        /* If the local cell is inactive and the remote cell is active, we
         * still need to receive stuff to be able to do the force interaction
         * on this node as well. */
        else if (cj_active) {
#ifdef MPI_SYMMETRIC_FORCE_INTERACTION
          /* See NOTE on line 1542. */
          scheduler_activate_recv(s, cj->mpi.recv, task_subtype_xv);
#ifndef EXTRA_HYDRO_LOOP
          scheduler_activate_recv(s, cj->mpi.recv, task_subtype_rho);
#else
          scheduler_activate_recv(s, cj->mpi.recv, task_subtype_gradient);
#endif
#endif
        }

        /* If the foreign cell is active, we want its particles for the limiter
         */
        if (cj_active && with_timestep_limiter) {
          scheduler_activate_recv(s, cj->mpi.recv, task_subtype_limiter);
          scheduler_activate_unpack(s, cj->mpi.unpack, task_subtype_limiter);
        }

        /* Is the foreign cell active and will need stuff from us? */
        if (cj_active) {

          scheduler_activate_send(s, ci->mpi.send, task_subtype_xv, cj_nodeID);

          /* Drift the cell which will be sent; note that not all sent
             particles will be drifted, only those that are needed. */
          cell_activate_drift_part(ci, s);
          if (with_timestep_limiter) cell_activate_limiter(ci, s);
          /* Rennehan */
          if (with_timestep_sync) cell_activate_sync_part(ci, s);

          /* If the local cell is also active, more stuff will be needed. */
          if (ci_active) {

            scheduler_activate_send(s, ci->mpi.send, task_subtype_rho,
                                    cj_nodeID);

#ifdef EXTRA_HYDRO_LOOP
            scheduler_activate_send(s, ci->mpi.send, task_subtype_gradient,
                                    cj_nodeID);
#endif
          }
        }
        /* If the foreign cell is inactive, but the local cell is active,
         * we still need to send stuff to be able to do the force interaction
         * on both nodes */
        else if (ci_active) {
#ifdef MPI_SYMMETRIC_FORCE_INTERACTION
          /* See NOTE on line 1542. */
          scheduler_activate_send(s, ci->mpi.send, task_subtype_xv, cj_nodeID);
          /* Drift the cell which will be sent; note that not all sent
             particles will be drifted, only those that are needed. */
          cell_activate_drift_part(ci, s);
#ifndef EXTRA_HYDRO_LOOP
          scheduler_activate_send(s, ci->mpi.send, task_subtype_rho, cj_nodeID);
#else
          scheduler_activate_send(s, ci->mpi.send, task_subtype_gradient,
                                  cj_nodeID);
#endif
#endif
        }

        /* If the local cell is active, send its particles for the limiting. */
        if (ci_active && with_timestep_limiter) {
          scheduler_activate_send(s, ci->mpi.send, task_subtype_limiter,
                                  cj_nodeID);
          scheduler_activate_pack(s, ci->mpi.pack, task_subtype_limiter,
                                  cj_nodeID);
        }

        /* Propagating new star counts? */
        if (with_star_formation && with_feedback) {
          if (cj_active && cj->hydro.count > 0) {
            scheduler_activate_recv(s, cj->mpi.recv, task_subtype_sf_counts);
          }
          if (ci_active && ci->hydro.count > 0) {
            scheduler_activate_send(s, ci->mpi.send, task_subtype_sf_counts,
                                    cj_nodeID);
          }
        }
      }
#endif
    }
  }

  /* Unskip all the other task types. */
  int c_active = cell_is_active_hydro(c, e);
  if (c->nodeID == nodeID && c_active) {
    for (struct link *l = c->hydro.gradient; l != NULL; l = l->next) {
      scheduler_activate(s, l->t);
    }
    for (struct link *l = c->hydro.force; l != NULL; l = l->next) {
      scheduler_activate(s, l->t);
    }

    for (struct link *l = c->hydro.limiter; l != NULL; l = l->next)
      scheduler_activate(s, l->t);

    if (c->hydro.extra_ghost != NULL)
      scheduler_activate(s, c->hydro.extra_ghost);
    if (c->hydro.ghost_in != NULL) cell_activate_hydro_ghosts(c, s, e);
    if (c->kick1 != NULL) scheduler_activate(s, c->kick1);
    if (c->kick2 != NULL) scheduler_activate(s, c->kick2);
    if (c->timestep != NULL) scheduler_activate(s, c->timestep);
    if (c->top->timestep_collect != NULL)
      scheduler_activate(s, c->top->timestep_collect);
    if (c->hydro.end_force != NULL) scheduler_activate(s, c->hydro.end_force);
    if (c->hydro.cooling_in != NULL) cell_activate_cooling(c, s, e);
#ifdef WITH_CSDS
    if (c->csds != NULL) scheduler_activate(s, c->csds);
#endif

    if (c->top->hydro.star_formation != NULL) {
      cell_activate_star_formation_tasks(c->top, s, with_feedback);
      cell_activate_super_spart_drifts(c->top, s);
    }
  }
  /* Additionally unskip force interactions between inactive local cell and
   * active remote cell. (The cell unskip will only be called for active cells,
   * so, we have to do this now, from the active remote cell). */
  else if (c->nodeID != nodeID && c_active) {
#if defined(MPI_SYMMETRIC_FORCE_INTERACTION) && defined(WITH_MPI)
    for (struct link *l = c->hydro.force; l != NULL; l = l->next) {
      struct task *t = l->t;
      if (t->type != task_type_pair && t->type != task_type_sub_pair) continue;

      struct cell *ci = l->t->ci;
      struct cell *cj = l->t->cj;

      const int ci_active = cell_is_active_hydro(ci, e);
      const int cj_active = cell_is_active_hydro(cj, e);
      const int ci_nodeID = ci->nodeID;
      const int cj_nodeID = cj->nodeID;
      if ((!ci_active && ci_nodeID == nodeID && cj_active &&
           cj_nodeID != nodeID) ||
          (!cj_active && cj_nodeID == nodeID && ci_active &&
           ci_nodeID != nodeID)) {
        scheduler_activate(s, l->t);

        if (t->type == task_type_pair) {
          /* Store some values. */
          atomic_or(&ci->hydro.requires_sorts, 1 << t->flags);
          atomic_or(&cj->hydro.requires_sorts, 1 << t->flags);
          ci->hydro.dx_max_sort_old = ci->hydro.dx_max_sort;
          cj->hydro.dx_max_sort_old = cj->hydro.dx_max_sort;

          /* Activate the drift tasks. */
          if (ci_nodeID == nodeID) cell_activate_drift_part(ci, s);
          if (cj_nodeID == nodeID) cell_activate_drift_part(cj, s);

          /* Activate the limiter tasks. */
          if (ci_nodeID == nodeID && with_timestep_limiter)
            cell_activate_limiter(ci, s);
          if (cj_nodeID == nodeID && with_timestep_limiter)
            cell_activate_limiter(cj, s);

          /* Check the sorts and activate them if needed. */
          cell_activate_hydro_sorts(ci, t->flags, s);
          cell_activate_hydro_sorts(cj, t->flags, s);
        }

        /* Store current values of dx_max and h_max. */
        else if (t->type == task_type_sub_pair) {
          cell_activate_subcell_hydro_tasks(ci, cj, s, with_timestep_limiter);
        }
      }
    }
#endif
  }

  return rebuild;
}

/**
 * @brief Un-skips all the gravity tasks associated with a given cell and checks
 * if the space needs to be rebuilt.
 *
 * @param c the #cell.
 * @param s the #scheduler.
 *
 * @return 1 If the space needs rebuilding. 0 otherwise.
 */
int cell_unskip_gravity_tasks(struct cell *c, struct scheduler *s) {
  struct engine *e = s->space->e;
  const int nodeID = e->nodeID;
  int rebuild = 0;

#ifdef WITH_MPI
  const int with_star_formation = e->policy & engine_policy_star_formation;
#endif

  /* Un-skip the gravity tasks involved with this cell. */
  for (struct link *l = c->grav.grav; l != NULL; l = l->next) {
    struct task *t = l->t;
    struct cell *ci = t->ci;
    struct cell *cj = t->cj;
    const int ci_active = cell_is_active_gravity(ci, e);
    const int cj_active = (cj != NULL) ? cell_is_active_gravity(cj, e) : 0;
#ifdef WITH_MPI
    const int ci_nodeID = ci->nodeID;
    const int cj_nodeID = (cj != NULL) ? cj->nodeID : -1;
#else
    const int ci_nodeID = nodeID;
    const int cj_nodeID = nodeID;
#endif

    /* Only activate tasks that involve a local active cell. */
    if ((ci_active && ci_nodeID == nodeID) ||
        (cj_active && cj_nodeID == nodeID)) {
      scheduler_activate(s, t);

      /* Set the drifting flags */
      if (t->type == task_type_self &&
          t->subtype == task_subtype_external_grav) {
        cell_activate_subcell_external_grav_tasks(ci, s);
      } else if (t->type == task_type_self && t->subtype == task_subtype_grav) {
        cell_activate_subcell_grav_tasks(ci, NULL, s);
      } else if (t->type == task_type_pair) {
        cell_activate_subcell_grav_tasks(ci, cj, s);
      } else if (t->type == task_type_grav_mm) {
#ifdef SWIFT_DEBUG_CHECKS
        error("Incorrectly linked M-M task!");
#endif
      }
    }

    if (t->type == task_type_pair) {
#ifdef WITH_MPI
      /* Activate the send/recv tasks. */
      if (ci_nodeID != nodeID) {
        /* If the local cell is active, receive data from the foreign cell. */
        if (cj_active)
          scheduler_activate_recv(s, ci->mpi.recv, task_subtype_gpart);

        /* Is the foreign cell active and will need stuff from us? */
        if (ci_active) {

          scheduler_activate_send(s, cj->mpi.send, task_subtype_gpart,
                                  ci_nodeID);

          /* Drift the cell which will be sent at the level at which it is
             sent, i.e. drift the cell specified in the send task (l->t)
             itself. */
          cell_activate_drift_gpart(cj, s);
        }

        /* Propagating new star counts? */
        if (with_star_formation) {
          if (ci_active && ci->hydro.count > 0) {
            scheduler_activate_recv(s, ci->mpi.recv, task_subtype_grav_counts);
          }
          if (cj_active && cj->hydro.count > 0) {
            scheduler_activate_send(s, cj->mpi.send, task_subtype_grav_counts,
                                    ci_nodeID);
          }
        }

      } else if (cj_nodeID != nodeID) {
        /* If the local cell is active, receive data from the foreign cell. */
        if (ci_active)
          scheduler_activate_recv(s, cj->mpi.recv, task_subtype_gpart);

        /* Is the foreign cell active and will need stuff from us? */
        if (cj_active) {

          scheduler_activate_send(s, ci->mpi.send, task_subtype_gpart,
                                  cj_nodeID);

          /* Drift the cell which will be sent at the level at which it is
             sent, i.e. drift the cell specified in the send task (l->t)
             itself. */
          cell_activate_drift_gpart(ci, s);
        }

        /* Propagating new star counts? */
        if (with_star_formation) {
          if (cj_active && cj->hydro.count > 0) {
            scheduler_activate_recv(s, cj->mpi.recv, task_subtype_grav_counts);
          }
          if (ci_active && ci->hydro.count > 0) {
            scheduler_activate_send(s, ci->mpi.send, task_subtype_grav_counts,
                                    cj_nodeID);
          }
        }
      }
#endif
    }
  }

  for (struct link *l = c->grav.mm; l != NULL; l = l->next) {
    struct task *t = l->t;
    struct cell *ci = t->ci;
    struct cell *cj = t->cj;
    const int ci_active = cell_is_active_gravity_mm(ci, e);
    const int cj_active = cell_is_active_gravity_mm(cj, e);
#ifdef WITH_MPI
    const int ci_nodeID = ci->nodeID;
    const int cj_nodeID = (cj != NULL) ? cj->nodeID : -1;
#else
    const int ci_nodeID = nodeID;
    const int cj_nodeID = nodeID;
#endif

#ifdef SWIFT_DEBUG_CHECKS
    if (t->type != task_type_grav_mm) error("Incorrectly linked gravity task!");
#endif

    /* Only activate tasks that involve a local active cell. */
    if ((ci_active && ci_nodeID == nodeID) ||
        (cj_active && cj_nodeID == nodeID)) {
      scheduler_activate(s, t);
    }
  }

  /* Unskip all the other task types. */
  if (c->nodeID == nodeID && cell_is_active_gravity(c, e)) {
    if (c->grav.init != NULL) scheduler_activate(s, c->grav.init);
    if (c->grav.init_out != NULL) scheduler_activate(s, c->grav.init_out);
    if (c->kick1 != NULL) scheduler_activate(s, c->kick1);
    if (c->kick2 != NULL) scheduler_activate(s, c->kick2);
    if (c->timestep != NULL) scheduler_activate(s, c->timestep);
    if (c->top->timestep_collect != NULL)
      scheduler_activate(s, c->top->timestep_collect);
    if (c->grav.down != NULL) scheduler_activate(s, c->grav.down);
    if (c->grav.down_in != NULL) scheduler_activate(s, c->grav.down_in);
    if (c->grav.long_range != NULL) scheduler_activate(s, c->grav.long_range);
    if (c->grav.end_force != NULL) scheduler_activate(s, c->grav.end_force);
    if (c->grav.neutrino_weight != NULL)
      scheduler_activate(s, c->grav.neutrino_weight);
#ifdef WITH_CSDS
    if (c->csds != NULL) scheduler_activate(s, c->csds);
#endif
  }

  return rebuild;
}

/**
 * @brief Un-skips all the stars tasks associated with a given cell and checks
 * if the space needs to be rebuilt.
 *
 * @param c the #cell.
 * @param s the #scheduler.
 * @param with_star_formation Are we running with star formation switched on?
 * @param with_star_formation_sink Are we running with star formation based on
 * sink switched on?
 *
 * @return 1 If the space needs rebuilding. 0 otherwise.
 */
int cell_unskip_stars_tasks(struct cell *c, struct scheduler *s,
                            const int with_star_formation,
                            const int with_star_formation_sink) {

  struct engine *e = s->space->e;
  const int with_timestep_sync = (e->policy & engine_policy_timestep_sync);
  const int nodeID = e->nodeID;
  int rebuild = 0;

  if (c->stars.drift != NULL) {
    if (cell_need_activating_stars(c, e, with_star_formation,
                                   with_star_formation_sink)) {

      cell_activate_drift_spart(c, s);
    }
  }

  /* Un-skip the density tasks involved with this cell. */
  for (struct link *l = c->stars.density; l != NULL; l = l->next) {
    struct task *t = l->t;
    struct cell *ci = t->ci;
    struct cell *cj = t->cj;
#ifdef WITH_MPI
    const int ci_nodeID = ci->nodeID;
    const int cj_nodeID = (cj != NULL) ? cj->nodeID : -1;
#else
    const int ci_nodeID = nodeID;
    const int cj_nodeID = nodeID;
#endif

    const int ci_active = cell_need_activating_stars(ci, e, with_star_formation,
                                                     with_star_formation_sink);

    const int cj_active =
        (cj != NULL) && cell_need_activating_stars(cj, e, with_star_formation,
                                                   with_star_formation_sink);

    /* Activate the drifts */
    if (t->type == task_type_self && ci_active) {
      cell_activate_drift_spart(ci, s);
      cell_activate_drift_part(ci, s);
      if (with_timestep_sync) cell_activate_sync_part(ci, s);
    }

    /* Only activate tasks that involve a local active cell. */
    if ((ci_active || cj_active) &&
        (ci_nodeID == nodeID || cj_nodeID == nodeID)) {
      scheduler_activate(s, t);

      if (t->type == task_type_pair) {
        /* Activate stars_in for each cell that is part of
         * a pair as to not miss any dependencies */
        if (ci_nodeID == nodeID)
          scheduler_activate(s, ci->hydro.super->stars.stars_in);
        if (cj_nodeID == nodeID)
          scheduler_activate(s, cj->hydro.super->stars.stars_in);

        /* Do ci */
        if (ci_active) {
          /* stars for ci */
          atomic_or(&ci->stars.requires_sorts, 1 << t->flags);
          ci->stars.dx_max_sort_old = ci->stars.dx_max_sort;

          /* hydro for cj */
          atomic_or(&cj->hydro.requires_sorts, 1 << t->flags);
          cj->hydro.dx_max_sort_old = cj->hydro.dx_max_sort;

          /* Activate the drift tasks. */
          if (ci_nodeID == nodeID) cell_activate_drift_spart(ci, s);
          if (cj_nodeID == nodeID) cell_activate_drift_part(cj, s);
          if (cj_nodeID == nodeID && with_timestep_sync)
            cell_activate_sync_part(cj, s);

          /* Check the sorts and activate them if needed. */
          cell_activate_stars_sorts(ci, t->flags, s);
          cell_activate_hydro_sorts(cj, t->flags, s);
        }

        /* Do cj */
        if (cj_active) {
          /* hydro for ci */
          atomic_or(&ci->hydro.requires_sorts, 1 << t->flags);
          ci->hydro.dx_max_sort_old = ci->hydro.dx_max_sort;

          /* stars for cj */
          atomic_or(&cj->stars.requires_sorts, 1 << t->flags);
          cj->stars.dx_max_sort_old = cj->stars.dx_max_sort;

          /* Activate the drift tasks. */
          if (cj_nodeID == nodeID) cell_activate_drift_spart(cj, s);
          if (ci_nodeID == nodeID) cell_activate_drift_part(ci, s);
          if (ci_nodeID == nodeID && with_timestep_sync)
            cell_activate_sync_part(ci, s);

          /* Check the sorts and activate them if needed. */
          cell_activate_hydro_sorts(ci, t->flags, s);
          cell_activate_stars_sorts(cj, t->flags, s);
        }
      }

      else if (t->type == task_type_sub_self) {
        cell_activate_subcell_stars_tasks(ci, NULL, s, with_star_formation,
                                          with_star_formation_sink,
                                          with_timestep_sync);

        cell_activate_drift_spart(ci, s);
        cell_activate_drift_part(ci, s);
        if (with_timestep_sync) cell_activate_sync_part(ci, s);
      }

      else if (t->type == task_type_sub_pair) {
        cell_activate_subcell_stars_tasks(ci, cj, s, with_star_formation,
                                          with_star_formation_sink,
                                          with_timestep_sync);

        /* Activate the drift tasks. */
        if (ci_nodeID == nodeID) cell_activate_drift_spart(ci, s);
        if (cj_nodeID == nodeID) cell_activate_drift_part(cj, s);
        if (cj_nodeID == nodeID && with_timestep_sync)
          cell_activate_sync_part(cj, s);

        /* Activate the drift tasks. */
        if (cj_nodeID == nodeID) cell_activate_drift_spart(cj, s);
        if (ci_nodeID == nodeID) cell_activate_drift_part(ci, s);
        if (ci_nodeID == nodeID && with_timestep_sync)
          cell_activate_sync_part(ci, s);

        /* Activate stars_in for each cell that is part of
         * a sub_pair task as to not miss any dependencies */
        if (ci_nodeID == nodeID)
          scheduler_activate(s, ci->hydro.super->stars.stars_in);
        if (cj_nodeID == nodeID)
          scheduler_activate(s, cj->hydro.super->stars.stars_in);
      }
    }

    /* Only interested in pair interactions as of here. */
    if (t->type == task_type_pair || t->type == task_type_sub_pair) {
      /* Check whether there was too much particle motion, i.e. the
         cell neighbour conditions were violated. */
      if (cell_need_rebuild_for_stars_pair(ci, cj)) rebuild = 1;
      if (cell_need_rebuild_for_stars_pair(cj, ci)) rebuild = 1;

#ifdef WITH_MPI
      /* Activate the send/recv tasks. */
      if (ci_nodeID != nodeID) {
        if (cj_active) {
          scheduler_activate_recv(s, ci->mpi.recv, task_subtype_xv);
          scheduler_activate_recv(s, ci->mpi.recv, task_subtype_rho);
#ifdef EXTRA_STAR_LOOPS
          scheduler_activate_recv(s, ci->mpi.recv, task_subtype_part_prep1);
#endif
          /* If the local cell is active, more stuff will be needed. */
          scheduler_activate_send(s, cj->mpi.send, task_subtype_spart_density,
                                  ci_nodeID);
#ifdef EXTRA_STAR_LOOPS
          scheduler_activate_send(s, cj->mpi.send, task_subtype_spart_prep2,
                                  ci_nodeID);
#endif
          cell_activate_drift_spart(cj, s);
        }

        if (ci_active) {
          scheduler_activate_recv(s, ci->mpi.recv, task_subtype_spart_density);
#ifdef EXTRA_STAR_LOOPS
          scheduler_activate_recv(s, ci->mpi.recv, task_subtype_spart_prep2);
#endif

          /* Is the foreign cell active and will need stuff from us? */
          scheduler_activate_send(s, cj->mpi.send, task_subtype_xv, ci_nodeID);
          scheduler_activate_send(s, cj->mpi.send, task_subtype_rho, ci_nodeID);
#ifdef EXTRA_STAR_LOOPS
          scheduler_activate_send(s, cj->mpi.send, task_subtype_part_prep1,
                                  ci_nodeID);
#endif
          /* Drift the cell which will be sent; note that not all sent
             particles will be drifted, only those that are needed. */
          cell_activate_drift_part(cj, s);
        }

      } else if (cj_nodeID != nodeID) {
        /* If the local cell is active, receive data from the foreign cell. */
        if (ci_active) {
          scheduler_activate_recv(s, cj->mpi.recv, task_subtype_xv);
          scheduler_activate_recv(s, cj->mpi.recv, task_subtype_rho);
#ifdef EXTRA_STAR_LOOPS
          scheduler_activate_recv(s, cj->mpi.recv, task_subtype_part_prep1);
#endif
          /* If the local cell is active, more stuff will be needed. */
          scheduler_activate_send(s, ci->mpi.send, task_subtype_spart_density,
                                  cj_nodeID);
#ifdef EXTRA_STAR_LOOPS
          scheduler_activate_send(s, ci->mpi.send, task_subtype_spart_prep2,
                                  cj_nodeID);
#endif
          cell_activate_drift_spart(ci, s);
        }

        if (cj_active) {
          scheduler_activate_recv(s, cj->mpi.recv, task_subtype_spart_density);
#ifdef EXTRA_STAR_LOOPS
          scheduler_activate_recv(s, cj->mpi.recv, task_subtype_spart_prep2);
#endif

          /* Is the foreign cell active and will need stuff from us? */
          scheduler_activate_send(s, ci->mpi.send, task_subtype_xv, cj_nodeID);
          scheduler_activate_send(s, ci->mpi.send, task_subtype_rho, cj_nodeID);
#ifdef EXTRA_STAR_LOOPS
          scheduler_activate_send(s, ci->mpi.send, task_subtype_part_prep1,
                                  cj_nodeID);
#endif

          /* Drift the cell which will be sent; note that not all sent
             particles will be drifted, only those that are needed. */
          cell_activate_drift_part(ci, s);
        }
      }
#endif
    }
  }

  for (struct link *l = c->stars.prepare1; l != NULL; l = l->next) {
    struct task *t = l->t;
    struct cell *ci = t->ci;
    struct cell *cj = t->cj;
#ifdef WITH_MPI
    const int ci_nodeID = ci->nodeID;
    const int cj_nodeID = (cj != NULL) ? cj->nodeID : -1;
#else
    const int ci_nodeID = nodeID;
    const int cj_nodeID = nodeID;
#endif

    const int ci_active = cell_need_activating_stars(ci, e, with_star_formation,
                                                     with_star_formation_sink);

    const int cj_active =
        (cj != NULL) && cell_need_activating_stars(cj, e, with_star_formation,
                                                   with_star_formation_sink);

#ifdef SWIFT_DEBUG_CHECKS
    if (with_star_formation_sink) {
      error("TODO");
    }
#endif

    if (t->type == task_type_self && ci_active) {
      scheduler_activate(s, t);
    }

    else if (t->type == task_type_sub_self && ci_active) {
      scheduler_activate(s, t);
    }

    else if (t->type == task_type_pair || t->type == task_type_sub_pair) {
      /* We only want to activate the task if the cell is active and is
         going to update some gas on the *local* node */
      if ((ci_nodeID == nodeID && cj_nodeID == nodeID) &&
          (ci_active || cj_active)) {
        scheduler_activate(s, t);

        /* If there are active sparts in cj, activate hydro ghost in ci */
        if (cj_active) {
          scheduler_activate(s, ci->hydro.super->hydro.prep1_ghost);
        }
        /* If there are active sparts in ci, activate hydro ghost in cj */
        else {
          scheduler_activate(s, cj->hydro.super->hydro.prep1_ghost);
        }
      }
      /* Cells ci and cj are from different MPI domains */
      else if ((ci_nodeID == nodeID && cj_nodeID != nodeID) && (cj_active)) {
        /* In task prepare1, we update gas so sparts must be on foreign node */
        scheduler_activate(s, t);
        /* If there are active sparts in cj, activate hydro ghost in ci */
        scheduler_activate(s, ci->hydro.super->hydro.prep1_ghost);
      } else if ((ci_nodeID != nodeID && cj_nodeID == nodeID) && (ci_active)) {
        /* In task prepare1, we update gas so sparts must be on foreign node */
        scheduler_activate(s, t);
        /* If there are active sparts in ci, activate hydro ghost in cj */
        scheduler_activate(s, cj->hydro.super->hydro.prep1_ghost);
      }
    }
  }

  for (struct link *l = c->stars.prepare2; l != NULL; l = l->next) {
    struct task *t = l->t;
    struct cell *ci = t->ci;
    struct cell *cj = t->cj;
#ifdef WITH_MPI
    const int ci_nodeID = ci->nodeID;
    const int cj_nodeID = (cj != NULL) ? cj->nodeID : -1;
#else
    const int ci_nodeID = nodeID;
    const int cj_nodeID = nodeID;
#endif

#ifdef SWIFT_DEBUG_CHECKS
    if (with_star_formation_sink) {
      error("TODO");
    }
#endif

    const int ci_active = cell_need_activating_stars(ci, e, with_star_formation,
                                                     with_star_formation_sink);

    const int cj_active =
        (cj != NULL) && cell_need_activating_stars(cj, e, with_star_formation,
                                                   with_star_formation_sink);

    if (t->type == task_type_self && ci_active) {
      scheduler_activate(s, t);
    }

    else if (t->type == task_type_sub_self && ci_active) {
      scheduler_activate(s, t);
    }

    else if (t->type == task_type_pair || t->type == task_type_sub_pair) {
      /* We only want to activate the task if the cell is active and is
         going to update some gas on the *local* node */
      if ((ci_nodeID == nodeID && cj_nodeID == nodeID) &&
          (ci_active || cj_active)) {
        scheduler_activate(s, t);
      }
      /* Cells ci and cj are from different MPI domains */
      else if ((ci_nodeID == nodeID && cj_nodeID != nodeID) && (ci_active)) {
        /* In task prep2, we update stars so sparts must be on the local node */
        scheduler_activate(s, t);
      } else if ((ci_nodeID != nodeID && cj_nodeID == nodeID) && (cj_active)) {
        /* In task prep2, we update stars so sparts must be on the local node */
        scheduler_activate(s, t);
      }
    }
  }

  /* Un-skip the feedback tasks involved with this cell. */
  for (struct link *l = c->stars.feedback; l != NULL; l = l->next) {
    struct task *t = l->t;
    struct cell *ci = t->ci;
    struct cell *cj = t->cj;
#ifdef WITH_MPI
    const int ci_nodeID = ci->nodeID;
    const int cj_nodeID = (cj != NULL) ? cj->nodeID : -1;
#else
    const int ci_nodeID = nodeID;
    const int cj_nodeID = nodeID;
#endif

    const int ci_active = cell_need_activating_stars(ci, e, with_star_formation,
                                                     with_star_formation_sink);

    const int cj_active =
        (cj != NULL) && cell_need_activating_stars(cj, e, with_star_formation,
                                                   with_star_formation_sink);

    if (t->type == task_type_self && ci_active) {
      scheduler_activate(s, t);
    }

    else if (t->type == task_type_sub_self && ci_active) {
      scheduler_activate(s, t);
    }

    else if (t->type == task_type_pair || t->type == task_type_sub_pair) {

      if (ci_active || cj_active) {
        /* Activate stars_out for each cell that is part of
         * a pair/sub_pair task as to not miss any dependencies */
        if (ci_nodeID == nodeID)
          scheduler_activate(s, ci->hydro.super->stars.stars_out);
        if (cj_nodeID == nodeID)
          scheduler_activate(s, cj->hydro.super->stars.stars_out);
      }

      /* We only want to activate the task if the cell is active and is
         going to update some gas on the *local* node */
      if ((ci_nodeID == nodeID && cj_nodeID == nodeID) &&
          (ci_active || cj_active)) {
        scheduler_activate(s, t);

      } else if ((ci_nodeID == nodeID && cj_nodeID != nodeID) && (cj_active)) {
        scheduler_activate(s, t);

      } else if ((ci_nodeID != nodeID && cj_nodeID == nodeID) && (ci_active)) {
        scheduler_activate(s, t);
      }
    }

    /* Nothing more to do here, all drifts and sorts activated above */
  }

  /* Unskip all the other task types. */
  if (c->nodeID == nodeID) {
    if (cell_need_activating_stars(c, e, with_star_formation,
                                   with_star_formation_sink)) {

      if (c->stars.density_ghost != NULL)
        scheduler_activate(s, c->stars.density_ghost);
      if (c->stars.prep1_ghost != NULL)
        scheduler_activate(s, c->stars.prep1_ghost);
      if (c->hydro.prep1_ghost != NULL)
        scheduler_activate(s, c->hydro.prep1_ghost);
      if (c->stars.prep2_ghost != NULL)
        scheduler_activate(s, c->stars.prep2_ghost);
      /* If we don't have pair tasks, then the stars_in and stars_out still
       * need reactivation. */
      if (c->stars.stars_in != NULL) scheduler_activate(s, c->stars.stars_in);
      if (c->stars.stars_out != NULL) scheduler_activate(s, c->stars.stars_out);
      if (c->kick1 != NULL) scheduler_activate(s, c->kick1);
      if (c->kick2 != NULL) scheduler_activate(s, c->kick2);
      if (c->timestep != NULL) scheduler_activate(s, c->timestep);
      if (c->top->timestep_collect != NULL)
        scheduler_activate(s, c->top->timestep_collect);
#ifdef WITH_CSDS
      if (c->csds != NULL) scheduler_activate(s, c->csds);
#endif
    }
  }

  return rebuild;
}

/**
 * @brief Un-skips all the black hole tasks associated with a given cell and
 * checks if the space needs to be rebuilt.
 *
 * @param c the #cell.
 * @param s the #scheduler.
 *
 * @return 1 If the space needs rebuilding. 0 otherwise.
 */
int cell_unskip_black_holes_tasks(struct cell *c, struct scheduler *s) {

  struct engine *e = s->space->e;
  const int with_timestep_sync = (e->policy & engine_policy_timestep_sync);
  const int nodeID = e->nodeID;
  int rebuild = 0;

  if (c->black_holes.drift != NULL && c->black_holes.count > 0 &&
      cell_is_active_black_holes(c, e)) {
    cell_activate_drift_bpart(c, s);
  }

  /* Un-skip the density tasks involved with this cell. */
  for (struct link *l = c->black_holes.density; l != NULL; l = l->next) {
    struct task *t = l->t;
    struct cell *ci = t->ci;
    struct cell *cj = t->cj;
    const int ci_active =
        ci->black_holes.count > 0 && cell_is_active_black_holes(ci, e);
    const int cj_active = (cj != NULL) ? (cj->black_holes.count > 0 &&
                                          cell_is_active_black_holes(cj, e))
                                       : 0;
#ifdef WITH_MPI
    const int ci_nodeID = ci->nodeID;
    const int cj_nodeID = (cj != NULL) ? cj->nodeID : -1;
#else
    const int ci_nodeID = nodeID;
    const int cj_nodeID = nodeID;
#endif

    /* Only activate tasks that involve a local active cell. */
    if ((ci_active || cj_active) &&
        (ci_nodeID == nodeID || cj_nodeID == nodeID)) {

      scheduler_activate(s, t);

      /* Activate the drifts & sync */
      if (t->type == task_type_self) {
        cell_activate_drift_part(ci, s);
        cell_activate_drift_bpart(ci, s);
        if (with_timestep_sync) cell_activate_sync_part(ci, s);
      }

      /* Activate the drifts */
      else if (t->type == task_type_pair) {

        /* Activate the drift & sync tasks.
         * Note we need to drift *both* BH cells to deal with BH<->BH swallows
         * But we only need to drift the gas cell if the *other* cell has an
         * active BH */
        if (ci_nodeID == nodeID) cell_activate_drift_bpart(ci, s);
        if (ci_nodeID == nodeID && cj_active) cell_activate_drift_part(ci, s);

        if (cj_nodeID == nodeID && ci_active) cell_activate_drift_part(cj, s);
        if (cj_nodeID == nodeID) cell_activate_drift_bpart(cj, s);

        if (ci_nodeID == nodeID && cj_active && with_timestep_sync)
          cell_activate_sync_part(ci, s);
        if (cj_nodeID == nodeID && ci_active && with_timestep_sync)
          cell_activate_sync_part(cj, s);
      }

      /* Store current values of dx_max and h_max. */
      else if (t->type == task_type_sub_self) {
        cell_activate_subcell_black_holes_tasks(ci, NULL, s,
                                                with_timestep_sync);
      }

      /* Store current values of dx_max and h_max. */
      else if (t->type == task_type_sub_pair) {
        cell_activate_subcell_black_holes_tasks(ci, cj, s, with_timestep_sync);
      }

      if (t->type == task_type_pair || t->type == task_type_sub_pair) {
        /* Activate bh_in for each cell that is part of
         * a pair task as to not miss any dependencies */
        if (ci_nodeID == nodeID)
          scheduler_activate(s, ci->hydro.super->black_holes.black_holes_in);
        if (cj_nodeID == nodeID)
          scheduler_activate(s, cj->hydro.super->black_holes.black_holes_in);
      }
    }

    /* Only interested in pair interactions as of here. */
    if (t->type == task_type_pair || t->type == task_type_sub_pair) {

      /* Check whether there was too much particle motion, i.e. the
         cell neighbour conditions were violated. */
      if (cell_need_rebuild_for_black_holes_pair(ci, cj)) rebuild = 1;
      if (cell_need_rebuild_for_black_holes_pair(cj, ci)) rebuild = 1;

      if (ci->hydro.super->black_holes.count > 0 && ci_active)
        scheduler_activate(s, ci->hydro.super->black_holes.swallow_ghost_1);
      if (cj->hydro.super->black_holes.count > 0 && cj_active)
        scheduler_activate(s, cj->hydro.super->black_holes.swallow_ghost_1);

#ifdef WITH_MPI
      /* Activate the send/recv tasks. */
      if (ci_nodeID != nodeID) {

        if (ci_active || cj_active) {
          /* We must exchange the foreign BHs no matter the activity status */
          scheduler_activate_recv(s, ci->mpi.recv, task_subtype_bpart_rho);
          scheduler_activate_send(s, cj->mpi.send, task_subtype_bpart_rho,
                                  ci_nodeID);

          /* Drift before you send */
          if (cj->black_holes.count > 0) cell_activate_drift_bpart(cj, s);
        }

        if (cj_active) {

          /* Receive the foreign parts to compute BH accretion rates and do the
           * swallowing */
          scheduler_activate_recv(s, ci->mpi.recv, task_subtype_rho);
          scheduler_activate_recv(s, ci->mpi.recv, task_subtype_part_swallow);
          scheduler_activate_recv(s, ci->mpi.recv, task_subtype_bpart_merger);

          /* Send the local BHs to do feedback */
          scheduler_activate_send(s, cj->mpi.send, task_subtype_bpart_feedback,
                                  ci_nodeID);

          /* Drift before you send */
          cell_activate_drift_bpart(cj, s);
        }

        if (ci_active) {

          /* Receive the foreign BHs for feedback */
          scheduler_activate_recv(s, ci->mpi.recv, task_subtype_bpart_feedback);

          /* Send the local part information */
          scheduler_activate_send(s, cj->mpi.send, task_subtype_rho, ci_nodeID);
          scheduler_activate_send(s, cj->mpi.send, task_subtype_part_swallow,
                                  ci_nodeID);
          scheduler_activate_send(s, cj->mpi.send, task_subtype_bpart_merger,
                                  ci_nodeID);

          /* Drift the cell which will be sent; note that not all sent
             particles will be drifted, only those that are needed. */
          if (cj->hydro.count > 0) cell_activate_drift_part(cj, s);
        }

      } else if (cj_nodeID != nodeID) {

        if (ci_active || cj_active) {
          /* We must exchange the foreign BHs no matter the activity status */
          scheduler_activate_recv(s, cj->mpi.recv, task_subtype_bpart_rho);
          scheduler_activate_send(s, ci->mpi.send, task_subtype_bpart_rho,
                                  cj_nodeID);

          /* Drift before you send */
          if (ci->black_holes.count > 0) cell_activate_drift_bpart(ci, s);
        }

        if (ci_active) {

          /* Receive the foreign parts to compute BH accretion rates and do the
           * swallowing */
          scheduler_activate_recv(s, cj->mpi.recv, task_subtype_rho);
          scheduler_activate_recv(s, cj->mpi.recv, task_subtype_part_swallow);
          scheduler_activate_recv(s, cj->mpi.recv, task_subtype_bpart_merger);

          /* Send the local BHs to do feedback */
          scheduler_activate_send(s, ci->mpi.send, task_subtype_bpart_feedback,
                                  cj_nodeID);

          /* Drift before you send */
          cell_activate_drift_bpart(ci, s);
        }

        if (cj_active) {

          /* Receive the foreign BHs for feedback */
          scheduler_activate_recv(s, cj->mpi.recv, task_subtype_bpart_feedback);

          /* Send the local part information */
          scheduler_activate_send(s, ci->mpi.send, task_subtype_rho, cj_nodeID);
          scheduler_activate_send(s, ci->mpi.send, task_subtype_part_swallow,
                                  cj_nodeID);
          scheduler_activate_send(s, ci->mpi.send, task_subtype_bpart_merger,
                                  cj_nodeID);

          /* Drift the cell which will be sent; note that not all sent
             particles will be drifted, only those that are needed. */
          if (ci->hydro.count > 0) cell_activate_drift_part(ci, s);
        }
      }
#endif
    }
  }

  /* Un-skip the swallow tasks involved with this cell. */
  for (struct link *l = c->black_holes.swallow; l != NULL; l = l->next) {
    struct task *t = l->t;
    struct cell *ci = t->ci;
    struct cell *cj = t->cj;
    const int ci_active = cell_is_active_black_holes(ci, e);
    const int cj_active = (cj != NULL) ? cell_is_active_black_holes(cj, e) : 0;
#ifdef WITH_MPI
    const int ci_nodeID = ci->nodeID;
    const int cj_nodeID = (cj != NULL) ? cj->nodeID : -1;
#else
    const int ci_nodeID = nodeID;
    const int cj_nodeID = nodeID;
#endif

    /* Only activate tasks that involve a local active cell. */
    if ((ci_active || cj_active) &&
        (ci_nodeID == nodeID || cj_nodeID == nodeID)) {

      scheduler_activate(s, t);
    }
  }

  /* Un-skip the swallow tasks involved with this cell. */
  for (struct link *l = c->black_holes.do_gas_swallow; l != NULL; l = l->next) {
    struct task *t = l->t;
    struct cell *ci = t->ci;
    struct cell *cj = t->cj;
    const int ci_active = cell_is_active_black_holes(ci, e);
    const int cj_active = (cj != NULL) ? cell_is_active_black_holes(cj, e) : 0;
#ifdef WITH_MPI
    const int ci_nodeID = ci->nodeID;
    const int cj_nodeID = (cj != NULL) ? cj->nodeID : -1;
#else
    const int ci_nodeID = nodeID;
    const int cj_nodeID = nodeID;
#endif

    /* Only activate tasks that involve a local active cell. */
    if ((ci_active || cj_active) &&
        (ci_nodeID == nodeID || cj_nodeID == nodeID)) {

      scheduler_activate(s, t);
    }
  }

  /* Un-skip the swallow tasks involved with this cell. */
  for (struct link *l = c->black_holes.do_bh_swallow; l != NULL; l = l->next) {
    struct task *t = l->t;
    struct cell *ci = t->ci;
    struct cell *cj = t->cj;
    const int ci_active = cell_is_active_black_holes(ci, e);
    const int cj_active = (cj != NULL) ? cell_is_active_black_holes(cj, e) : 0;
#ifdef WITH_MPI
    const int ci_nodeID = ci->nodeID;
    const int cj_nodeID = (cj != NULL) ? cj->nodeID : -1;
#else
    const int ci_nodeID = nodeID;
    const int cj_nodeID = nodeID;
#endif

    /* Only activate tasks that involve a local active cell. */
    if ((ci_active || cj_active) &&
        (ci_nodeID == nodeID || cj_nodeID == nodeID)) {

      scheduler_activate(s, t);
    }
  }

  /* Un-skip the feedback tasks involved with this cell. */
  for (struct link *l = c->black_holes.feedback; l != NULL; l = l->next) {
    struct task *t = l->t;
    struct cell *ci = t->ci;
    struct cell *cj = t->cj;
    const int ci_active = cell_is_active_black_holes(ci, e);
    const int cj_active = (cj != NULL) ? cell_is_active_black_holes(cj, e) : 0;
#ifdef WITH_MPI
    const int ci_nodeID = ci->nodeID;
    const int cj_nodeID = (cj != NULL) ? cj->nodeID : -1;
#else
    const int ci_nodeID = nodeID;
    const int cj_nodeID = nodeID;
#endif

    /* Only activate tasks that involve a local active cell. */
    if ((ci_active || cj_active) &&
        (ci_nodeID == nodeID || cj_nodeID == nodeID)) {

      scheduler_activate(s, t);

      if (t->type == task_type_pair || t->type == task_type_sub_pair) {
        /* Activate bh_out for each cell that is part of
         * a pair/sub_pair task as to not miss any dependencies */
        if (ci_nodeID == nodeID)
          scheduler_activate(s, ci->hydro.super->black_holes.black_holes_out);
        if (cj_nodeID == nodeID)
          scheduler_activate(s, cj->hydro.super->black_holes.black_holes_out);
      }
    }
  }

  /* Unskip all the other task types. */
  if (cell_is_active_black_holes(c, e)) {
    if (c->black_holes.density_ghost != NULL)
      scheduler_activate(s, c->black_holes.density_ghost);
    if (c->black_holes.swallow_ghost_1 != NULL)
      scheduler_activate(s, c->black_holes.swallow_ghost_1);
    if (c->black_holes.swallow_ghost_2 != NULL)
      scheduler_activate(s, c->black_holes.swallow_ghost_2);
    if (c->black_holes.swallow_ghost_3 != NULL)
      scheduler_activate(s, c->black_holes.swallow_ghost_3);
  }
  if (c->nodeID == nodeID && cell_is_active_black_holes(c, e)) {
    if (c->black_holes.black_holes_in != NULL)
      scheduler_activate(s, c->black_holes.black_holes_in);
    if (c->black_holes.black_holes_out != NULL)
      scheduler_activate(s, c->black_holes.black_holes_out);
  }
  if (c->nodeID == nodeID && c->black_holes.count > 0 &&
      cell_is_active_black_holes(c, e)) {

    /* If the cell doesn't have any pair/sub_pair type tasks,
     * then we haven't unskipped all the implicit tasks yet. */
    if (c->kick1 != NULL) scheduler_activate(s, c->kick1);
    if (c->kick2 != NULL) scheduler_activate(s, c->kick2);
    if (c->timestep != NULL) scheduler_activate(s, c->timestep);
    if (c->top->timestep_collect != NULL)
      scheduler_activate(s, c->top->timestep_collect);
#ifdef WITH_CSDS
    if (c->csds != NULL) scheduler_activate(s, c->csds);
#endif
  }

  return rebuild;
}

/**
 * @brief Un-skips all the sinks tasks associated with a given cell and
 * checks if the space needs to be rebuilt.
 *
 * @param c the #cell.
 * @param s the #scheduler.
 *
 * @return 1 If the space needs rebuilding. 0 otherwise.
 */
int cell_unskip_sinks_tasks(struct cell *c, struct scheduler *s) {

  struct engine *e = s->space->e;
  const int with_timestep_sync = (e->policy & engine_policy_timestep_sync);
  const int with_feedback = e->policy & engine_policy_feedback;
  const int nodeID = e->nodeID;
  int rebuild = 0;

  if (c->sinks.drift != NULL)
    if (cell_is_active_sinks(c, e) || cell_is_active_hydro(c, e)) {
      cell_activate_drift_sink(c, s);
    }

  /* Un-skip the density tasks involved with this cell. */
  for (struct link *l = c->sinks.density; l != NULL; l = l->next) {
    struct task *t = l->t;
    struct cell *ci = t->ci;
    struct cell *cj = t->cj;

#ifdef WITH_MPI
    const int ci_nodeID = ci->nodeID;
    const int cj_nodeID = (cj != NULL) ? cj->nodeID : -1;
#else
    const int ci_nodeID = nodeID;
    const int cj_nodeID = nodeID;
#endif

    const int ci_active =
        cell_is_active_sinks(ci, e) || cell_is_active_hydro(ci, e);
    const int cj_active = (cj != NULL) && (cell_is_active_sinks(cj, e) ||
                                           cell_is_active_hydro(cj, e));

    /* Only activate tasks that involve a local active cell. */
    if ((ci_active || cj_active) &&
        (ci_nodeID == nodeID || cj_nodeID == nodeID)) {

      scheduler_activate(s, t);

      /* Activate drifts for self tasks */
      if (t->type == task_type_self) {
        cell_activate_drift_part(ci, s);
        cell_activate_drift_sink(ci, s);
      }

      /* Activate drifts for pair tasks */
      else if (t->type == task_type_pair) {
        if (ci_nodeID == nodeID) cell_activate_drift_sink(ci, s);
        if (ci_nodeID == nodeID) cell_activate_drift_part(ci, s);
        if (ci_nodeID == nodeID) cell_activate_sink_formation_tasks(ci->top, s);
        if (cj_nodeID == nodeID) cell_activate_drift_part(cj, s);
        if (cj_nodeID == nodeID) cell_activate_drift_sink(cj, s);
        if (cj_nodeID == nodeID) cell_activate_sink_formation_tasks(cj->top, s);
      }

      /* Store current values of dx_max and h_max. */
      else if (t->type == task_type_sub_self) {
        cell_activate_subcell_sinks_tasks(ci, NULL, s, with_timestep_sync);
      }

      /* Store current values of dx_max and h_max. */
      else if (t->type == task_type_sub_pair) {
        cell_activate_subcell_sinks_tasks(ci, cj, s, with_timestep_sync);
      }
    }

    /* Only interested in pair interactions as of here. */
    if (t->type == task_type_pair || t->type == task_type_sub_pair) {

      /* Activate sink_in for each cell that is part of
       * a pair task as to not miss any dependencies */
      if (ci_nodeID == nodeID)
        scheduler_activate(s, ci->hydro.super->sinks.sink_in);
      if (cj_nodeID == nodeID)
        scheduler_activate(s, cj->hydro.super->sinks.sink_in);

      /* Check whether there was too much particle motion, i.e. the
         cell neighbour conditions were violated. */
      if (cell_need_rebuild_for_sinks_pair(ci, cj)) rebuild = 1;
      if (cell_need_rebuild_for_sinks_pair(cj, ci)) rebuild = 1;

#if defined(WITH_MPI) && !defined(SWIFT_DEBUG_CHECKS)
      error("TODO");
#endif
    }
  }

  /* Un-skip the swallow tasks involved with this cell. */
  for (struct link *l = c->sinks.swallow; l != NULL; l = l->next) {
    struct task *t = l->t;
    struct cell *ci = t->ci;
    struct cell *cj = t->cj;
#ifdef WITH_MPI
    const int ci_nodeID = ci->nodeID;
    const int cj_nodeID = (cj != NULL) ? cj->nodeID : -1;
#else
    const int ci_nodeID = nodeID;
    const int cj_nodeID = nodeID;
#endif

    const int ci_active =
        cell_is_active_sinks(ci, e) || cell_is_active_hydro(ci, e);
    const int cj_active = (cj != NULL) && (cell_is_active_sinks(cj, e) ||
                                           cell_is_active_hydro(cj, e));

    /* Only activate tasks that involve a local active cell. */
    if ((ci_active || cj_active) &&
        (ci_nodeID == nodeID || cj_nodeID == nodeID)) {

      scheduler_activate(s, t);
    }
  }

  /* Un-skip the do_sink_swallow tasks involved with this cell. */
  for (struct link *l = c->sinks.do_sink_swallow; l != NULL; l = l->next) {
    struct task *t = l->t;
    struct cell *ci = t->ci;
    struct cell *cj = t->cj;
#ifdef WITH_MPI
    const int ci_nodeID = ci->nodeID;
    const int cj_nodeID = (cj != NULL) ? cj->nodeID : -1;
#else
    const int ci_nodeID = nodeID;
    const int cj_nodeID = nodeID;
#endif

    const int ci_active =
        cell_is_active_sinks(ci, e) || cell_is_active_hydro(ci, e);
    const int cj_active = (cj != NULL) && (cell_is_active_sinks(cj, e) ||
                                           cell_is_active_hydro(cj, e));

    /* Only activate tasks that involve a local active cell. */
    if ((ci_active || cj_active) &&
        (ci_nodeID == nodeID || cj_nodeID == nodeID)) {
      scheduler_activate(s, t);
    }
  }

  /* Un-skip the do_gas_swallow tasks involved with this cell. */
  for (struct link *l = c->sinks.do_gas_swallow; l != NULL; l = l->next) {
    struct task *t = l->t;
    struct cell *ci = t->ci;
    struct cell *cj = t->cj;
#ifdef WITH_MPI
    const int ci_nodeID = ci->nodeID;
    const int cj_nodeID = (cj != NULL) ? cj->nodeID : -1;
#else
    const int ci_nodeID = nodeID;
    const int cj_nodeID = nodeID;
#endif

    const int ci_active =
        cell_is_active_sinks(ci, e) || cell_is_active_hydro(ci, e);
    const int cj_active = (cj != NULL) && (cell_is_active_sinks(cj, e) ||
                                           cell_is_active_hydro(cj, e));

    /* Only activate tasks that involve a local active cell. */
    if ((ci_active || cj_active) &&
        (ci_nodeID == nodeID || cj_nodeID == nodeID)) {
      scheduler_activate(s, t);

      if (t->type == task_type_pair || t->type == task_type_sub_pair) {
        /* Activate sinks_out for each cell that is part of
         * a pair/sub_pair task as to not miss any dependencies */
        if (ci_nodeID == nodeID)
          scheduler_activate(s, ci->hydro.super->sinks.sink_out);
        if (cj_nodeID == nodeID)
          scheduler_activate(s, cj->hydro.super->sinks.sink_out);
      }
    }
  }

  /* Unskip all the other task types. */
  if (c->nodeID == nodeID &&
      (cell_is_active_sinks(c, e) || cell_is_active_hydro(c, e))) {

    if (c->sinks.sink_in != NULL) scheduler_activate(s, c->sinks.sink_in);
    if (c->top->sinks.sink_formation != NULL) {
      cell_activate_sink_formation_tasks(c->top, s);
      cell_activate_super_sink_drifts(c->top, s);
    }
    if (c->sinks.density_ghost != NULL)
      scheduler_activate(s, c->sinks.density_ghost);
    if (c->sinks.sink_ghost1 != NULL)
      scheduler_activate(s, c->sinks.sink_ghost1);
    if (c->sinks.sink_ghost2 != NULL)
      scheduler_activate(s, c->sinks.sink_ghost2);
    if (c->sinks.sink_out != NULL) scheduler_activate(s, c->sinks.sink_out);
    if (c->top->sinks.star_formation_sink != NULL) {
      cell_activate_star_formation_sink_tasks(c->top, s, with_feedback);
      cell_activate_super_sink_drifts(c->top, s);
    }
    if (c->kick1 != NULL) scheduler_activate(s, c->kick1);
    if (c->kick2 != NULL) scheduler_activate(s, c->kick2);
    if (c->timestep != NULL) scheduler_activate(s, c->timestep);
    if (c->top->timestep_collect != NULL)
      scheduler_activate(s, c->top->timestep_collect);
#ifdef WITH_CSDS
    if (c->csds != NULL) scheduler_activate(s, c->csds);
#endif
  }
  return rebuild;
}

/**
 * @brief Un-skips all the RT tasks associated with a given cell and checks
 * if the space needs to be rebuilt.
 *
 * @param c the #cell.
 * @param s the #scheduler.
 * @param sub_cycle 1 if this is unskipping during an RT subcycle, 0 if normal
 * unskip
 *
 * @return 1 If the space needs rebuilding. 0 otherwise.
 */
int cell_unskip_rt_tasks(struct cell *c, struct scheduler *s,
                         const int sub_cycle) {

  /* Do we have work here? */
  if (c->hydro.count == 0) return 0;

  struct engine *e = s->space->e;
  const int nodeID = e->nodeID;
  int rebuild = 0; /* TODO: implement rebuild conditions? */

  /* Note: we only get this far if engine_policy_rt is flagged. */
  if (!(e->policy & engine_policy_rt)) error("Unskipping RT tasks without RT");

  for (struct link *l = c->rt.rt_gradient; l != NULL; l = l->next) {

    struct task *t = l->t;
    struct cell *ci = t->ci;
    struct cell *cj = t->cj;
#ifdef WITH_MPI
    const int ci_nodeID = ci->nodeID;
    const int cj_nodeID = (cj != NULL) ? cj->nodeID : -1;
#else
    const int ci_nodeID = nodeID;
    const int cj_nodeID = nodeID;
#endif
    const int ci_active = cell_is_rt_active(ci, e);
    const int cj_active = (cj != NULL) && cell_is_rt_active(cj, e);

    /* Only activate tasks that involve a local active cell. */
    if ((ci_active && ci_nodeID == nodeID) ||
        (cj_active && cj_nodeID == nodeID)) {
      scheduler_activate(s, t);

      if (!sub_cycle) {
        /* Activate sorts only during main/normal steps. */
        if (t->type == task_type_pair) {
          atomic_or(&ci->hydro.requires_sorts, 1 << t->flags);
          atomic_or(&cj->hydro.requires_sorts, 1 << t->flags);
          ci->hydro.dx_max_sort_old = ci->hydro.dx_max_sort;
          cj->hydro.dx_max_sort_old = cj->hydro.dx_max_sort;

          /* Check the sorts and activate them if needed. */
          cell_activate_rt_sorts(ci, t->flags, s);
          cell_activate_rt_sorts(cj, t->flags, s);
        }

        /* Store current values of dx_max and h_max. */
        else if (t->type == task_type_sub_self) {
          cell_activate_subcell_rt_tasks(ci, NULL, s, sub_cycle);
        }

        /* Store current values of dx_max and h_max. */
        else if (t->type == task_type_sub_pair) {
          cell_activate_subcell_rt_tasks(ci, cj, s, sub_cycle);
        }
      }
    }

    /* Only interested in pair interactions as of here. */
    if (t->type == task_type_pair || t->type == task_type_sub_pair) {

#ifdef WITH_MPI

      /* Activate the send/recv tasks. */
      if (ci_nodeID != nodeID) {
        /* If the local cell is active, receive data from the foreign cell. */
        if (cj_active) {
          scheduler_activate_recv(s, ci->mpi.recv, task_subtype_rt_gradient);
          if (sub_cycle) {
            /* If we're in a sub-cycle, then there should be no sorts. But since
             * hydro sorts won't be active then, the RT sorts would run. Make
             * sure the cells are also marked to skip the RT sorts, otherwise
             * the 'sorted' flags will be wrongly set after a recv rt_gradient.
             * The recv tasks might also run on a higher level than the current
             * cell, so walk all the way up. */
            cell_set_skip_rt_sort_flag_up(ci);
          }

          /* We only need updates later on if the other cell is active too */
          if (ci_active) {
            scheduler_activate_recv(s, ci->mpi.recv, task_subtype_rt_transport);
          }
        } else if (ci_active) {
#ifdef MPI_SYMMETRIC_FORCE_INTERACTION_RT
          /* If the local cell is inactive and the remote cell is active, we
           * still need to receive stuff to be able to do the force interaction
           * on this node as well.
           * The gradient recv is only necessary in normal steps in case we need
           * to sort, not during sub-cycles. */
          if (!sub_cycle)
            scheduler_activate_recv(s, ci->mpi.recv, task_subtype_rt_gradient);
          scheduler_activate_recv(s, ci->mpi.recv, task_subtype_rt_transport);
          if (sub_cycle) cell_set_skip_rt_sort_flag_up(ci);
#endif
        }

        /* Is the foreign cell active and will need stuff from us? */
        if (ci_active) {

          scheduler_activate_send(s, cj->mpi.send, task_subtype_rt_gradient,
                                  ci_nodeID);

          if (cj_active) {
            scheduler_activate_send(s, cj->mpi.send, task_subtype_rt_transport,
                                    ci_nodeID);
          }
        } else if (cj_active) {
#ifdef MPI_SYMMETRIC_FORCE_INTERACTION_RT
          /* If the foreign cell is inactive, but the local cell is active,
           * we still need to send stuff to be able to do the force interaction
           * on both nodes.
           * The gradient send is only necessary in normal steps in case we need
           * to sort, not during sub-cycles. */
          if (!sub_cycle)
            scheduler_activate_send(s, cj->mpi.send, task_subtype_rt_gradient,
                                    ci_nodeID);
          scheduler_activate_send(s, cj->mpi.send, task_subtype_rt_transport,
                                  ci_nodeID);
#endif
        }

      } else if (cj_nodeID != nodeID) {

        /* If the local cell is active, receive data from the foreign cell. */
        if (ci_active) {
          scheduler_activate_recv(s, cj->mpi.recv, task_subtype_rt_gradient);
          if (sub_cycle) {
            /* No RT sorts during sub-cycling */
            cell_set_skip_rt_sort_flag_up(cj);
          }

          /* We only need updates later on if the other cell is active too */
          if (cj_active) {
            scheduler_activate_recv(s, cj->mpi.recv, task_subtype_rt_transport);
          }
        } else if (cj_active) {
#ifdef MPI_SYMMETRIC_FORCE_INTERACTION_RT
          /* If the local cell is inactive and the remote cell is active, we
           * still need to receive stuff to be able to do the force interaction
           * on this node as well.
           * The gradient recv is only necessary in normal steps in case we need
           * to sort, not during sub-cycles. */
          if (!sub_cycle)
            scheduler_activate_recv(s, cj->mpi.recv, task_subtype_rt_gradient);
          scheduler_activate_recv(s, cj->mpi.recv, task_subtype_rt_transport);
          if (sub_cycle) cell_set_skip_rt_sort_flag_up(cj);
#endif
        }

        /* Is the foreign cell active and will need stuff from us? */
        if (cj_active) {

          scheduler_activate_send(s, ci->mpi.send, task_subtype_rt_gradient,
                                  cj_nodeID);

          if (ci_active) {
            scheduler_activate_send(s, ci->mpi.send, task_subtype_rt_transport,
                                    cj_nodeID);
          }
        } else if (ci_active) {
#ifdef MPI_SYMMETRIC_FORCE_INTERACTION_RT
          /* If the foreign cell is inactive, but the local cell is active,
           * we still need to send stuff to be able to do the force interaction
           * on both nodes
           * The gradient send is only necessary in normal steps in case we need
           * to sort, not during sub-cycles. */
          if (!sub_cycle)
            scheduler_activate_send(s, ci->mpi.send, task_subtype_rt_gradient,
                                    cj_nodeID);
          scheduler_activate_send(s, ci->mpi.send, task_subtype_rt_transport,
                                  cj_nodeID);
#endif
        }
      }
#endif
    }
  }

  for (struct link *l = c->rt.rt_transport; l != NULL; l = l->next) {

    struct task *t = l->t;
    struct cell *ci = t->ci;
    struct cell *cj = t->cj;
#ifdef WITH_MPI
    const int ci_nodeID = ci->nodeID;
    const int cj_nodeID = (cj != NULL) ? cj->nodeID : -1;
#else
    const int ci_nodeID = nodeID;
    const int cj_nodeID = nodeID;
#endif

    const int ci_active = cell_is_rt_active(ci, e);
    const int cj_active = ((cj != NULL) && cell_is_rt_active(cj, e));

    if ((ci_active && ci_nodeID == nodeID) ||
        (cj_active && cj_nodeID == nodeID)) {
      scheduler_activate(s, t);

      if (t->type == task_type_pair || t->type == task_type_sub_pair) {

        /* Activate transport_out for each cell that is part of
         * a pair/sub_pair task as to not miss any dependencies */
        if (ci_nodeID == nodeID)
          scheduler_activate(s, ci->hydro.super->rt.rt_transport_out);
        if (cj_nodeID == nodeID)
          scheduler_activate(s, cj->hydro.super->rt.rt_transport_out);
      }
    }
  }

  /* Unskip all the other task types */
  if (cell_is_rt_active(c, e)) {
    if (c->nodeID == nodeID) {
      if (c->rt.rt_in != NULL) scheduler_activate(s, c->rt.rt_in);
      if (c->rt.rt_ghost1 != NULL) scheduler_activate(s, c->rt.rt_ghost1);
      if (c->rt.rt_ghost2 != NULL) scheduler_activate(s, c->rt.rt_ghost2);
      if (c->rt.rt_transport_out != NULL)
        scheduler_activate(s, c->rt.rt_transport_out);
      if (c->rt.rt_tchem != NULL) scheduler_activate(s, c->rt.rt_tchem);
      if (c->rt.rt_out != NULL) scheduler_activate(s, c->rt.rt_out);
    } else {
#if defined(MPI_SYMMETRIC_FORCE_INTERACTION_RT) && defined(WITH_MPI)
      /* Additionally unskip force interactions between inactive local cell and
       * active remote cell. (The cell unskip will only be called for active
       * cells, so, we have to do this now, from the active remote cell). */
      for (struct link *l = c->rt.rt_transport; l != NULL; l = l->next) {
        struct task *t = l->t;
        if (t->type != task_type_pair && t->type != task_type_sub_pair)
          continue;

        struct cell *ci = l->t->ci;
        struct cell *cj = l->t->cj;

        const int ci_active = cell_is_rt_active(ci, e);
        const int cj_active = cell_is_rt_active(cj, e);
        const int ci_nodeID = ci->nodeID;
        const int cj_nodeID = cj->nodeID;
        if ((!ci_active && ci_nodeID == nodeID && cj_active &&
             cj_nodeID != nodeID) ||
            (!cj_active && cj_nodeID == nodeID && ci_active &&
             ci_nodeID != nodeID)) {
          scheduler_activate(s, l->t);

          if (!sub_cycle) {
            /* Activate sorts only during main/normal steps. */
            if (t->type == task_type_pair) {
              atomic_or(&ci->hydro.requires_sorts, 1 << t->flags);
              atomic_or(&cj->hydro.requires_sorts, 1 << t->flags);
              ci->hydro.dx_max_sort_old = ci->hydro.dx_max_sort;
              cj->hydro.dx_max_sort_old = cj->hydro.dx_max_sort;

              /* Check the sorts and activate them if needed. */
              cell_activate_rt_sorts(ci, t->flags, s);
              cell_activate_rt_sorts(cj, t->flags, s);
            }

            /* Store current values of dx_max and h_max. */
            else if (t->type == task_type_sub_pair) {
              cell_activate_subcell_rt_tasks(ci, cj, s, sub_cycle);
            }
          }
        }
      }
#endif
    }

    /* The rt_advance_cell_time tasks also run on foreign cells */
    if (c->super != NULL && c->super->rt.rt_advance_cell_time != NULL) {
      scheduler_activate(s, c->super->rt.rt_advance_cell_time);
    }
    if (sub_cycle) {
      /* The rt_collect_times tasks replace the timestep_collect tasks
       * during sub-cycles, so we only activate it when sub-cycling. */
      if (c->top->rt.rt_collect_times != NULL)
        scheduler_activate(s, c->top->rt.rt_collect_times);
    } else {
      /* Otherwise, make sure timestep_collect and timestep is active. */
      if (c->top->timestep_collect != NULL)
        scheduler_activate(s, c->top->timestep_collect);
    }
  }

  return rebuild;
}<|MERGE_RESOLUTION|>--- conflicted
+++ resolved
@@ -1727,27 +1727,20 @@
 
       /* Store current values of dx_max and h_max. */
       else if (t->type == task_type_sub_self) {
-<<<<<<< HEAD
         /* Rennehan */
         cell_activate_subcell_hydro_tasks(ci, NULL, s, with_timestep_limiter,
                                           with_timestep_sync);
-=======
-        cell_activate_subcell_hydro_tasks(ci, NULL, s, with_timestep_limiter);
 
         if (ci_nodeID == nodeID) cell_activate_drift_part(ci, s);
         if (ci_nodeID == nodeID && with_timestep_limiter)
           cell_activate_limiter(ci, s);
->>>>>>> b98310e1
       }
 
       /* Store current values of dx_max and h_max. */
       else if (t->type == task_type_sub_pair) {
-<<<<<<< HEAD
         /* Rennehan */
         cell_activate_subcell_hydro_tasks(ci, cj, s, with_timestep_limiter,
                                           with_timestep_sync);
-=======
-        cell_activate_subcell_hydro_tasks(ci, cj, s, with_timestep_limiter);
 
         /* Activate the drift tasks. */
         if (ci_nodeID == nodeID) cell_activate_drift_part(ci, s);
@@ -1758,7 +1751,6 @@
           cell_activate_limiter(ci, s);
         if (cj_nodeID == nodeID && with_timestep_limiter)
           cell_activate_limiter(cj, s);
->>>>>>> b98310e1
       }
     }
 
