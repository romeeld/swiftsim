--- conflicted
+++ resolved
@@ -30,52 +30,6 @@
 #include "minmax.h"
 
 /**
-<<<<<<< HEAD
-=======
- * @brief Copy the content of a #gpart into a #gpart_foreign.
- */
-__attribute__((always_inline)) INLINE static void gravity_foreign_copy(
-    struct gpart_foreign *packed, const struct gpart *full) {
-
-  packed->x[0] = full->x[0];
-  packed->x[1] = full->x[1];
-  packed->x[2] = full->x[2];
-
-  packed->mass = full->mass;
-  packed->epsilon = full->epsilon;
-
-  packed->time_bin = full->time_bin;
-
-  packed->type = full->type;
-
-#ifdef SWIFT_DEBUG_CHECKS
-  packed->ti_drift = full->ti_drift;
-#endif
-}
-
-/**
- * @brief Copy the content of a #gpart into a #gpart_fof_foreign.
- */
-__attribute__((always_inline)) INLINE static void gravity_foreign_fof_copy(
-    struct gpart_fof_foreign *packed, const struct gpart *full) {
-
-  packed->x[0] = full->x[0];
-  packed->x[1] = full->x[1];
-  packed->x[2] = full->x[2];
-
-  packed->fof_data = full->fof_data;
-
-  packed->time_bin = full->time_bin;
-
-  packed->type = full->type;
-
-#ifdef SWIFT_DEBUG_CHECKS
-  packed->ti_drift = full->ti_drift;
-#endif
-}
-
-/**
->>>>>>> 265f198f
  * @brief Returns the mass of a particle
  *
  * @param gp The particle of interest
@@ -91,32 +45,20 @@
  *
  * @param gp The particle of interest
  */
-<<<<<<< HEAD
 __attribute__((always_inline)) INLINE static float gravity_get_total_mass(
     const struct gpart* gp) {
 
   return gp->total_mass;
-=======
+}
+
+/**
+ * @brief Returns the current co-moving softening of a particle
+ *
+ * @param gp The particle of interest
+ * @param grav_props The global gravity properties.
+ */
 __attribute__((always_inline)) INLINE static float gravity_get_softening(
     const struct gpart *gp, const struct gravity_props *grav_props) {
-  return gp->epsilon;
->>>>>>> 265f198f
-}
-
-/**
- * @brief Returns the current co-moving softening of a particle
- *
- * @param gp The particle of interest
- * @param grav_props The global gravity properties.
- */
-<<<<<<< HEAD
-__attribute__((always_inline)) INLINE static float gravity_get_softening(
-    const struct gpart* gp, const struct gravity_props* grav_props) {
-=======
-__attribute__((always_inline)) INLINE static float
-gravity_get_softening_foreign(const struct gpart_foreign *gp,
-                              const struct gravity_props *restrict grav_props) {
->>>>>>> 265f198f
   return gp->epsilon;
 }
 
