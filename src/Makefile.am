--- conflicted
+++ resolved
@@ -132,12 +132,12 @@
 	feedback/GEAR/initial_mass_function.c feedback/GEAR/supernovae_ia.c feedback/GEAR/supernovae_ii.c
 endif
 
-<<<<<<< HEAD
+
 # source files for SIMBA feedback
 SIMBA_FEEDBACK_SOURCES =
 if HAVESIMBAFEEDBACK
 SIMBA_FEEDBACK_SOURCES += feedback/SIMBA/feedback.c 
-=======
+
 # source files for GEAR RT
 GEAR_RT_SOURCES =
 if HAVEGEARRT
@@ -149,7 +149,6 @@
 if HAVESPHM1RTRT
 SPHM1RT_RT_SOURCES += rt/SPHM1RT/rt_rate_equations.c
 SPHM1RT_RT_SOURCES += rt/SPHM1RT/rt_cooling.c
->>>>>>> 390ddbde
 endif
 
 # Common source files
