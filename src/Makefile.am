# This file is part of SWIFT.
# Copyright (c) 2012 Pedro Gonnet (pedro.gonnet@durham.ac.uk),
#                    Matthieu Schaller (matthieu.schaller@durham.ac.uk).
#
# This program is free software: you can redistribute it and/or modify
# it under the terms of the GNU General Public License as published by
# the Free Software Foundation, either version 3 of the License, or
# (at your option) any later version.
#
# This program is distributed in the hope that it will be useful,
# but WITHOUT ANY WARRANTY; without even the implied warranty of
# MERCHANTABILITY or FITNESS FOR A PARTICULAR PURPOSE.  See the
# GNU General Public License for more details.
#
# You should have received a copy of the GNU General Public License
# along with this program.  If not, see <http://www.gnu.org/licenses/>.

# Add the non-standard paths to the included library headers
AM_CFLAGS = $(HDF5_CPPFLAGS) $(GSL_INCS) $(FFTW_INCS) $(NUMA_INCS) $(GRACKLE_INCS) $(OPENMP_CFLAGS)

# Assign a "safe" version number
AM_LDFLAGS = $(HDF5_LDFLAGS) $(FFTW_LIBS)

# The git command, if available.
GIT_CMD = @GIT_CMD@

# Additional dependencies for shared libraries.
EXTRA_LIBS = $(HDF5_LIBS) $(FFTW_LIBS) $(NUMA_LIBS) $(PROFILER_LIBS) $(TCMALLOC_LIBS) $(JEMALLOC_LIBS) $(TBBMALLOC_LIBS) $(GRACKLE_LIBS) $(GSL_LIBS)

# MPI libraries.
MPI_LIBS = $(PARMETIS_LIBS) $(METIS_LIBS) $(MPI_THREAD_LIBS)
MPI_FLAGS = -DWITH_MPI $(PARMETIS_INCS) $(METIS_INCS)

# Build the libswiftsim library and a convenience library just for the gravity tasks
lib_LTLIBRARIES = libswiftsim.la
noinst_LTLIBRARIES = libgrav.la 
# Build a MPI-enabled version too?
if HAVEMPI
lib_LTLIBRARIES += libswiftsim_mpi.la
noinst_LTLIBRARIES += libgrav_mpi.la
endif

# List required headers
<<<<<<< HEAD
include_HEADERS = space.h runner.h queue.h task.h lock.h cell.h part.h const.h 
include_HEADERS += cell_hydro.h cell_stars.h cell_grav.h cell_sinks.h cell_black_holes.h 
include_HEADERS += engine.h swift.h serial_io.h timers.h debug.h scheduler.h proxy.h parallel_io.h 
include_HEADERS += common_io.h single_io.h distributed_io.h map.h tools.h  partition_fixed_costs.h 
include_HEADERS += partition.h clocks.h parser.h physical_constants.h physical_constants_cgs.h potential.h version.h 
include_HEADERS += hydro_properties.h riemann.h threadpool.h cooling_io.h cooling.h cooling_struct.h cooling_properties.h 
include_HEADERS += statistics.h memswap.h cache.h runner_doiact_hydro_vec.h profiler.h entropy_floor.h 
include_HEADERS += dump.h csds.h active.h timeline.h xmf.h gravity_properties.h gravity_derivatives.h 
include_HEADERS += gravity_softened_derivatives.h vector_power.h collectgroup.h hydro_space.h sort_part.h 
include_HEADERS += chemistry.h chemistry_io.h chemistry_struct.h cosmology.h restart.h space_getsid.h utilities.h 
include_HEADERS += mesh_gravity.h cbrt.h exp10.h velociraptor_interface.h swift_velociraptor_part.h output_list.h 
include_HEADERS += csds_io.h tracers_io.h tracers.h tracers_struct.h star_formation_io.h
include_HEADERS += fof.h fof_struct.h fof_io.h fof_catalogue_io.h
include_HEADERS += multipole.h multipole_accept.h multipole_struct.h binomial.h integer_power.h sincos.h 
include_HEADERS += star_formation_struct.h star_formation.h star_formation_iact.h 
include_HEADERS += star_formation_logger.h star_formation_logger_struct.h 
include_HEADERS += pressure_floor.h pressure_floor_struct.h pressure_floor_iact.h 
include_HEADERS += velociraptor_struct.h velociraptor_io.h random.h memuse.h mpiuse.h memuse_rnodes.h 
include_HEADERS += black_holes.h black_holes_io.h black_holes_properties.h black_holes_struct.h 
include_HEADERS += feedback.h feedback_struct.h feedback_properties.h 
include_HEADERS += space_unique_id.h line_of_sight.h io_compression.h
include_HEADERS += rays.h rays_struct.h
include_HEADERS += particle_splitting.h particle_splitting_struct.h
include_HEADERS += chemistry_csds.h star_formation_csds.h
=======
include_HEADERS = space.h runner.h queue.h task.h lock.h cell.h part.h const.h \
    engine.h swift.h serial_io.h timers.h debug.h scheduler.h proxy.h parallel_io.h \
    common_io.h single_io.h distributed_io.h map.h tools.h  partition_fixed_costs.h \
    partition.h clocks.h parser.h physical_constants.h physical_constants_cgs.h potential.h version.h \
    hydro_properties.h riemann.h threadpool.h cooling_io.h cooling.h cooling_struct.h \
    statistics.h memswap.h cache.h runner_doiact_hydro_vec.h profiler.h entropy_floor.h \
    dump.h logger.h active.h timeline.h xmf.h gravity_properties.h \
    gravity_derivatives.h gravity_softened_derivatives.h vector_power.h collectgroup.h hydro_space.h sort_part.h \
    chemistry.h chemistry_io.h chemistry_struct.h cosmology.h restart.h space_getsid.h utilities.h \
    mesh_gravity.h cbrt.h exp10.h velociraptor_interface.h swift_velociraptor_part.h output_list.h \
    logger_io.h tracers_io.h tracers.h tracers_struct.h star_formation_io.h fof.h fof_struct.h fof_io.h \
    multipole.h multipole_accept.h multipole_struct.h binomial.h integer_power.h sincos.h \
    star_formation_struct.h star_formation.h star_formation_iact.h \
    star_formation_logger.h star_formation_logger_struct.h \
    dark_matter_logger.h dark_matter_logger_struct.h \
    pressure_floor.h pressure_floor_struct.h pressure_floor_iact.h \
    velociraptor_struct.h velociraptor_io.h random.h memuse.h mpiuse.h memuse_rnodes.h \
    black_holes.h black_holes_io.h black_holes_properties.h black_holes_struct.h \
    feedback.h feedback_struct.h feedback_properties.h task_order.h \
    space_unique_id.h line_of_sight.h
>>>>>>> 4e26a0e3

# source files for EAGLE cooling
QLA_COOLING_SOURCES =
if HAVEQLACOOLING
QLA_COOLING_SOURCES += cooling/QLA/cooling.c cooling/QLA/cooling_tables.c
endif

# source files for EAGLE cooling
EAGLE_COOLING_SOURCES =
if HAVEEAGLECOOLING
EAGLE_COOLING_SOURCES += cooling/EAGLE/cooling.c cooling/EAGLE/cooling_tables.c
endif

# source files for COLIBRE cooling
COLIBRE_COOLING_SOURCES =
if HAVECOLIBRECOOLING
COLIBRE_COOLING_SOURCES += cooling/COLIBRE/cooling.c cooling/COLIBRE/cooling_tables.c
endif

# source files for EAGLE feedback
EAGLE_FEEDBACK_SOURCES =
if HAVEEAGLETHERMALFEEDBACK
EAGLE_FEEDBACK_SOURCES += feedback/EAGLE_thermal/feedback.c
endif
if HAVEEAGLEKINETICFEEDBACK
EAGLE_FEEDBACK_SOURCES += feedback/EAGLE_kinetic/feedback.c
endif

# source files for GRACKLE cooling
GRACKLE_COOLING_SOURCES =
if HAVEGRACKLECOOLING
GRACKLE_COOLING_SOURCES += cooling/grackle/cooling.c
endif

# source files for GEAR feedback
GEAR_FEEDBACK_SOURCES =
if HAVEGEARFEEDBACK
GEAR_FEEDBACK_SOURCES += feedback/GEAR/stellar_evolution.c feedback/GEAR/feedback.c \
	feedback/GEAR/initial_mass_function.c feedback/GEAR/supernovae_ia.c feedback/GEAR/supernovae_ii.c
endif

# source files for the csds (chemistry)
CHEMISTRY_CSDS =
if HAVE_CHEMISTRY_NONE
CHEMISTRY_CSDS += chemistry/none/chemistry_csds.c
endif
if HAVE_CHEMISTRY_GEAR
CHEMISTRY_CSDS += chemistry/GEAR/chemistry_csds.c
endif

# source files for the csds (hydro)
HYDRO_CSDS =
if HAVE_GADGET2
HYDRO_CSDS += hydro/Gadget2/hydro_csds.c
endif
if HAVE_SPHENIX
HYDRO_CSDS += hydro/SPHENIX/hydro_csds.c
endif

# source files for the csds (stars)
STARS_CSDS =
if HAVE_STARS_BASIC
STARS_CSDS += stars/Basic/stars_csds.c
endif
if HAVE_STARS_GEAR
STARS_CSDS += stars/GEAR/stars_csds.c
endif

# source files for the csds (stars)
STAR_FORMATION_CSDS =
if HAVE_STAR_FORMATION_DEFAULT
STAR_FORMATION_CSDS += star_formation/none/star_formation_csds.c
endif
if HAVE_STAR_FORMATION_GEAR
STAR_FORMATION_CSDS += star_formation/GEAR/star_formation_csds.c
endif

# source files for the csds (gravity)
GRAVITY_CSDS =
if HAVE_GRAVITY_MULTISOFTENING
GRAVITY_CSDS += gravity/MultiSoftening/gravity_csds.c
endif

# Common source files
<<<<<<< HEAD
AM_SOURCES = space.c space_rebuild.c space_regrid.c space_unique_id.c 
AM_SOURCES += space_sort.c space_split.c space_extras.c space_first_init.c space_init.c 
AM_SOURCES += space_cell_index.c space_recycle.c 
AM_SOURCES += runner_main.c runner_doiact_hydro.c runner_doiact_limiter.c 
AM_SOURCES += runner_doiact_stars.c runner_doiact_black_holes.c runner_ghost.c runner_recv.c 
AM_SOURCES += runner_sort.c runner_drift.c runner_black_holes.c runner_time_integration.c 
AM_SOURCES += runner_doiact_hydro_vec.c runner_others.c runner_doiact_sinks.c 
AM_SOURCES += runner_doiact_rt.c runner_doiact_sinks_merger.c
AM_SOURCES += cell.c cell_convert_part.c cell_drift.c cell_lock.c cell_pack.c cell_split.c 
AM_SOURCES += cell_unskip.c 
AM_SOURCES += engine.c engine_maketasks.c engine_split_particles.c engine_strays.c 
AM_SOURCES += engine_marktasks.c engine_drift.c engine_unskip.c engine_collect_end_of_step.c 
AM_SOURCES += engine_redistribute.c engine_fof.c engine_proxy.c engine_io.c engine_config.c 
AM_SOURCES += queue.c task.c timers.c debug.c scheduler.c proxy.c version.c 
AM_SOURCES += common_io.c common_io_copy.c common_io_cells.c common_io_fields.c 
AM_SOURCES += single_io.c serial_io.c distributed_io.c parallel_io.c 
AM_SOURCES += output_options.c line_of_sight.c restart.c parser.c xmf.c 
AM_SOURCES += kernel_hydro.c tools.c map.c part.c partition.c clocks.c  
AM_SOURCES += physical_constants.c units.c potential.c hydro_properties.c 
AM_SOURCES += threadpool.c cooling.c star_formation.c 
AM_SOURCES += hydro.c stars.c
AM_SOURCES += statistics.c profiler.c dump.c csds.c part_type.c 
AM_SOURCES += gravity_properties.c gravity.c multipole.c 
AM_SOURCES += collectgroup.c hydro_space.c equation_of_state.c io_compression.c 
AM_SOURCES += chemistry.c cosmology.c mesh_gravity.c velociraptor_interface.c 
AM_SOURCES += output_list.c velociraptor_dummy.c csds_io.c memuse.c mpiuse.c memuse_rnodes.c
AM_SOURCES += fof.c fof_catalogue_io.c
AM_SOURCES += hashmap.c pressure_floor.c
AM_SOURCES += runner_neutrino.c
AM_SOURCES += neutrino/Default/fermi_dirac.c
AM_SOURCES += $(QLA_COOLING_SOURCES) 
AM_SOURCES += $(EAGLE_COOLING_SOURCES) $(EAGLE_FEEDBACK_SOURCES) 
AM_SOURCES += $(GRACKLE_COOLING_SOURCES) $(GEAR_FEEDBACK_SOURCES) 
AM_SOURCES += $(COLIBRE_COOLING_SOURCES)
AM_SOURCES += $(CHEMISTRY_CSDS) $(HYDRO_CSDS) $(STARS_CSDS) $(GRAVITY_CSDS)
AM_SOURCES += $(STAR_FORMATION_CSDS)

# Include files for distribution, not installation.
nobase_noinst_HEADERS = align.h approx_math.h atomic.h barrier.h cycle.h error.h inline.h kernel_hydro.h kernel_gravity.h 
nobase_noinst_HEADERS += gravity_iact.h kernel_long_gravity.h vector.h accumulate.h cache.h exp.h log.h
nobase_noinst_HEADERS += runner_doiact_nosort.h runner_doiact_hydro.h runner_doiact_stars.h runner_doiact_black_holes.h runner_doiact_grav.h 
nobase_noinst_HEADERS += runner_doiact_functions_hydro.h runner_doiact_functions_stars.h runner_doiact_functions_black_holes.h 
nobase_noinst_HEADERS += runner_doiact_functions_limiter.h runner_doiact_limiter.h units.h intrinsics.h minmax.h 
nobase_noinst_HEADERS += runner_doiact_rt.h runner_doiact_functions_rt.h runner_doiact_sinks.h runner_doiact_functions_sinks.h
nobase_noinst_HEADERS += runner_doiact_sinks_merger.h runner_doiact_functions_sinks_merger.h
nobase_noinst_HEADERS += kick.h timestep.h drift.h adiabatic_index.h io_properties.h dimension.h part_type.h periodic.h memswap.h 
nobase_noinst_HEADERS += timestep_limiter.h timestep_limiter_iact.h timestep_sync.h timestep_sync_part.h timestep_limiter_struct.h 
nobase_noinst_HEADERS += dump.h csds.h sign.h csds_io.h hashmap.h gravity.h gravity_io.h gravity_csds.h  gravity_cache.h output_options.h
nobase_noinst_HEADERS += gravity/Default/gravity.h gravity/Default/gravity_iact.h gravity/Default/gravity_io.h 
nobase_noinst_HEADERS += gravity/Default/gravity_debug.h gravity/Default/gravity_part.h  
nobase_noinst_HEADERS += gravity/MultiSoftening/gravity.h gravity/MultiSoftening/gravity_iact.h gravity/MultiSoftening/gravity_io.h 
nobase_noinst_HEADERS += gravity/MultiSoftening/gravity_debug.h gravity/MultiSoftening/gravity_part.h 
nobase_noinst_HEADERS += gravity/MultiSoftening/gravity_csds.h 
nobase_noinst_HEADERS += equation_of_state.h 
nobase_noinst_HEADERS += equation_of_state/ideal_gas/equation_of_state.h equation_of_state/isothermal/equation_of_state.h 
nobase_noinst_HEADERS += hydro.h hydro_io.h hydro_csds.h hydro_parameters.h 
nobase_noinst_HEADERS += hydro/None/hydro.h hydro/None/hydro_iact.h hydro/None/hydro_io.h 
nobase_noinst_HEADERS += hydro/None/hydro_debug.h hydro/None/hydro_part.h 
nobase_noinst_HEADERS += hydro/None/hydro_parameters.h 
nobase_noinst_HEADERS += hydro/Minimal/hydro.h hydro/Minimal/hydro_iact.h hydro/Minimal/hydro_io.h 
nobase_noinst_HEADERS += hydro/Minimal/hydro_debug.h hydro/Minimal/hydro_part.h 
nobase_noinst_HEADERS += hydro/Minimal/hydro_parameters.h 
nobase_noinst_HEADERS += hydro/Phantom/hydro.h hydro/Phantom/hydro_iact.h hydro/Phantom/hydro_io.h 
nobase_noinst_HEADERS += hydro/Phantom/hydro_debug.h hydro/Phantom/hydro_part.h 
nobase_noinst_HEADERS += hydro/Phantom/hydro_parameters.h 
nobase_noinst_HEADERS += hydro/Gadget2/hydro.h hydro/Gadget2/hydro_iact.h hydro/Gadget2/hydro_io.h 
nobase_noinst_HEADERS += hydro/Gadget2/hydro_debug.h hydro/Gadget2/hydro_part.h 
nobase_noinst_HEADERS += hydro/Gadget2/hydro_parameters.h hydro/Gadget2/hydro_csds.h 
nobase_noinst_HEADERS += hydro/PressureEntropy/hydro.h hydro/PressureEntropy/hydro_iact.h hydro/PressureEntropy/hydro_io.h 
nobase_noinst_HEADERS += hydro/PressureEntropy/hydro_debug.h hydro/PressureEntropy/hydro_part.h 
nobase_noinst_HEADERS += hydro/PressureEntropy/hydro_parameters.h 
nobase_noinst_HEADERS += hydro/PressureEnergy/hydro.h hydro/PressureEnergy/hydro_iact.h hydro/PressureEnergy/hydro_io.h 
nobase_noinst_HEADERS += hydro/PressureEnergy/hydro_debug.h hydro/PressureEnergy/hydro_part.h 
nobase_noinst_HEADERS += hydro/PressureEnergy/hydro_parameters.h 
nobase_noinst_HEADERS += hydro/PressureEnergyMorrisMonaghanAV/hydro.h hydro/PressureEnergyMorrisMonaghanAV/hydro_iact.h hydro/PressureEnergyMorrisMonaghanAV/hydro_io.h 
nobase_noinst_HEADERS += hydro/PressureEnergyMorrisMonaghanAV/hydro_debug.h hydro/PressureEnergyMorrisMonaghanAV/hydro_part.h 
nobase_noinst_HEADERS += hydro/PressureEnergyMorrisMonaghanAV/hydro_parameters.h 
nobase_noinst_HEADERS += hydro/AnarchyPU/hydro.h hydro/AnarchyPU/hydro_iact.h hydro/AnarchyPU/hydro_io.h 
nobase_noinst_HEADERS += hydro/AnarchyPU/hydro_debug.h hydro/AnarchyPU/hydro_part.h 
nobase_noinst_HEADERS += hydro/AnarchyPU/hydro_parameters.h 
nobase_noinst_HEADERS += hydro/SPHENIX/hydro.h hydro/SPHENIX/hydro_iact.h hydro/SPHENIX/hydro_io.h 
nobase_noinst_HEADERS += hydro/SPHENIX/hydro_debug.h hydro/SPHENIX/hydro_part.h hydro/SPHENIX/hydro_csds.h
nobase_noinst_HEADERS += hydro/SPHENIX/hydro_parameters.h 
nobase_noinst_HEADERS += hydro/Gizmo/hydro_parameters.h 
nobase_noinst_HEADERS += hydro/Gizmo/hydro_io.h hydro/Gizmo/hydro_debug.h 
nobase_noinst_HEADERS += hydro/Gizmo/hydro.h hydro/Gizmo/hydro_iact.h 
nobase_noinst_HEADERS += hydro/Gizmo/hydro_part.h 
nobase_noinst_HEADERS += hydro/Gizmo/hydro_gradients.h 
nobase_noinst_HEADERS += hydro/Gizmo/hydro_getters.h 
nobase_noinst_HEADERS += hydro/Gizmo/hydro_setters.h 
nobase_noinst_HEADERS += hydro/Gizmo/hydro_flux.h 
nobase_noinst_HEADERS += hydro/Gizmo/hydro_slope_limiters.h 
nobase_noinst_HEADERS += hydro/Gizmo/hydro_slope_limiters_face.h 
nobase_noinst_HEADERS += hydro/Gizmo/hydro_slope_limiters_cell.h 
nobase_noinst_HEADERS += hydro/Gizmo/hydro_unphysical.h 
nobase_noinst_HEADERS += hydro/Gizmo/hydro_gradients_sph.h 
nobase_noinst_HEADERS += hydro/Gizmo/hydro_gradients_gizmo.h 
nobase_noinst_HEADERS += hydro/Gizmo/hydro_velocities.h 
nobase_noinst_HEADERS += hydro/Gizmo/hydro_lloyd.h 
nobase_noinst_HEADERS += hydro/Gizmo/MFV/hydro_debug.h 
nobase_noinst_HEADERS += hydro/Gizmo/MFV/hydro_part.h 
nobase_noinst_HEADERS += hydro/Gizmo/MFV/hydro_velocities.h 
nobase_noinst_HEADERS += hydro/Gizmo/MFV/hydro_flux.h 
nobase_noinst_HEADERS += hydro/Gizmo/MFM/hydro_debug.h 
nobase_noinst_HEADERS += hydro/Gizmo/MFM/hydro_part.h 
nobase_noinst_HEADERS += hydro/Gizmo/MFM/hydro_flux.h 
nobase_noinst_HEADERS += hydro/Gizmo/MFM/hydro_velocities.h 
nobase_noinst_HEADERS += hydro/Shadowswift/hydro_debug.h 
nobase_noinst_HEADERS += hydro/Shadowswift/hydro_gradients.h hydro/Shadowswift/hydro.h 
nobase_noinst_HEADERS += hydro/Shadowswift/hydro_iact.h 
nobase_noinst_HEADERS += hydro/Shadowswift/hydro_io.h 
nobase_noinst_HEADERS += hydro/Shadowswift/hydro_part.h 
nobase_noinst_HEADERS += hydro/Shadowswift/hydro_slope_limiters_cell.h 
nobase_noinst_HEADERS += hydro/Shadowswift/hydro_slope_limiters_face.h 
nobase_noinst_HEADERS += hydro/Shadowswift/hydro_slope_limiters.h 
nobase_noinst_HEADERS += hydro/Shadowswift/voronoi1d_algorithm.h 
nobase_noinst_HEADERS += hydro/Shadowswift/voronoi1d_cell.h 
nobase_noinst_HEADERS += hydro/Shadowswift/voronoi2d_algorithm.h 
nobase_noinst_HEADERS += hydro/Shadowswift/voronoi2d_cell.h 
nobase_noinst_HEADERS += hydro/Shadowswift/voronoi3d_algorithm.h 
nobase_noinst_HEADERS += hydro/Shadowswift/voronoi3d_cell.h 
nobase_noinst_HEADERS += hydro/Shadowswift/voronoi_algorithm.h 
nobase_noinst_HEADERS += hydro/Shadowswift/voronoi_cell.h 
nobase_noinst_HEADERS += hydro/Shadowswift/hydro_parameters.h 
nobase_noinst_HEADERS += riemann/riemann_hllc.h riemann/riemann_trrs.h 
nobase_noinst_HEADERS += riemann/riemann_exact.h riemann/riemann_vacuum.h 
nobase_noinst_HEADERS += riemann/riemann_checks.h 
nobase_noinst_HEADERS += rt.h  
nobase_noinst_HEADERS += rt_active.h  
nobase_noinst_HEADERS += rt_io.h 
nobase_noinst_HEADERS += rt_properties.h 
nobase_noinst_HEADERS += rt_struct.h 
nobase_noinst_HEADERS += rt/none/rt.h  
nobase_noinst_HEADERS += rt/none/rt_iact.h 
nobase_noinst_HEADERS += rt/none/rt_io.h 
nobase_noinst_HEADERS += rt/none/rt_properties.h 
nobase_noinst_HEADERS += rt/none/rt_struct.h
nobase_noinst_HEADERS += rt/debug/rt.h  
nobase_noinst_HEADERS += rt/debug/rt_debugging.h 
nobase_noinst_HEADERS += rt/debug/rt_gradients.h 
nobase_noinst_HEADERS += rt/debug/rt_iact.h 
nobase_noinst_HEADERS += rt/debug/rt_io.h 
nobase_noinst_HEADERS += rt/debug/rt_properties.h 
nobase_noinst_HEADERS += rt/debug/rt_stellar_emission_rate.h 
nobase_noinst_HEADERS += rt/debug/rt_struct.h
nobase_noinst_HEADERS += rt/debug/rt_thermochemistry.h
nobase_noinst_HEADERS += rt/M1closure/rt.h  
nobase_noinst_HEADERS += rt/M1closure/rt_iact.h 
nobase_noinst_HEADERS += rt/M1closure/rt_io.h 
nobase_noinst_HEADERS += rt/M1closure/rt_properties.h 
nobase_noinst_HEADERS += rt/M1closure/rt_struct.h
nobase_noinst_HEADERS += stars.h stars_io.h stars_csds.h 
nobase_noinst_HEADERS += stars/None/stars.h stars/None/stars_iact.h stars/None/stars_io.h 
nobase_noinst_HEADERS += stars/None/stars_debug.h stars/None/stars_part.h
nobase_noinst_HEADERS += stars/Basic/stars.h stars/Basic/stars_iact.h stars/Basic/stars_io.h 
nobase_noinst_HEADERS += stars/Basic/stars_debug.h stars/Basic/stars_part.h stars/Basic/stars_csds.h  
nobase_noinst_HEADERS += stars/EAGLE/stars.h stars/EAGLE/stars_iact.h stars/EAGLE/stars_io.h 
nobase_noinst_HEADERS += stars/EAGLE/stars_debug.h stars/EAGLE/stars_part.h 
nobase_noinst_HEADERS += stars/GEAR/stars.h stars/GEAR/stars_iact.h stars/GEAR/stars_io.h 
nobase_noinst_HEADERS += stars/GEAR/stars_debug.h stars/GEAR/stars_csds.h stars/GEAR/stars_part.h
nobase_noinst_HEADERS += potential/none/potential.h potential/point_mass/potential.h 
nobase_noinst_HEADERS += potential/isothermal/potential.h potential/disc_patch/potential.h 
nobase_noinst_HEADERS += potential/sine_wave/potential.h potential/constant/potential.h 
nobase_noinst_HEADERS += potential/hernquist/potential.h potential/nfw/potential.h 
nobase_noinst_HEADERS += potential/nfw_mn/potential.h potential/point_mass_softened/potential.h 
nobase_noinst_HEADERS += potential/point_mass_ring/potential.h 
nobase_noinst_HEADERS += star_formation/none/star_formation.h star_formation/none/star_formation_struct.h 
nobase_noinst_HEADERS += star_formation/none/star_formation_io.h star_formation/none/star_formation_iact.h
nobase_noinst_HEADERS += star_formation/none/star_formation_csds.h
nobase_noinst_HEADERS += star_formation/QLA/star_formation.h star_formation/QLA/star_formation_struct.h 
nobase_noinst_HEADERS += star_formation/QLA/star_formation_io.h star_formation/QLA/star_formation_iact.h 
nobase_noinst_HEADERS += star_formation/EAGLE/star_formation.h star_formation/EAGLE/star_formation_struct.h 
nobase_noinst_HEADERS += star_formation/EAGLE/star_formation_io.h star_formation/EAGLE/star_formation_iact.h 
nobase_noinst_HEADERS += star_formation/GEAR/star_formation.h star_formation/GEAR/star_formation_struct.h 
nobase_noinst_HEADERS += star_formation/GEAR/star_formation_io.h star_formation/GEAR/star_formation_iact.h 
nobase_noinst_HEADERS += star_formation/GEAR/star_formation_csds.h
nobase_noinst_HEADERS += star_formation/EAGLE/star_formation_logger.h star_formation/EAGLE/star_formation_logger_struct.h 
nobase_noinst_HEADERS += star_formation/GEAR/star_formation_logger.h star_formation/GEAR/star_formation_logger_struct.h 
nobase_noinst_HEADERS += star_formation/none/star_formation_logger.h star_formation/none/star_formation_logger_struct.h 
nobase_noinst_HEADERS += cooling/none/cooling.h cooling/none/cooling_struct.h 
nobase_noinst_HEADERS += cooling/none/cooling_io.h cooling/none/cooling_properties.h 
nobase_noinst_HEADERS += cooling/const_du/cooling.h cooling/const_du/cooling_struct.h 
nobase_noinst_HEADERS += cooling/const_du/cooling_io.h cooling/const_du/cooling_properties.h 
nobase_noinst_HEADERS += cooling/const_lambda/cooling.h cooling/const_lambda/cooling_struct.h 
nobase_noinst_HEADERS += cooling/const_lambda/cooling_io.h cooling/const_lambda/cooling_properties.h 
nobase_noinst_HEADERS += cooling/grackle/cooling.h cooling/grackle/cooling_struct.h 
nobase_noinst_HEADERS += cooling/grackle/cooling_io.h cooling/grackle/cooling_properties.h 
nobase_noinst_HEADERS += cooling/EAGLE/cooling.h cooling/EAGLE/cooling_struct.h cooling/EAGLE/cooling_tables.h 
nobase_noinst_HEADERS += cooling/EAGLE/cooling_io.h cooling/EAGLE/interpolate.h cooling/EAGLE/cooling_rates.h 
nobase_noinst_HEADERS += cooling/EAGLE/cooling_properties.h 
nobase_noinst_HEADERS += cooling/QLA/cooling.h cooling/QLA/cooling_struct.h cooling/QLA/cooling_tables.h 
nobase_noinst_HEADERS += cooling/QLA/cooling_io.h cooling/QLA/interpolate.h cooling/QLA/cooling_rates.h 
nobase_noinst_HEADERS += cooling/QLA/cooling_properties.h 
nobase_noinst_HEADERS += cooling/COLIBRE/cooling.h cooling/COLIBRE/cooling_struct.h cooling/COLIBRE/cooling_subgrid.h 
nobase_noinst_HEADERS += cooling/COLIBRE/cooling_io.h cooling/COLIBRE/interpolate.h cooling/COLIBRE/cooling_rates.h 
nobase_noinst_HEADERS += cooling/COLIBRE/cooling_tables.h cooling/COLIBRE/cooling_subgrid.h
nobase_noinst_HEADERS += cooling/COLIBRE/cooling_properties.h 
nobase_noinst_HEADERS += chemistry/none/chemistry.h 
nobase_noinst_HEADERS += chemistry/none/chemistry_io.h 
nobase_noinst_HEADERS += chemistry/none/chemistry_csds.h
nobase_noinst_HEADERS += chemistry/none/chemistry_struct.h 
nobase_noinst_HEADERS += chemistry/none/chemistry_iact.h 
nobase_noinst_HEADERS += chemistry/GEAR/chemistry.h 
nobase_noinst_HEADERS += chemistry/GEAR/chemistry_io.h 
nobase_noinst_HEADERS += chemistry/GEAR/chemistry_csds.h
nobase_noinst_HEADERS += chemistry/GEAR/chemistry_struct.h 
nobase_noinst_HEADERS += chemistry/GEAR/chemistry_iact.h 
nobase_noinst_HEADERS += chemistry/GEAR_DIFFUSION/chemistry.h
nobase_noinst_HEADERS += chemistry/GEAR_DIFFUSION/chemistry_io.h
nobase_noinst_HEADERS += chemistry/GEAR_DIFFUSION/chemistry_struct.h
nobase_noinst_HEADERS += chemistry/GEAR_DIFFUSION/chemistry_iact.h
nobase_noinst_HEADERS += chemistry/EAGLE/chemistry.h 
nobase_noinst_HEADERS += chemistry/EAGLE/chemistry_io.h 
nobase_noinst_HEADERS += chemistry/EAGLE/chemistry_struct.h
nobase_noinst_HEADERS += chemistry/EAGLE/chemistry_iact.h 
nobase_noinst_HEADERS += chemistry/QLA/chemistry.h 
nobase_noinst_HEADERS += chemistry/QLA/chemistry_io.h 
nobase_noinst_HEADERS += chemistry/QLA/chemistry_struct.h
nobase_noinst_HEADERS += chemistry/QLA/chemistry_iact.h 
nobase_noinst_HEADERS += entropy_floor/none/entropy_floor.h 
nobase_noinst_HEADERS += entropy_floor/EAGLE/entropy_floor.h 
nobase_noinst_HEADERS += entropy_floor/QLA/entropy_floor.h 
nobase_noinst_HEADERS += tracers/none/tracers.h tracers/none/tracers_struct.h 
nobase_noinst_HEADERS += tracers/none/tracers_io.h 
nobase_noinst_HEADERS += tracers/EAGLE/tracers.h tracers/EAGLE/tracers_struct.h 
nobase_noinst_HEADERS += tracers/EAGLE/tracers_io.h 
nobase_noinst_HEADERS += feedback/none/feedback.h feedback/none/feedback_struct.h feedback/none/feedback_iact.h 
nobase_noinst_HEADERS += feedback/none/feedback_properties.h 
nobase_noinst_HEADERS += feedback/EAGLE_kinetic/feedback.h feedback/EAGLE_kinetic/feedback_struct.h 
nobase_noinst_HEADERS += feedback/EAGLE_kinetic/feedback_properties.h feedback/EAGLE_kinetic/feedback_iact.h 
nobase_noinst_HEADERS += feedback/EAGLE_thermal/feedback.h feedback/EAGLE_thermal/feedback_struct.h 
nobase_noinst_HEADERS += feedback/EAGLE_thermal/feedback_properties.h feedback/EAGLE_thermal/feedback_iact.h 
nobase_noinst_HEADERS += feedback/EAGLE/yield_tables.h feedback/EAGLE/imf.h feedback/EAGLE/interpolate.h
nobase_noinst_HEADERS += feedback/EAGLE/enrichment.h
nobase_noinst_HEADERS += feedback/GEAR/stellar_evolution_struct.h feedback/GEAR/stellar_evolution.h 
nobase_noinst_HEADERS += feedback/GEAR/feedback.h feedback/GEAR/feedback_iact.h 
nobase_noinst_HEADERS += feedback/GEAR/feedback_properties.h feedback/GEAR/feedback_struct.h 
nobase_noinst_HEADERS += feedback/GEAR/initial_mass_function.h feedback/GEAR/supernovae_ia.h feedback/GEAR/supernovae_ii.h 
nobase_noinst_HEADERS += feedback/GEAR/lifetime.h feedback/GEAR/hdf5_functions.h feedback/GEAR/interpolation.h 
nobase_noinst_HEADERS += black_holes/Default/black_holes.h black_holes/Default/black_holes_io.h 
nobase_noinst_HEADERS += black_holes/Default/black_holes_part.h black_holes/Default/black_holes_iact.h 
nobase_noinst_HEADERS += black_holes/Default/black_holes_properties.h 
nobase_noinst_HEADERS += black_holes/Default/black_holes_struct.h 
nobase_noinst_HEADERS += black_holes/EAGLE/black_holes.h black_holes/EAGLE/black_holes_io.h 
nobase_noinst_HEADERS += black_holes/EAGLE/black_holes_part.h black_holes/EAGLE/black_holes_iact.h 
nobase_noinst_HEADERS += black_holes/EAGLE/black_holes_properties.h black_holes/EAGLE/black_holes_parameters.h 
nobase_noinst_HEADERS += black_holes/EAGLE/black_holes_struct.h 
nobase_noinst_HEADERS += pressure_floor/GEAR/pressure_floor.h pressure_floor/none/pressure_floor.h 
nobase_noinst_HEADERS += pressure_floor/GEAR/pressure_floor_iact.h pressure_floor/none/pressure_floor_iact.h 
nobase_noinst_HEADERS += pressure_floor/GEAR/pressure_floor_struct.h pressure_floor/none/pressure_floor_struct.h 
nobase_noinst_HEADERS += sink/Default/sink.h sink/Default/sink_io.h sink/Default/sink_part.h sink/Default/sink_properties.h 
nobase_noinst_HEADERS += sink/Default/sink_iact.h
nobase_noinst_HEADERS += sink.h sink_io.h sink_properties.h
nobase_noinst_HEADERS += neutrino.h neutrino_properties.h neutrino_io.h
nobase_noinst_HEADERS += neutrino/Default/neutrino.h neutrino/Default/relativity.h neutrino/Default/fermi_dirac.h
nobase_noinst_HEADERS += neutrino/Default/neutrino_properties.h neutrino/Default/neutrino_io.h
=======
AM_SOURCES = space.c runner_main.c runner_doiact_hydro.c runner_doiact_limiter.c \
    runner_doiact_dark_matter_limiter.c \
    runner_doiact_stars.c runner_doiact_black_holes.c runner_doiact_dark_matter.c \
    runner_ghost.c runner_recv.c \
    runner_sort.c runner_drift.c runner_black_holes.c runner_time_integration.c \
    runner_doiact_hydro_vec.c runner_others.c \
    queue.c task.c cell.c engine.c engine_maketasks.c engine_split_particles.c \
    engine_marktasks.c engine_drift.c engine_unskip.c engine_collect_end_of_step.c \
    engine_redistribute.c engine_fof.c serial_io.c timers.c debug.c scheduler.c \
    proxy.c parallel_io.c units.c common_io.c single_io.c multipole.c version.c map.c \
    kernel_hydro.c tools.c part.c partition.c clocks.c parser.c distributed_io.c \
    physical_constants.c potential.c hydro_properties.c \
    threadpool.c cooling.c star_formation.c \
    statistics.c profiler.c dump.c logger.c \
    part_type.c xmf.c gravity_properties.c gravity.c dark_matter_properties.c \
    collectgroup.c hydro_space.c equation_of_state.c \
    chemistry.c cosmology.c restart.c mesh_gravity.c velociraptor_interface.c \
    output_list.c velociraptor_dummy.c logger_io.c memuse.c mpiuse.c memuse_rnodes.c fof.c \
    hashmap.c pressure_floor.c space_unique_id.c output_options.c line_of_sight.c \
    $(QLA_COOLING_SOURCES) \
    $(EAGLE_COOLING_SOURCES) $(EAGLE_FEEDBACK_SOURCES) \
    $(GRACKLE_COOLING_SOURCES) $(GEAR_FEEDBACK_SOURCES) \
    $(COLIBRE_COOLING_SOURCES)

# Include files for distribution, not installation.
nobase_noinst_HEADERS = align.h approx_math.h atomic.h barrier.h cycle.h error.h inline.h kernel_hydro.h kernel_dark_matter.h kernel_gravity.h \
		 gravity_iact.h kernel_long_gravity.h vector.h accumulate.h cache.h exp.h \
	         runner_doiact_nosort.h runner_doiact_hydro.h runner_doiact_stars.h runner_doiact_black_holes.h \
                 runner_doiact_dark_matter.h runner_doiact_grav.h \
                 runner_doiact_functions_hydro.h runner_doiact_functions_stars.h runner_doiact_functions_black_holes.h \
		 runner_doiact_functions_dark_matter.h runner_doiact_functions_dark_matter_limiter.h runner_doiact_dark_matter_limiter.h \
		 runner_doiact_functions_limiter.h runner_doiact_limiter.h units.h intrinsics.h minmax.h \
                 kick.h timestep.h drift.h adiabatic_index.h io_properties.h dimension.h part_type.h periodic.h memswap.h \
                 timestep_limiter.h timestep_limiter_iact.h timestep_sync.h timestep_sync_part.h timestep_limiter_struct.h \
                 dump.h logger.h sign.h logger_io.h hashmap.h gravity.h gravity_io.h gravity_cache.h output_options.h \
		 gravity/Default/gravity.h gravity/Default/gravity_iact.h gravity/Default/gravity_io.h \
		 gravity/Default/gravity_debug.h gravity/Default/gravity_part.h  \
		 gravity/Potential/gravity.h gravity/Potential/gravity_iact.h gravity/Potential/gravity_io.h \
		 gravity/Potential/gravity_debug.h gravity/Potential/gravity_part.h  \
		 gravity/MultiSoftening/gravity.h gravity/MultiSoftening/gravity_iact.h gravity/MultiSoftening/gravity_io.h \
		 gravity/MultiSoftening/gravity_debug.h gravity/MultiSoftening/gravity_part.h \
     gravity/MultiSoftening/gravity_logger.h \
		 equation_of_state.h \
		 equation_of_state/ideal_gas/equation_of_state.h equation_of_state/isothermal/equation_of_state.h \
                 dark_matter.h dark_matter_iact.h dark_matter_properties.h dark_matter_io.h dark_matter_part.h \
	 	 hydro.h hydro_io.h hydro_parameters.h \
		 hydro/Minimal/hydro.h hydro/Minimal/hydro_iact.h hydro/Minimal/hydro_io.h \
                 hydro/Minimal/hydro_debug.h hydro/Minimal/hydro_part.h \
		 hydro/Minimal/hydro_parameters.h \
		 hydro/Default/hydro.h hydro/Default/hydro_iact.h hydro/Default/hydro_io.h \
                 hydro/Default/hydro_debug.h hydro/Default/hydro_part.h \
		 hydro/Default/hydro_parameters.h \
		 hydro/Gadget2/hydro.h hydro/Gadget2/hydro_iact.h hydro/Gadget2/hydro_io.h \
                 hydro/Gadget2/hydro_debug.h hydro/Gadget2/hydro_part.h \
     hydro/Gadget2/hydro_parameters.h hydro/Gadget2/hydro_logger.h \
		 hydro/PressureEntropy/hydro.h hydro/PressureEntropy/hydro_iact.h hydro/PressureEntropy/hydro_io.h \
                 hydro/PressureEntropy/hydro_debug.h hydro/PressureEntropy/hydro_part.h \
		 hydro/PressureEntropy/hydro_parameters.h \
		 hydro/PressureEnergy/hydro.h hydro/PressureEnergy/hydro_iact.h hydro/PressureEnergy/hydro_io.h \
                 hydro/PressureEnergy/hydro_debug.h hydro/PressureEnergy/hydro_part.h \
		 hydro/PressureEnergy/hydro_parameters.h \
		 hydro/PressureEnergyMorrisMonaghanAV/hydro.h hydro/PressureEnergyMorrisMonaghanAV/hydro_iact.h hydro/PressureEnergyMorrisMonaghanAV/hydro_io.h \
                 hydro/PressureEnergyMorrisMonaghanAV/hydro_debug.h hydro/PressureEnergyMorrisMonaghanAV/hydro_part.h \
		 hydro/PressureEnergyMorrisMonaghanAV/hydro_parameters.h \
		 hydro/AnarchyPU/hydro.h hydro/AnarchyPU/hydro_iact.h hydro/AnarchyPU/hydro_io.h \
                 hydro/AnarchyPU/hydro_debug.h hydro/AnarchyPU/hydro_part.h \
		 hydro/AnarchyPU/hydro_parameters.h \
		 hydro/SPHENIX/hydro.h hydro/SPHENIX/hydro_iact.h hydro/SPHENIX/hydro_io.h \
                 hydro/SPHENIX/hydro_debug.h hydro/SPHENIX/hydro_part.h \
		 hydro/SPHENIX/hydro_parameters.h \
		 hydro/Gizmo/hydro_parameters.h \
                 hydro/Gizmo/hydro_io.h hydro/Gizmo/hydro_debug.h \
                 hydro/Gizmo/hydro.h hydro/Gizmo/hydro_iact.h \
                 hydro/Gizmo/hydro_part.h \
                 hydro/Gizmo/hydro_gradients.h \
                 hydro/Gizmo/hydro_getters.h \
                 hydro/Gizmo/hydro_setters.h \
                 hydro/Gizmo/hydro_flux.h \
                 hydro/Gizmo/hydro_slope_limiters.h \
                 hydro/Gizmo/hydro_slope_limiters_face.h \
                 hydro/Gizmo/hydro_slope_limiters_cell.h \
                 hydro/Gizmo/hydro_unphysical.h \
                 hydro/Gizmo/hydro_gradients_sph.h \
                 hydro/Gizmo/hydro_gradients_gizmo.h \
                 hydro/Gizmo/hydro_velocities.h \
                 hydro/Gizmo/hydro_lloyd.h \
                 hydro/Gizmo/MFV/hydro_debug.h \
                 hydro/Gizmo/MFV/hydro_part.h \
                 hydro/Gizmo/MFV/hydro_velocities.h \
                 hydro/Gizmo/MFV/hydro_flux.h \
                 hydro/Gizmo/MFM/hydro_debug.h \
                 hydro/Gizmo/MFM/hydro_part.h \
                 hydro/Gizmo/MFM/hydro_flux.h \
                 hydro/Gizmo/MFM/hydro_velocities.h \
                 hydro/Shadowswift/hydro_debug.h \
                 hydro/Shadowswift/hydro_gradients.h hydro/Shadowswift/hydro.h \
                 hydro/Shadowswift/hydro_iact.h \
                 hydro/Shadowswift/hydro_io.h \
                 hydro/Shadowswift/hydro_part.h \
                 hydro/Shadowswift/hydro_slope_limiters_cell.h \
                 hydro/Shadowswift/hydro_slope_limiters_face.h \
                 hydro/Shadowswift/hydro_slope_limiters.h \
                 hydro/Shadowswift/voronoi1d_algorithm.h \
                 hydro/Shadowswift/voronoi1d_cell.h \
                 hydro/Shadowswift/voronoi2d_algorithm.h \
                 hydro/Shadowswift/voronoi2d_cell.h \
                 hydro/Shadowswift/voronoi3d_algorithm.h \
                 hydro/Shadowswift/voronoi3d_cell.h \
                 hydro/Shadowswift/voronoi_algorithm.h \
                 hydro/Shadowswift/voronoi_cell.h \
                 hydro/Shadowswift/hydro_parameters.h \
	         riemann/riemann_hllc.h riemann/riemann_trrs.h \
		 riemann/riemann_exact.h riemann/riemann_vacuum.h \
                 riemann/riemann_checks.h \
	 	 stars.h stars_io.h \
		 stars/Default/stars.h stars/Default/stars_iact.h stars/Default/stars_io.h \
     stars/Default/stars_debug.h stars/Default/stars_part.h stars/Default/stars_logger.h  \
		 stars/EAGLE/stars.h stars/EAGLE/stars_iact.h stars/EAGLE/stars_io.h \
		 stars/EAGLE/stars_debug.h stars/EAGLE/stars_part.h \
		 stars/GEAR/stars.h stars/GEAR/stars_iact.h stars/GEAR/stars_io.h \
		 stars/GEAR/stars_debug.h stars/GEAR/stars_part.h \
	         potential/none/potential.h potential/point_mass/potential.h \
                 potential/isothermal/potential.h potential/disc_patch/potential.h \
                 potential/sine_wave/potential.h potential/constant/potential.h \
		 potential/hernquist/potential.h potential/nfw/potential.h \
		 potential/nfw_mn/potential.h potential/point_mass_softened/potential.h \
		 potential/point_mass_ring/potential.h \
		 star_formation/none/star_formation.h star_formation/none/star_formation_struct.h \
		 star_formation/none/star_formation_io.h star_formation/none/star_formation_iact.h \
		 star_formation/QLA/star_formation.h star_formation/QLA/star_formation_struct.h \
		 star_formation/QLA/star_formation_io.h star_formation/QLA/star_formation_iact.h \
		 star_formation/EAGLE/star_formation.h star_formation/EAGLE/star_formation_struct.h \
		 star_formation/EAGLE/star_formation_io.h star_formation/EAGLE/star_formation_iact.h \
		 star_formation/GEAR/star_formation.h star_formation/GEAR/star_formation_struct.h \
		 star_formation/GEAR/star_formation_io.h star_formation/GEAR/star_formation_iact.h \
                 star_formation/EAGLE/star_formation_logger.h star_formation/EAGLE/star_formation_logger_struct.h \
                 star_formation/GEAR/star_formation_logger.h star_formation/GEAR/star_formation_logger_struct.h \
                 star_formation/none/star_formation_logger.h star_formation/none/star_formation_logger_struct.h \
                 cooling/none/cooling.h cooling/none/cooling_struct.h \
                 cooling/none/cooling_io.h \
		 cooling/Compton/cooling.h cooling/Compton/cooling_struct.h \
                 cooling/Compton/cooling_io.h \
	         cooling/const_du/cooling.h cooling/const_du/cooling_struct.h \
                 cooling/const_du/cooling_io.h \
                 cooling/const_lambda/cooling.h cooling/const_lambda/cooling_struct.h \
                 cooling/const_lambda/cooling_io.h \
                 cooling/grackle/cooling.h cooling/grackle/cooling_struct.h \
                 cooling/grackle/cooling_io.h \
		 cooling/EAGLE/cooling.h cooling/EAGLE/cooling_struct.h cooling/EAGLE/cooling_tables.h \
                 cooling/EAGLE/cooling_io.h cooling/EAGLE/interpolate.h cooling/EAGLE/cooling_rates.h \
		 cooling/QLA/cooling.h cooling/QLA/cooling_struct.h cooling/QLA/cooling_tables.h \
                 cooling/QLA/cooling_io.h cooling/QLA/interpolate.h cooling/QLA/cooling_rates.h \
                 cooling/COLIBRE/cooling.h cooling/COLIBRE/cooling_struct.h cooling/COLIBRE/cooling_subgrid.h \
                 cooling/COLIBRE/cooling_io.h cooling/COLIBRE/interpolate.h cooling/COLIBRE/cooling_rates.h \
                 cooling/COLIBRE/cooling_tables.h cooling/COLIBRE/cooling_subgrid.h \
		 chemistry/none/chemistry.h \
		 chemistry/none/chemistry_io.h \
		 chemistry/none/chemistry_struct.h \
		 chemistry/none/chemistry_iact.h \
                 chemistry/GEAR/chemistry.h \
		 chemistry/GEAR/chemistry_io.h \
		 chemistry/GEAR/chemistry_struct.h \
		 chemistry/GEAR/chemistry_iact.h \
                 chemistry/EAGLE/chemistry.h \
		 chemistry/EAGLE/chemistry_io.h \
		 chemistry/EAGLE/chemistry_struct.h\
		 chemistry/EAGLE/chemistry_iact.h \
                 chemistry/QLA/chemistry.h \
		 chemistry/QLA/chemistry_io.h \
		 chemistry/QLA/chemistry_struct.h\
		 chemistry/QLA/chemistry_iact.h \
	         entropy_floor/none/entropy_floor.h \
                 entropy_floor/EAGLE/entropy_floor.h \
                 entropy_floor/QLA/entropy_floor.h \
		 tracers/none/tracers.h tracers/none/tracers_struct.h \
                 tracers/none/tracers_io.h \
		 tracers/EAGLE/tracers.h tracers/EAGLE/tracers_struct.h \
                 tracers/EAGLE/tracers_io.h \
	         feedback/none/feedback.h feedback/none/feedback_struct.h feedback/none/feedback_iact.h \
                 feedback/none/feedback_properties.h \
	         feedback/EAGLE/feedback.h feedback/EAGLE/feedback_struct.h feedback/EAGLE/feedback_iact.h \
                 feedback/EAGLE/feedback_properties.h feedback/EAGLE/imf.h feedback/EAGLE/interpolate.h \
                 feedback/EAGLE/yield_tables.h \
		 feedback/GEAR/stellar_evolution_struct.h feedback/GEAR/stellar_evolution.h \
		 feedback/GEAR/feedback.h feedback/GEAR/feedback_iact.h \
		 feedback/GEAR/feedback_properties.h feedback/GEAR/feedback_struct.h \
                 feedback/GEAR/initial_mass_function.h feedback/GEAR/supernovae_ia.h feedback/GEAR/supernovae_ii.h \
                 feedback/GEAR/lifetime.h feedback/GEAR/hdf5_functions.h feedback/GEAR/interpolation.h \
                 black_holes/Default/black_holes.h black_holes/Default/black_holes_io.h \
		 black_holes/Default/black_holes_part.h black_holes/Default/black_holes_iact.h \
                 black_holes/Default/black_holes_properties.h \
                 black_holes/Default/black_holes_struct.h \
                 black_holes/EAGLE/black_holes.h black_holes/EAGLE/black_holes_io.h \
		 black_holes/EAGLE/black_holes_part.h black_holes/EAGLE/black_holes_iact.h \
                 black_holes/EAGLE/black_holes_properties.h black_holes/EAGLE/black_holes_parameters.h \
                 black_holes/EAGLE/black_holes_struct.h \
		 pressure_floor/GEAR/pressure_floor.h pressure_floor/none/pressure_floor.h \
		 pressure_floor/GEAR/pressure_floor_iact.h pressure_floor/none/pressure_floor_iact.h \
		 pressure_floor/GEAR/pressure_floor_struct.h pressure_floor/none/pressure_floor_struct.h \
	         task_order/GEAR/task_order.h task_order/EAGLE/task_order.h task_order/default/task_order.h \
     sink/Default/sink.h sink/Default/sink_io.h sink/Default/sink_part.h \
		 sink.h sink_io.h

>>>>>>> 4e26a0e3

# Sources and special flags for the gravity library
libgrav_la_SOURCES = runner_doiact_grav.c
libgrav_la_CFLAGS = $(AM_CFLAGS) $(GRAVITY_CFLAGS)
libgrav_la_LDFLAGS = $(AM_LDFLAGS) $(EXTRA_LIBS)

# Sources and special flags for the gravity MPI library
libgrav_mpi_la_SOURCES = runner_doiact_grav.c
libgrav_mpi_la_CFLAGS = $(AM_CFLAGS) $(GRAVITY_CFLAGS) -DWITH_MPI
libgrav_mpi_la_LDFLAGS = $(AM_LDFLAGS) $(MPI_LIBS) $(EXTRA_LIBS)

# Sources and flags for regular library
libswiftsim_la_SOURCES = $(AM_SOURCES)
libswiftsim_la_CFLAGS = $(AM_CFLAGS)
libswiftsim_la_LDFLAGS = $(AM_LDFLAGS) $(EXTRA_LIBS) -version-info 0:0:0
libswiftsim_la_LIBADD = $(GRACKLE_LIBS) $(VELOCIRAPTOR_LIBS) libgrav.la

# Sources and flags for MPI library
libswiftsim_mpi_la_SOURCES = $(AM_SOURCES)
libswiftsim_mpi_la_CFLAGS = $(AM_CFLAGS) $(MPI_FLAGS)
libswiftsim_mpi_la_LDFLAGS = $(AM_LDFLAGS) $(MPI_LIBS) $(EXTRA_LIBS) -version-info 0:0:0
libswiftsim_mpi_la_SHORTNAME = mpi
libswiftsim_mpi_la_LIBADD = $(GRACKLE_LIBS) $(VELOCIRAPTOR_LIBS) $(MPI_LIBS) libgrav_mpi.la

# Versioning. If any sources change then update the version_string.h file with
# the current git revision and package version.
# May have a checkout without a version_string.h file and no git command (tar/zip
# download), allow that, but make sure we know it.
version_string.h: version_string.h.in Makefile $(AM_SOURCES) $(include_HEADERS) $(noinst_HEADERS)
	if test "X$(GIT_CMD)" != "X"; then \
	    GIT_REVISION=`$(GIT_CMD) describe --abbrev=8  --always --tags --dirty 2>/dev/null`; \
	    GIT_BRANCH=`$(GIT_CMD) branch 2>/dev/null | sed -n 's/^\* \(.*\)/\1/p' 2>/dev/null`; \
            GIT_DATE=`$(GIT_CMD) log -1 --format=%ci 2>/dev/null`; \
	    sed -e "s,@PACKAGE_VERSION\@,$(PACKAGE_VERSION)," \
	        -e "s,@GIT_REVISION\@,$${GIT_REVISION}," \
	        -e "s|@GIT_BRANCH\@|$${GIT_BRANCH}|" \
	        -e "s|@GIT_DATE\@|$${GIT_DATE}|" \
	        -e "s|@SWIFT_CFLAGS\@|$(CFLAGS)|" $< > version_string.h; \
	else \
	    if test ! -f version_string.h; then \
	        sed -e "s,@PACKAGE_VERSION\@,$(PACKAGE_VERSION)," \
	            -e "s,@GIT_REVISION\@,unknown," \
		    -e "s,@GIT_BRANCH\@,unknown," \
		    -e "s,@GIT_DATE\@,unknown," \
	            -e "s|@SWIFT_CFLAGS\@|$(CFLAGS)|" $< > version_string.h; \
	    fi; \
	fi

#  Make sure version_string.h is built first.
BUILT_SOURCES = version_string.h

#  And distribute the built files.
EXTRA_DIST = version_string.h version_string.h.in<|MERGE_RESOLUTION|>--- conflicted
+++ resolved
@@ -41,9 +41,8 @@
 endif
 
 # List required headers
-<<<<<<< HEAD
-include_HEADERS = space.h runner.h queue.h task.h lock.h cell.h part.h const.h 
-include_HEADERS += cell_hydro.h cell_stars.h cell_grav.h cell_sinks.h cell_black_holes.h 
+include_HEADERS = space.h runner.h queue.h task.h lock.h cell.h part.h const.h
+include_HEADERS += cell_hydro.h cell_stars.h cell_grav.h cell_sinks.h cell_black_holes.h cell_dark_matter.h
 include_HEADERS += engine.h swift.h serial_io.h timers.h debug.h scheduler.h proxy.h parallel_io.h 
 include_HEADERS += common_io.h single_io.h distributed_io.h map.h tools.h  partition_fixed_costs.h 
 include_HEADERS += partition.h clocks.h parser.h physical_constants.h physical_constants_cgs.h potential.h version.h 
@@ -57,37 +56,16 @@
 include_HEADERS += fof.h fof_struct.h fof_io.h fof_catalogue_io.h
 include_HEADERS += multipole.h multipole_accept.h multipole_struct.h binomial.h integer_power.h sincos.h 
 include_HEADERS += star_formation_struct.h star_formation.h star_formation_iact.h 
-include_HEADERS += star_formation_logger.h star_formation_logger_struct.h 
+include_HEADERS += star_formation_logger.h star_formation_logger_struct.h
 include_HEADERS += pressure_floor.h pressure_floor_struct.h pressure_floor_iact.h 
 include_HEADERS += velociraptor_struct.h velociraptor_io.h random.h memuse.h mpiuse.h memuse_rnodes.h 
-include_HEADERS += black_holes.h black_holes_io.h black_holes_properties.h black_holes_struct.h 
-include_HEADERS += feedback.h feedback_struct.h feedback_properties.h 
+include_HEADERS += black_holes.h black_holes_io.h black_holes_properties.h black_holes_struct.h
+include_HEADERS += feedback.h feedback_struct.h feedback_properties.h
 include_HEADERS += space_unique_id.h line_of_sight.h io_compression.h
 include_HEADERS += rays.h rays_struct.h
 include_HEADERS += particle_splitting.h particle_splitting_struct.h
 include_HEADERS += chemistry_csds.h star_formation_csds.h
-=======
-include_HEADERS = space.h runner.h queue.h task.h lock.h cell.h part.h const.h \
-    engine.h swift.h serial_io.h timers.h debug.h scheduler.h proxy.h parallel_io.h \
-    common_io.h single_io.h distributed_io.h map.h tools.h  partition_fixed_costs.h \
-    partition.h clocks.h parser.h physical_constants.h physical_constants_cgs.h potential.h version.h \
-    hydro_properties.h riemann.h threadpool.h cooling_io.h cooling.h cooling_struct.h \
-    statistics.h memswap.h cache.h runner_doiact_hydro_vec.h profiler.h entropy_floor.h \
-    dump.h logger.h active.h timeline.h xmf.h gravity_properties.h \
-    gravity_derivatives.h gravity_softened_derivatives.h vector_power.h collectgroup.h hydro_space.h sort_part.h \
-    chemistry.h chemistry_io.h chemistry_struct.h cosmology.h restart.h space_getsid.h utilities.h \
-    mesh_gravity.h cbrt.h exp10.h velociraptor_interface.h swift_velociraptor_part.h output_list.h \
-    logger_io.h tracers_io.h tracers.h tracers_struct.h star_formation_io.h fof.h fof_struct.h fof_io.h \
-    multipole.h multipole_accept.h multipole_struct.h binomial.h integer_power.h sincos.h \
-    star_formation_struct.h star_formation.h star_formation_iact.h \
-    star_formation_logger.h star_formation_logger_struct.h \
-    dark_matter_logger.h dark_matter_logger_struct.h \
-    pressure_floor.h pressure_floor_struct.h pressure_floor_iact.h \
-    velociraptor_struct.h velociraptor_io.h random.h memuse.h mpiuse.h memuse_rnodes.h \
-    black_holes.h black_holes_io.h black_holes_properties.h black_holes_struct.h \
-    feedback.h feedback_struct.h feedback_properties.h task_order.h \
-    space_unique_id.h line_of_sight.h
->>>>>>> 4e26a0e3
+include_HEADERS += dark_matter_logger.h dark_matter_logger_struct.h
 
 # source files for EAGLE cooling
 QLA_COOLING_SOURCES =
@@ -172,15 +150,15 @@
 endif
 
 # Common source files
-<<<<<<< HEAD
-AM_SOURCES = space.c space_rebuild.c space_regrid.c space_unique_id.c 
+AM_SOURCES = space.c space_rebuild.c space_regrid.c space_unique_id.c
 AM_SOURCES += space_sort.c space_split.c space_extras.c space_first_init.c space_init.c 
 AM_SOURCES += space_cell_index.c space_recycle.c 
-AM_SOURCES += runner_main.c runner_doiact_hydro.c runner_doiact_limiter.c 
+AM_SOURCES += runner_main.c runner_doiact_hydro.c runner_doiact_limiter.c runner_doiact_dark_matter_limiter.c
 AM_SOURCES += runner_doiact_stars.c runner_doiact_black_holes.c runner_ghost.c runner_recv.c 
 AM_SOURCES += runner_sort.c runner_drift.c runner_black_holes.c runner_time_integration.c 
 AM_SOURCES += runner_doiact_hydro_vec.c runner_others.c runner_doiact_sinks.c 
 AM_SOURCES += runner_doiact_rt.c runner_doiact_sinks_merger.c
+AM_SOURCES += runner_doiact_dark_matter.c
 AM_SOURCES += cell.c cell_convert_part.c cell_drift.c cell_lock.c cell_pack.c cell_split.c 
 AM_SOURCES += cell_unskip.c 
 AM_SOURCES += engine.c engine_maketasks.c engine_split_particles.c engine_strays.c 
@@ -196,14 +174,15 @@
 AM_SOURCES += hydro.c stars.c
 AM_SOURCES += statistics.c profiler.c dump.c csds.c part_type.c 
 AM_SOURCES += gravity_properties.c gravity.c multipole.c 
-AM_SOURCES += collectgroup.c hydro_space.c equation_of_state.c io_compression.c 
+AM_SOURCES += dark_matter_properties.c
+AM_SOURCES += collectgroup.c hydro_space.c equation_of_state.c io_compression.c
 AM_SOURCES += chemistry.c cosmology.c mesh_gravity.c velociraptor_interface.c 
 AM_SOURCES += output_list.c velociraptor_dummy.c csds_io.c memuse.c mpiuse.c memuse_rnodes.c
 AM_SOURCES += fof.c fof_catalogue_io.c
 AM_SOURCES += hashmap.c pressure_floor.c
 AM_SOURCES += runner_neutrino.c
 AM_SOURCES += neutrino/Default/fermi_dirac.c
-AM_SOURCES += $(QLA_COOLING_SOURCES) 
+AM_SOURCES += $(QLA_COOLING_SOURCES)
 AM_SOURCES += $(EAGLE_COOLING_SOURCES) $(EAGLE_FEEDBACK_SOURCES) 
 AM_SOURCES += $(GRACKLE_COOLING_SOURCES) $(GEAR_FEEDBACK_SOURCES) 
 AM_SOURCES += $(COLIBRE_COOLING_SOURCES)
@@ -211,14 +190,17 @@
 AM_SOURCES += $(STAR_FORMATION_CSDS)
 
 # Include files for distribution, not installation.
-nobase_noinst_HEADERS = align.h approx_math.h atomic.h barrier.h cycle.h error.h inline.h kernel_hydro.h kernel_gravity.h 
+nobase_noinst_HEADERS = align.h approx_math.h atomic.h barrier.h cycle.h error.h inline.h kernel_hydro.h
+nobase_noinst_HEADERS += kernel_gravity.h kernel_dark_matter.h
 nobase_noinst_HEADERS += gravity_iact.h kernel_long_gravity.h vector.h accumulate.h cache.h exp.h log.h
-nobase_noinst_HEADERS += runner_doiact_nosort.h runner_doiact_hydro.h runner_doiact_stars.h runner_doiact_black_holes.h runner_doiact_grav.h 
-nobase_noinst_HEADERS += runner_doiact_functions_hydro.h runner_doiact_functions_stars.h runner_doiact_functions_black_holes.h 
+nobase_noinst_HEADERS += runner_doiact_nosort.h runner_doiact_hydro.h runner_doiact_stars.h runner_doiact_black_holes.h
+nobase_noinst_HEADERS += runner_doiact_grav.h runner_doiact_dark_matter.h
+nobase_noinst_HEADERS += runner_doiact_functions_hydro.h runner_doiact_functions_stars.h runner_doiact_functions_black_holes.h
+nobase_noinst_HEADERS += runner_doiact_functions_dark_matter.h runner_doiact_functions_dark_matter_limiter.h runner_doiact_dark_matter_limiter.h
 nobase_noinst_HEADERS += runner_doiact_functions_limiter.h runner_doiact_limiter.h units.h intrinsics.h minmax.h 
 nobase_noinst_HEADERS += runner_doiact_rt.h runner_doiact_functions_rt.h runner_doiact_sinks.h runner_doiact_functions_sinks.h
 nobase_noinst_HEADERS += runner_doiact_sinks_merger.h runner_doiact_functions_sinks_merger.h
-nobase_noinst_HEADERS += kick.h timestep.h drift.h adiabatic_index.h io_properties.h dimension.h part_type.h periodic.h memswap.h 
+nobase_noinst_HEADERS += kick.h timestep.h drift.h adiabatic_index.h io_properties.h dimension.h part_type.h periodic.h memswap.h
 nobase_noinst_HEADERS += timestep_limiter.h timestep_limiter_iact.h timestep_sync.h timestep_sync_part.h timestep_limiter_struct.h 
 nobase_noinst_HEADERS += dump.h csds.h sign.h csds_io.h hashmap.h gravity.h gravity_io.h gravity_csds.h  gravity_cache.h output_options.h
 nobase_noinst_HEADERS += gravity/Default/gravity.h gravity/Default/gravity_iact.h gravity/Default/gravity_io.h 
@@ -227,7 +209,8 @@
 nobase_noinst_HEADERS += gravity/MultiSoftening/gravity_debug.h gravity/MultiSoftening/gravity_part.h 
 nobase_noinst_HEADERS += gravity/MultiSoftening/gravity_csds.h 
 nobase_noinst_HEADERS += equation_of_state.h 
-nobase_noinst_HEADERS += equation_of_state/ideal_gas/equation_of_state.h equation_of_state/isothermal/equation_of_state.h 
+nobase_noinst_HEADERS += equation_of_state/ideal_gas/equation_of_state.h equation_of_state/isothermal/equation_of_state.h
+nobase_noinst_HEADERS += dark_matter.h dark_matter_iact.h dark_matter_properties.h dark_matter_io.h dark_matter_part.h
 nobase_noinst_HEADERS += hydro.h hydro_io.h hydro_csds.h hydro_parameters.h 
 nobase_noinst_HEADERS += hydro/None/hydro.h hydro/None/hydro_iact.h hydro/None/hydro_io.h 
 nobase_noinst_HEADERS += hydro/None/hydro_debug.h hydro/None/hydro_part.h 
@@ -429,211 +412,10 @@
 nobase_noinst_HEADERS += neutrino.h neutrino_properties.h neutrino_io.h
 nobase_noinst_HEADERS += neutrino/Default/neutrino.h neutrino/Default/relativity.h neutrino/Default/fermi_dirac.h
 nobase_noinst_HEADERS += neutrino/Default/neutrino_properties.h neutrino/Default/neutrino_io.h
-=======
-AM_SOURCES = space.c runner_main.c runner_doiact_hydro.c runner_doiact_limiter.c \
-    runner_doiact_dark_matter_limiter.c \
-    runner_doiact_stars.c runner_doiact_black_holes.c runner_doiact_dark_matter.c \
-    runner_ghost.c runner_recv.c \
-    runner_sort.c runner_drift.c runner_black_holes.c runner_time_integration.c \
-    runner_doiact_hydro_vec.c runner_others.c \
-    queue.c task.c cell.c engine.c engine_maketasks.c engine_split_particles.c \
-    engine_marktasks.c engine_drift.c engine_unskip.c engine_collect_end_of_step.c \
-    engine_redistribute.c engine_fof.c serial_io.c timers.c debug.c scheduler.c \
-    proxy.c parallel_io.c units.c common_io.c single_io.c multipole.c version.c map.c \
-    kernel_hydro.c tools.c part.c partition.c clocks.c parser.c distributed_io.c \
-    physical_constants.c potential.c hydro_properties.c \
-    threadpool.c cooling.c star_formation.c \
-    statistics.c profiler.c dump.c logger.c \
-    part_type.c xmf.c gravity_properties.c gravity.c dark_matter_properties.c \
-    collectgroup.c hydro_space.c equation_of_state.c \
-    chemistry.c cosmology.c restart.c mesh_gravity.c velociraptor_interface.c \
-    output_list.c velociraptor_dummy.c logger_io.c memuse.c mpiuse.c memuse_rnodes.c fof.c \
-    hashmap.c pressure_floor.c space_unique_id.c output_options.c line_of_sight.c \
-    $(QLA_COOLING_SOURCES) \
-    $(EAGLE_COOLING_SOURCES) $(EAGLE_FEEDBACK_SOURCES) \
-    $(GRACKLE_COOLING_SOURCES) $(GEAR_FEEDBACK_SOURCES) \
-    $(COLIBRE_COOLING_SOURCES)
-
-# Include files for distribution, not installation.
-nobase_noinst_HEADERS = align.h approx_math.h atomic.h barrier.h cycle.h error.h inline.h kernel_hydro.h kernel_dark_matter.h kernel_gravity.h \
-		 gravity_iact.h kernel_long_gravity.h vector.h accumulate.h cache.h exp.h \
-	         runner_doiact_nosort.h runner_doiact_hydro.h runner_doiact_stars.h runner_doiact_black_holes.h \
-                 runner_doiact_dark_matter.h runner_doiact_grav.h \
-                 runner_doiact_functions_hydro.h runner_doiact_functions_stars.h runner_doiact_functions_black_holes.h \
-		 runner_doiact_functions_dark_matter.h runner_doiact_functions_dark_matter_limiter.h runner_doiact_dark_matter_limiter.h \
-		 runner_doiact_functions_limiter.h runner_doiact_limiter.h units.h intrinsics.h minmax.h \
-                 kick.h timestep.h drift.h adiabatic_index.h io_properties.h dimension.h part_type.h periodic.h memswap.h \
-                 timestep_limiter.h timestep_limiter_iact.h timestep_sync.h timestep_sync_part.h timestep_limiter_struct.h \
-                 dump.h logger.h sign.h logger_io.h hashmap.h gravity.h gravity_io.h gravity_cache.h output_options.h \
-		 gravity/Default/gravity.h gravity/Default/gravity_iact.h gravity/Default/gravity_io.h \
-		 gravity/Default/gravity_debug.h gravity/Default/gravity_part.h  \
-		 gravity/Potential/gravity.h gravity/Potential/gravity_iact.h gravity/Potential/gravity_io.h \
-		 gravity/Potential/gravity_debug.h gravity/Potential/gravity_part.h  \
-		 gravity/MultiSoftening/gravity.h gravity/MultiSoftening/gravity_iact.h gravity/MultiSoftening/gravity_io.h \
-		 gravity/MultiSoftening/gravity_debug.h gravity/MultiSoftening/gravity_part.h \
-     gravity/MultiSoftening/gravity_logger.h \
-		 equation_of_state.h \
-		 equation_of_state/ideal_gas/equation_of_state.h equation_of_state/isothermal/equation_of_state.h \
-                 dark_matter.h dark_matter_iact.h dark_matter_properties.h dark_matter_io.h dark_matter_part.h \
-	 	 hydro.h hydro_io.h hydro_parameters.h \
-		 hydro/Minimal/hydro.h hydro/Minimal/hydro_iact.h hydro/Minimal/hydro_io.h \
-                 hydro/Minimal/hydro_debug.h hydro/Minimal/hydro_part.h \
-		 hydro/Minimal/hydro_parameters.h \
-		 hydro/Default/hydro.h hydro/Default/hydro_iact.h hydro/Default/hydro_io.h \
-                 hydro/Default/hydro_debug.h hydro/Default/hydro_part.h \
-		 hydro/Default/hydro_parameters.h \
-		 hydro/Gadget2/hydro.h hydro/Gadget2/hydro_iact.h hydro/Gadget2/hydro_io.h \
-                 hydro/Gadget2/hydro_debug.h hydro/Gadget2/hydro_part.h \
-     hydro/Gadget2/hydro_parameters.h hydro/Gadget2/hydro_logger.h \
-		 hydro/PressureEntropy/hydro.h hydro/PressureEntropy/hydro_iact.h hydro/PressureEntropy/hydro_io.h \
-                 hydro/PressureEntropy/hydro_debug.h hydro/PressureEntropy/hydro_part.h \
-		 hydro/PressureEntropy/hydro_parameters.h \
-		 hydro/PressureEnergy/hydro.h hydro/PressureEnergy/hydro_iact.h hydro/PressureEnergy/hydro_io.h \
-                 hydro/PressureEnergy/hydro_debug.h hydro/PressureEnergy/hydro_part.h \
-		 hydro/PressureEnergy/hydro_parameters.h \
-		 hydro/PressureEnergyMorrisMonaghanAV/hydro.h hydro/PressureEnergyMorrisMonaghanAV/hydro_iact.h hydro/PressureEnergyMorrisMonaghanAV/hydro_io.h \
-                 hydro/PressureEnergyMorrisMonaghanAV/hydro_debug.h hydro/PressureEnergyMorrisMonaghanAV/hydro_part.h \
-		 hydro/PressureEnergyMorrisMonaghanAV/hydro_parameters.h \
-		 hydro/AnarchyPU/hydro.h hydro/AnarchyPU/hydro_iact.h hydro/AnarchyPU/hydro_io.h \
-                 hydro/AnarchyPU/hydro_debug.h hydro/AnarchyPU/hydro_part.h \
-		 hydro/AnarchyPU/hydro_parameters.h \
-		 hydro/SPHENIX/hydro.h hydro/SPHENIX/hydro_iact.h hydro/SPHENIX/hydro_io.h \
-                 hydro/SPHENIX/hydro_debug.h hydro/SPHENIX/hydro_part.h \
-		 hydro/SPHENIX/hydro_parameters.h \
-		 hydro/Gizmo/hydro_parameters.h \
-                 hydro/Gizmo/hydro_io.h hydro/Gizmo/hydro_debug.h \
-                 hydro/Gizmo/hydro.h hydro/Gizmo/hydro_iact.h \
-                 hydro/Gizmo/hydro_part.h \
-                 hydro/Gizmo/hydro_gradients.h \
-                 hydro/Gizmo/hydro_getters.h \
-                 hydro/Gizmo/hydro_setters.h \
-                 hydro/Gizmo/hydro_flux.h \
-                 hydro/Gizmo/hydro_slope_limiters.h \
-                 hydro/Gizmo/hydro_slope_limiters_face.h \
-                 hydro/Gizmo/hydro_slope_limiters_cell.h \
-                 hydro/Gizmo/hydro_unphysical.h \
-                 hydro/Gizmo/hydro_gradients_sph.h \
-                 hydro/Gizmo/hydro_gradients_gizmo.h \
-                 hydro/Gizmo/hydro_velocities.h \
-                 hydro/Gizmo/hydro_lloyd.h \
-                 hydro/Gizmo/MFV/hydro_debug.h \
-                 hydro/Gizmo/MFV/hydro_part.h \
-                 hydro/Gizmo/MFV/hydro_velocities.h \
-                 hydro/Gizmo/MFV/hydro_flux.h \
-                 hydro/Gizmo/MFM/hydro_debug.h \
-                 hydro/Gizmo/MFM/hydro_part.h \
-                 hydro/Gizmo/MFM/hydro_flux.h \
-                 hydro/Gizmo/MFM/hydro_velocities.h \
-                 hydro/Shadowswift/hydro_debug.h \
-                 hydro/Shadowswift/hydro_gradients.h hydro/Shadowswift/hydro.h \
-                 hydro/Shadowswift/hydro_iact.h \
-                 hydro/Shadowswift/hydro_io.h \
-                 hydro/Shadowswift/hydro_part.h \
-                 hydro/Shadowswift/hydro_slope_limiters_cell.h \
-                 hydro/Shadowswift/hydro_slope_limiters_face.h \
-                 hydro/Shadowswift/hydro_slope_limiters.h \
-                 hydro/Shadowswift/voronoi1d_algorithm.h \
-                 hydro/Shadowswift/voronoi1d_cell.h \
-                 hydro/Shadowswift/voronoi2d_algorithm.h \
-                 hydro/Shadowswift/voronoi2d_cell.h \
-                 hydro/Shadowswift/voronoi3d_algorithm.h \
-                 hydro/Shadowswift/voronoi3d_cell.h \
-                 hydro/Shadowswift/voronoi_algorithm.h \
-                 hydro/Shadowswift/voronoi_cell.h \
-                 hydro/Shadowswift/hydro_parameters.h \
-	         riemann/riemann_hllc.h riemann/riemann_trrs.h \
-		 riemann/riemann_exact.h riemann/riemann_vacuum.h \
-                 riemann/riemann_checks.h \
-	 	 stars.h stars_io.h \
-		 stars/Default/stars.h stars/Default/stars_iact.h stars/Default/stars_io.h \
-     stars/Default/stars_debug.h stars/Default/stars_part.h stars/Default/stars_logger.h  \
-		 stars/EAGLE/stars.h stars/EAGLE/stars_iact.h stars/EAGLE/stars_io.h \
-		 stars/EAGLE/stars_debug.h stars/EAGLE/stars_part.h \
-		 stars/GEAR/stars.h stars/GEAR/stars_iact.h stars/GEAR/stars_io.h \
-		 stars/GEAR/stars_debug.h stars/GEAR/stars_part.h \
-	         potential/none/potential.h potential/point_mass/potential.h \
-                 potential/isothermal/potential.h potential/disc_patch/potential.h \
-                 potential/sine_wave/potential.h potential/constant/potential.h \
-		 potential/hernquist/potential.h potential/nfw/potential.h \
-		 potential/nfw_mn/potential.h potential/point_mass_softened/potential.h \
-		 potential/point_mass_ring/potential.h \
-		 star_formation/none/star_formation.h star_formation/none/star_formation_struct.h \
-		 star_formation/none/star_formation_io.h star_formation/none/star_formation_iact.h \
-		 star_formation/QLA/star_formation.h star_formation/QLA/star_formation_struct.h \
-		 star_formation/QLA/star_formation_io.h star_formation/QLA/star_formation_iact.h \
-		 star_formation/EAGLE/star_formation.h star_formation/EAGLE/star_formation_struct.h \
-		 star_formation/EAGLE/star_formation_io.h star_formation/EAGLE/star_formation_iact.h \
-		 star_formation/GEAR/star_formation.h star_formation/GEAR/star_formation_struct.h \
-		 star_formation/GEAR/star_formation_io.h star_formation/GEAR/star_formation_iact.h \
-                 star_formation/EAGLE/star_formation_logger.h star_formation/EAGLE/star_formation_logger_struct.h \
-                 star_formation/GEAR/star_formation_logger.h star_formation/GEAR/star_formation_logger_struct.h \
-                 star_formation/none/star_formation_logger.h star_formation/none/star_formation_logger_struct.h \
-                 cooling/none/cooling.h cooling/none/cooling_struct.h \
-                 cooling/none/cooling_io.h \
-		 cooling/Compton/cooling.h cooling/Compton/cooling_struct.h \
-                 cooling/Compton/cooling_io.h \
-	         cooling/const_du/cooling.h cooling/const_du/cooling_struct.h \
-                 cooling/const_du/cooling_io.h \
-                 cooling/const_lambda/cooling.h cooling/const_lambda/cooling_struct.h \
-                 cooling/const_lambda/cooling_io.h \
-                 cooling/grackle/cooling.h cooling/grackle/cooling_struct.h \
-                 cooling/grackle/cooling_io.h \
-		 cooling/EAGLE/cooling.h cooling/EAGLE/cooling_struct.h cooling/EAGLE/cooling_tables.h \
-                 cooling/EAGLE/cooling_io.h cooling/EAGLE/interpolate.h cooling/EAGLE/cooling_rates.h \
-		 cooling/QLA/cooling.h cooling/QLA/cooling_struct.h cooling/QLA/cooling_tables.h \
-                 cooling/QLA/cooling_io.h cooling/QLA/interpolate.h cooling/QLA/cooling_rates.h \
-                 cooling/COLIBRE/cooling.h cooling/COLIBRE/cooling_struct.h cooling/COLIBRE/cooling_subgrid.h \
-                 cooling/COLIBRE/cooling_io.h cooling/COLIBRE/interpolate.h cooling/COLIBRE/cooling_rates.h \
-                 cooling/COLIBRE/cooling_tables.h cooling/COLIBRE/cooling_subgrid.h \
-		 chemistry/none/chemistry.h \
-		 chemistry/none/chemistry_io.h \
-		 chemistry/none/chemistry_struct.h \
-		 chemistry/none/chemistry_iact.h \
-                 chemistry/GEAR/chemistry.h \
-		 chemistry/GEAR/chemistry_io.h \
-		 chemistry/GEAR/chemistry_struct.h \
-		 chemistry/GEAR/chemistry_iact.h \
-                 chemistry/EAGLE/chemistry.h \
-		 chemistry/EAGLE/chemistry_io.h \
-		 chemistry/EAGLE/chemistry_struct.h\
-		 chemistry/EAGLE/chemistry_iact.h \
-                 chemistry/QLA/chemistry.h \
-		 chemistry/QLA/chemistry_io.h \
-		 chemistry/QLA/chemistry_struct.h\
-		 chemistry/QLA/chemistry_iact.h \
-	         entropy_floor/none/entropy_floor.h \
-                 entropy_floor/EAGLE/entropy_floor.h \
-                 entropy_floor/QLA/entropy_floor.h \
-		 tracers/none/tracers.h tracers/none/tracers_struct.h \
-                 tracers/none/tracers_io.h \
-		 tracers/EAGLE/tracers.h tracers/EAGLE/tracers_struct.h \
-                 tracers/EAGLE/tracers_io.h \
-	         feedback/none/feedback.h feedback/none/feedback_struct.h feedback/none/feedback_iact.h \
-                 feedback/none/feedback_properties.h \
-	         feedback/EAGLE/feedback.h feedback/EAGLE/feedback_struct.h feedback/EAGLE/feedback_iact.h \
-                 feedback/EAGLE/feedback_properties.h feedback/EAGLE/imf.h feedback/EAGLE/interpolate.h \
-                 feedback/EAGLE/yield_tables.h \
-		 feedback/GEAR/stellar_evolution_struct.h feedback/GEAR/stellar_evolution.h \
-		 feedback/GEAR/feedback.h feedback/GEAR/feedback_iact.h \
-		 feedback/GEAR/feedback_properties.h feedback/GEAR/feedback_struct.h \
-                 feedback/GEAR/initial_mass_function.h feedback/GEAR/supernovae_ia.h feedback/GEAR/supernovae_ii.h \
-                 feedback/GEAR/lifetime.h feedback/GEAR/hdf5_functions.h feedback/GEAR/interpolation.h \
-                 black_holes/Default/black_holes.h black_holes/Default/black_holes_io.h \
-		 black_holes/Default/black_holes_part.h black_holes/Default/black_holes_iact.h \
-                 black_holes/Default/black_holes_properties.h \
-                 black_holes/Default/black_holes_struct.h \
-                 black_holes/EAGLE/black_holes.h black_holes/EAGLE/black_holes_io.h \
-		 black_holes/EAGLE/black_holes_part.h black_holes/EAGLE/black_holes_iact.h \
-                 black_holes/EAGLE/black_holes_properties.h black_holes/EAGLE/black_holes_parameters.h \
-                 black_holes/EAGLE/black_holes_struct.h \
-		 pressure_floor/GEAR/pressure_floor.h pressure_floor/none/pressure_floor.h \
-		 pressure_floor/GEAR/pressure_floor_iact.h pressure_floor/none/pressure_floor_iact.h \
-		 pressure_floor/GEAR/pressure_floor_struct.h pressure_floor/none/pressure_floor_struct.h \
-	         task_order/GEAR/task_order.h task_order/EAGLE/task_order.h task_order/default/task_order.h \
-     sink/Default/sink.h sink/Default/sink_io.h sink/Default/sink_part.h \
-		 sink.h sink_io.h
-
->>>>>>> 4e26a0e3
+nobase_noinst_HEADERS += dark_matter/Default/dark_matter.h dark_matter/Default/dark_matter_iact.h
+nobase_noinst_HEADERS += dark_matter/Default/dark_matter_io.h
+nobase_noinst_HEADERS += dark_matter/Default/dark_matter_logger.h dark_matter/Default/dark_matter_logger_struct.h
+nobase_noinst_HEADERS += dark_matter/Default/dark_matter_properties.h
 
 # Sources and special flags for the gravity library
 libgrav_la_SOURCES = runner_doiact_grav.c
