/*******************************************************************************
 * This file is part of SWIFT.
 * Copyright (c) 2020 Mladen Ivkovic (mladen.ivkovic@hotmail.com)
 *
 * This program is free software: you can redistribute it and/or modify
 * it under the terms of the GNU Lesser General Public License as published
 * by the Free Software Foundation, either version 3 of the License, or
 * (at your option) any later version.
 *
 * This program is distributed in the hope that it will be useful,
 * but WITHOUT ANY WARRANTY; without even the implied warranty of
 * MERCHANTABILITY or FITNESS FOR A PARTICULAR PURPOSE.  See the
 * GNU General Public License for more details.
 *
 * You should have received a copy of the GNU Lesser General Public License
 * along with this program.  If not, see <http://www.gnu.org/licenses/>.
 *
 ******************************************************************************/
#ifndef SWIFT_RT_IO_NONE_H
#define SWIFT_RT_IO_NONE_H

#include "io_properties.h"

/**
 * @file src/rt/none/rt_io.h
 * @brief Main header file for no radiative transfer scheme IO routines.
 */

/**
 * @brief Specifies which particle fields to read from a dataset
 *
 * @param parts The particle array.
 * @param list The list of i/o properties to read.
 *
 * @return Returns the number of fields to read.
 */
INLINE static int rt_read_particles(const struct part *parts,
                                    struct io_props *list) {
  return 0;
}

/**
 * @brief Specifies which particle fields to read from a dataset
 *
 * @param sparts The star particle array.
 * @param list The list of i/o properties to read.
 *
 * @return Returns the number of fields to read.
 */
INLINE static int rt_read_stars(const struct spart *sparts,
                                struct io_props *list) {
  return 0;
}

/**
 * @brief Creates additional output fields for the radiative
 * transfer data of hydro particles.
 *
 * @param parts The particle array.
 * @param list The list of i/o properties to write.
 *
 * @return Returns the number of fields to write.
 */
<<<<<<< HEAD
INLINE static int rt_write_particles(const struct part* parts,
                                     const struct xpart* xparts,
				     struct io_props* list) {
=======
INLINE static int rt_write_particles(const struct part *parts,
                                     struct io_props *list) {
>>>>>>> 265f198f
  return 0;
}

/**
 * @brief Creates additional output fields for the radiative
 * transfer data of star particles.
 *
 * @param sparts The star particle array.
 * @param list The list of i/o properties to write.
 *
 * @return Returns the number of fields to write.
 */
INLINE static int rt_write_stars(const struct spart *sparts,
                                 struct io_props *list) {
  return 0;
}

/**
 * @brief Write the RT model properties to the snapshot.
 *
 * @param h_grp The HDF5 group in which to write
 * @param h_grp_columns The HDF5 group containing named columns
 * @param e The engine
 * @param internal_units The internal unit system
 * @param snapshot_units Units used for the snapshot
 * @param rtp The #rt_props
 */
INLINE static void rt_write_flavour(hid_t h_grp, hid_t h_grp_columns,
                                    const struct engine *e,
                                    const struct unit_system *internal_units,
                                    const struct unit_system *snapshot_units,
                                    const struct rt_props *rtp) {}

#endif /* SWIFT_RT_IO_NONE_H */<|MERGE_RESOLUTION|>--- conflicted
+++ resolved
@@ -61,14 +61,9 @@
  *
  * @return Returns the number of fields to write.
  */
-<<<<<<< HEAD
 INLINE static int rt_write_particles(const struct part* parts,
                                      const struct xpart* xparts,
 				     struct io_props* list) {
-=======
-INLINE static int rt_write_particles(const struct part *parts,
-                                     struct io_props *list) {
->>>>>>> 265f198f
   return 0;
 }
 
