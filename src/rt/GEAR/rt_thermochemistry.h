/*******************************************************************************
 * This file is part of SWIFT.
 * Copyright (c) 2024 Mladen Ivkovic (mladen.ivkovic@hotmail.com)
 *
 * This program is free software: you can redistribute it and/or modify
 * it under the terms of the GNU Lesser General Public License as published
 * by the Free Software Foundation, either version 3 of the License, or
 * (at your option) any later version.
 *
 * This program is distributed in the hope that it will be useful,
 * but WITHOUT ANY WARRANTY; without even the implied warranty of
 * MERCHANTABILITY or FITNESS FOR A PARTICULAR PURPOSE.  See the
 * GNU General Public License for more details.
 *
 * You should have received a copy of the GNU Lesser General Public License
 * along with this program.  If not, see <http://www.gnu.org/licenses/>.
 *
 ******************************************************************************/
#ifndef SWIFT_RT_GEAR_THERMOCHEMISTRY_H
#define SWIFT_RT_GEAR_THERMOCHEMISTRY_H

#include "part.h"
#include "rt_properties.h"
#include "hydro_properties.h"
#include "physical_constants.h"
#include "units.h"
#include "cosmology.h"
#include "cooling.h"

/**
 * @file src/rt/GEAR/rt_thermochemistry.h
 * @brief Main header file for the GEAR M1 closure radiative transfer scheme
 * thermochemistry related functions.
 */

/**
 * @brief initialize particle quantities relevant for the thermochemistry.
 *
 * @param p part to work with
 * @param rt_props rt_properties struct
 * @param hydro_props hydro properties struct
 * @param phys_const physical constants struct
 * @param us unit system struct
 * @param cosmo cosmology struct
 */
<<<<<<< HEAD
void rt_tchem_first_init_part(
    struct part* restrict p, struct xpart* restrict xp, const struct rt_props* rt_props,
    const struct hydro_props* hydro_props,
    const struct phys_const* restrict phys_const,
    const struct unit_system* restrict us,
    const struct cooling_function_data* cooling,
    const struct cosmology* restrict cosmo);
=======
__attribute__((always_inline)) INLINE static void rt_tchem_first_init_part(
    struct part *restrict p, const struct rt_props *rt_props,
    const struct hydro_props *hydro_props,
    const struct phys_const *restrict phys_const,
    const struct unit_system *restrict us,
    const struct cosmology *restrict cosmo) {

  if (rt_props->set_equilibrium_initial_ionization_mass_fractions) {
    float XHI, XHII, XHeI, XHeII, XHeIII;
    rt_ion_equil_get_mass_fractions(&XHI, &XHII, &XHeI, &XHeII, &XHeIII, p,
                                    rt_props, hydro_props, phys_const, us,
                                    cosmo);
    p->rt_data.tchem.mass_fraction_HI = XHI;
    p->rt_data.tchem.mass_fraction_HII = XHII;
    p->rt_data.tchem.mass_fraction_HeI = XHeI;
    p->rt_data.tchem.mass_fraction_HeII = XHeII;
    p->rt_data.tchem.mass_fraction_HeIII = XHeIII;
  } else if (rt_props->set_initial_ionization_mass_fractions) {
    p->rt_data.tchem.mass_fraction_HI = rt_props->mass_fraction_HI_init;
    p->rt_data.tchem.mass_fraction_HII = rt_props->mass_fraction_HII_init;
    p->rt_data.tchem.mass_fraction_HeI = rt_props->mass_fraction_HeI_init;
    p->rt_data.tchem.mass_fraction_HeII = rt_props->mass_fraction_HeII_init;
    p->rt_data.tchem.mass_fraction_HeIII = rt_props->mass_fraction_HeIII_init;
  }

  /* pretend you have nonzero density so the check doesn't reset the mass
   * fractions */
  p->rho = 1.f;
  /* Check that we didn't do something stupid */
  rt_check_unphysical_mass_fractions(p);
  p->rho = 0.f;

  /* Check that the Hydrogen and Helium mass fractions correspond to those
   * provided by the user in the parameter file. This mass fraction is also
   * passed down to grackle internally, so it is error-prone if left
   * unchecked. */
  const float mH =
      p->rt_data.tchem.mass_fraction_HI + p->rt_data.tchem.mass_fraction_HII;
  if (fabsf(mH - rt_props->hydrogen_mass_fraction) > 1e-4)
    error("Got wrong Hydrogen mass fraction: Got =%.6f provided in yml =%.6f",
          mH, rt_props->hydrogen_mass_fraction);
  const float mHe = p->rt_data.tchem.mass_fraction_HeI +
                    p->rt_data.tchem.mass_fraction_HeII +
                    p->rt_data.tchem.mass_fraction_HeIII;
  if (fabsf(mHe - rt_props->helium_mass_fraction) > 1e-4)
    error("Got wrong Helium mass fraction: Got =%.6f provided in yml =%.6f",
          mHe, rt_props->helium_mass_fraction);
}
>>>>>>> 265f198f

/**
 * @brief Main function for the thermochemistry step.
 *
 * @param p Particle to work on.
 * @param xp Pointer to the particle' extended data.
 * @param rt_props RT properties struct
 * @param cosmo The current cosmological model.
 * @param hydro_props The #hydro_props.
 * @param phys_const The physical constants in internal units.
 * @param us The internal system of units.
 * @param dt The time-step of this particle.
 * @param depth recursion depth
 */
<<<<<<< HEAD
void rt_do_thermochemistry(
    struct part* restrict p, struct xpart* restrict xp,
    struct rt_props* rt_props, const struct cosmology* restrict cosmo,
    const struct hydro_props* hydro_props,
    const struct phys_const* restrict phys_const,
    const struct cooling_function_data* restrict cooling,
    const struct unit_system* restrict us, const double dt, 
    const double dt_therm, int depth);
=======
INLINE static void rt_do_thermochemistry(
    struct part *restrict p, struct xpart *restrict xp,
    struct rt_props *rt_props, const struct cosmology *restrict cosmo,
    const struct hydro_props *hydro_props,
    const struct phys_const *restrict phys_const,
    const struct unit_system *restrict us, const double dt, int depth) {
  /* Note: Can't pass rt_props as const struct because of grackle
   * accessinging its properties there */

  /* Nothing to do here? */
  if (rt_props->skip_thermochemistry) return;
  if (dt == 0.) return;

  /* This is where the fun begins */
  /* ---------------------------- */

  /* initialize data so it'll be in scope */
  grackle_field_data particle_grackle_data;

  gr_float density = hydro_get_physical_density(p, cosmo);
  /* In rare cases, unphysical solutions can arise with negative densities
   * which won't be fixed in the hydro part until further down the dependency
   * graph. Also, we can have vacuum, in which case we have nothing to do here.
   * So exit early if that is the case. */
  if (density <= 0.) return;

  const float u_minimal = hydro_props->minimal_internal_energy;

  /* Physical internal energy */
  gr_float internal_energy_phys =
      hydro_get_physical_internal_energy(p, xp, cosmo);
  gr_float internal_energy = max(internal_energy_phys, u_minimal);

  const float u_old = internal_energy;

  gr_float species_densities[6];
  rt_tchem_get_species_densities(p, density, species_densities);

  float radiation_energy_density[RT_NGROUPS];
  rt_part_get_physical_radiation_energy_density(p, radiation_energy_density,
                                                cosmo);

  gr_float iact_rates[5];
  rt_get_interaction_rates_for_grackle(
      iact_rates, radiation_energy_density, species_densities,
      rt_props->average_photon_energy, rt_props->energy_weighted_cross_sections,
      rt_props->number_weighted_cross_sections, phys_const, us);

  /* Put all the data into a grackle field struct */
  rt_get_grackle_particle_fields(&particle_grackle_data, density,
                                 internal_energy, species_densities,
                                 iact_rates);

  /* solve chemistry */
  if (local_solve_chemistry(
          &rt_props->grackle_chemistry_data, &rt_props->grackle_chemistry_rates,
          &rt_props->grackle_units, &particle_grackle_data, dt) == 0)
    error("Error in solve_chemistry.");

  /* copy updated grackle data to particle */
  /* update particle internal energy. Grackle had access by reference
   * to internal_energy */
  internal_energy_phys = particle_grackle_data.internal_energy[0];

  const float u_new = max(internal_energy_phys, u_minimal);

  /* Re-do thermochemistry? */
  if ((rt_props->max_tchem_recursion > depth) &&
      (fabsf(u_old - u_new) > 0.1 * u_old)) {
    /* Note that grackle already has internal "10% rules". But sometimes, they
     * may not suffice. */
    rt_clean_grackle_fields(&particle_grackle_data);
    rt_do_thermochemistry(p, xp, rt_props, cosmo, hydro_props, phys_const, us,
                          0.5 * dt, depth + 1);
    rt_do_thermochemistry(p, xp, rt_props, cosmo, hydro_props, phys_const, us,
                          0.5 * dt, depth + 1);
    return;
  }

  /* If we're good, update the particle data from grackle results */
#ifdef GIZMO_MFV_SPH
  hydro_set_physical_internal_energy(p, xp, cosmo, u_new);
#else
  hydro_set_physical_internal_energy_TESTING_SPH_RT(p, cosmo, u_new);
#endif

  /* Update mass fractions */
  const gr_float one_over_rho = 1. / density;
  p->rt_data.tchem.mass_fraction_HI =
      particle_grackle_data.HI_density[0] * one_over_rho;
  p->rt_data.tchem.mass_fraction_HII =
      particle_grackle_data.HII_density[0] * one_over_rho;
  p->rt_data.tchem.mass_fraction_HeI =
      particle_grackle_data.HeI_density[0] * one_over_rho;
  p->rt_data.tchem.mass_fraction_HeII =
      particle_grackle_data.HeII_density[0] * one_over_rho;
  p->rt_data.tchem.mass_fraction_HeIII =
      particle_grackle_data.HeIII_density[0] * one_over_rho;

  rt_check_unphysical_mass_fractions(p);

  /* Update radiation fields */
  /* First get absorption rates at the start and the end of the step */
  double absorption_rates[RT_NGROUPS];
  rt_get_absorption_rates(
      absorption_rates, species_densities, rt_props->average_photon_energy,
      rt_props->number_weighted_cross_sections, phys_const, us);

  gr_float species_densities_new[6];
  species_densities_new[0] = particle_grackle_data.HI_density[0];
  species_densities_new[1] = particle_grackle_data.HII_density[0];
  species_densities_new[2] = particle_grackle_data.HeI_density[0];
  species_densities_new[3] = particle_grackle_data.HeII_density[0];
  species_densities_new[4] = particle_grackle_data.HeIII_density[0];
  species_densities_new[5] = particle_grackle_data.e_density[0];
  double absorption_rates_new[RT_NGROUPS];
  rt_get_absorption_rates(absorption_rates_new, species_densities_new,
                          rt_props->average_photon_energy,
                          rt_props->number_weighted_cross_sections, phys_const,
                          us);

  /* Now remove absorbed radiation */
  for (int g = 0; g < RT_NGROUPS; g++) {
    const float E_old = p->rt_data.radiation[g].energy_density;
    double f = dt * 0.5 * (absorption_rates[g] + absorption_rates_new[g]);
    f = min(1., f);
    f = max(0., f);
    p->rt_data.radiation[g].energy_density *= (1. - f);
    for (int i = 0; i < 3; i++) {
      p->rt_data.radiation[g].flux[i] *= (1. - f);
    }

    rt_check_unphysical_state(&p->rt_data.radiation[g].energy_density,
                              p->rt_data.radiation[g].flux, E_old,
                              /*callloc=*/2);
  }
  /* Clean up after yourself. */
  rt_clean_grackle_fields(&particle_grackle_data);
}
>>>>>>> 265f198f

/**
 * @brief Computes an upper boundary for the thermochemistry/cooling
 * time.
 *
 * @param p Particle to work on.
 * @param xp Pointer to the particle' extended data.
 * @param rt_props RT properties struct
 * @param cosmo The current cosmological model.
 * @param hydro_props The #hydro_props.
 * @param phys_const The physical constants in internal units.
 * @param us The internal system of units.
 */
<<<<<<< HEAD
float rt_tchem_get_tchem_time(
    const struct part* restrict p, const struct xpart* restrict xp,
    struct rt_props* rt_props, const struct cosmology* restrict cosmo,
    const struct hydro_props* hydro_props,
    const struct phys_const* restrict phys_const,
    const struct cooling_function_data* restrict cooling,
    const struct unit_system* restrict us);
=======
__attribute__((always_inline)) INLINE static float rt_tchem_get_tchem_time(
    const struct part *restrict p, const struct xpart *restrict xp,
    struct rt_props *rt_props, const struct cosmology *restrict cosmo,
    const struct hydro_props *hydro_props,
    const struct phys_const *restrict phys_const,
    const struct unit_system *restrict us) {
  /* Note: Can't pass rt_props as const struct because of grackle
   * accessinging its properties there */

  /* initialize data so it'll be in scope */
  grackle_field_data particle_grackle_data;

  gr_float density = hydro_get_physical_density(p, cosmo);
  const float u_minimal = hydro_props->minimal_internal_energy;

  /* Physical internal energy */
  gr_float internal_energy_phys =
      hydro_get_physical_internal_energy(p, xp, cosmo);
  gr_float internal_energy = max(internal_energy_phys, u_minimal);

  gr_float species_densities[6];
  rt_tchem_get_species_densities(p, density, species_densities);

  float radiation_energy_density[RT_NGROUPS];
  rt_part_get_physical_radiation_energy_density(p, radiation_energy_density,
                                                cosmo);

  gr_float iact_rates[5];
  rt_get_interaction_rates_for_grackle(
      iact_rates, radiation_energy_density, species_densities,
      rt_props->average_photon_energy, rt_props->energy_weighted_cross_sections,
      rt_props->number_weighted_cross_sections, phys_const, us);
>>>>>>> 265f198f

/**
 * @brief Main function for the thermochemistry step when coupling with
 * subgrid physics.
 *
 * @param p Particle to work on.
 * @param xp Pointer to the particle' extended data.
 * @param rt_props RT properties struct
 * @param cosmo The current cosmological model.
 * @param hydro_props The #hydro_props.
 * @param phys_const The physical constants in internal units.
 * @param us The internal system of units.
 * @param dt The time-step of this particle.
 * @param depth recursion depth
 */
void rt_do_thermochemistry_with_subgrid(
    struct part* restrict p, struct xpart* restrict xp,
    struct rt_props* rt_props, const struct cosmology* restrict cosmo,
    const struct hydro_props* hydro_props,
    const struct entropy_floor_properties* floor_props,
    const struct phys_const* restrict phys_const,
    const struct cooling_function_data* restrict cooling,
    const struct unit_system* restrict us, const double dt,
    const double dt_therm, int depth);

#endif /* SWIFT_RT_GEAR_THERMOCHEMISTRY_H */<|MERGE_RESOLUTION|>--- conflicted
+++ resolved
@@ -43,21 +43,13 @@
  * @param us unit system struct
  * @param cosmo cosmology struct
  */
-<<<<<<< HEAD
-void rt_tchem_first_init_part(
+__attribute__((always_inline)) INLINE static void rt_tchem_first_init_part(
     struct part* restrict p, struct xpart* restrict xp, const struct rt_props* rt_props,
     const struct hydro_props* hydro_props,
     const struct phys_const* restrict phys_const,
     const struct unit_system* restrict us,
     const struct cooling_function_data* cooling,
-    const struct cosmology* restrict cosmo);
-=======
-__attribute__((always_inline)) INLINE static void rt_tchem_first_init_part(
-    struct part *restrict p, const struct rt_props *rt_props,
-    const struct hydro_props *hydro_props,
-    const struct phys_const *restrict phys_const,
-    const struct unit_system *restrict us,
-    const struct cosmology *restrict cosmo) {
+    const struct cosmology* restrict cosmo) {
 
   if (rt_props->set_equilibrium_initial_ionization_mass_fractions) {
     float XHI, XHII, XHeI, XHeII, XHeIII;
@@ -100,7 +92,6 @@
     error("Got wrong Helium mass fraction: Got =%.6f provided in yml =%.6f",
           mHe, rt_props->helium_mass_fraction);
 }
->>>>>>> 265f198f
 
 /**
  * @brief Main function for the thermochemistry step.
@@ -115,22 +106,14 @@
  * @param dt The time-step of this particle.
  * @param depth recursion depth
  */
-<<<<<<< HEAD
-void rt_do_thermochemistry(
+INLINE static void rt_do_thermochemistry(
     struct part* restrict p, struct xpart* restrict xp,
     struct rt_props* rt_props, const struct cosmology* restrict cosmo,
     const struct hydro_props* hydro_props,
     const struct phys_const* restrict phys_const,
     const struct cooling_function_data* restrict cooling,
     const struct unit_system* restrict us, const double dt, 
-    const double dt_therm, int depth);
-=======
-INLINE static void rt_do_thermochemistry(
-    struct part *restrict p, struct xpart *restrict xp,
-    struct rt_props *rt_props, const struct cosmology *restrict cosmo,
-    const struct hydro_props *hydro_props,
-    const struct phys_const *restrict phys_const,
-    const struct unit_system *restrict us, const double dt, int depth) {
+    const double dt_therm, int depth) {
   /* Note: Can't pass rt_props as const struct because of grackle
    * accessinging its properties there */
 
@@ -264,7 +247,6 @@
   /* Clean up after yourself. */
   rt_clean_grackle_fields(&particle_grackle_data);
 }
->>>>>>> 265f198f
 
 /**
  * @brief Computes an upper boundary for the thermochemistry/cooling
@@ -278,48 +260,13 @@
  * @param phys_const The physical constants in internal units.
  * @param us The internal system of units.
  */
-<<<<<<< HEAD
-float rt_tchem_get_tchem_time(
+__attribute__((always_inline)) INLINE static float rt_tchem_get_tchem_time(
     const struct part* restrict p, const struct xpart* restrict xp,
     struct rt_props* rt_props, const struct cosmology* restrict cosmo,
     const struct hydro_props* hydro_props,
     const struct phys_const* restrict phys_const,
     const struct cooling_function_data* restrict cooling,
     const struct unit_system* restrict us);
-=======
-__attribute__((always_inline)) INLINE static float rt_tchem_get_tchem_time(
-    const struct part *restrict p, const struct xpart *restrict xp,
-    struct rt_props *rt_props, const struct cosmology *restrict cosmo,
-    const struct hydro_props *hydro_props,
-    const struct phys_const *restrict phys_const,
-    const struct unit_system *restrict us) {
-  /* Note: Can't pass rt_props as const struct because of grackle
-   * accessinging its properties there */
-
-  /* initialize data so it'll be in scope */
-  grackle_field_data particle_grackle_data;
-
-  gr_float density = hydro_get_physical_density(p, cosmo);
-  const float u_minimal = hydro_props->minimal_internal_energy;
-
-  /* Physical internal energy */
-  gr_float internal_energy_phys =
-      hydro_get_physical_internal_energy(p, xp, cosmo);
-  gr_float internal_energy = max(internal_energy_phys, u_minimal);
-
-  gr_float species_densities[6];
-  rt_tchem_get_species_densities(p, density, species_densities);
-
-  float radiation_energy_density[RT_NGROUPS];
-  rt_part_get_physical_radiation_energy_density(p, radiation_energy_density,
-                                                cosmo);
-
-  gr_float iact_rates[5];
-  rt_get_interaction_rates_for_grackle(
-      iact_rates, radiation_energy_density, species_densities,
-      rt_props->average_photon_energy, rt_props->energy_weighted_cross_sections,
-      rt_props->number_weighted_cross_sections, phys_const, us);
->>>>>>> 265f198f
 
 /**
  * @brief Main function for the thermochemistry step when coupling with
