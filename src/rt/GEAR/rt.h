/*******************************************************************************
 * This file is part of SWIFT.
 * Copyright (c) 2020 Mladen Ivkovic (mladen.ivkovic@hotmail.com)
 *
 * This program is free software: you can redistribute it and/or modify
 * it under the terms of the GNU Lesser General Public License as published
 * by the Free Software Foundation, either version 3 of the License, or
 * (at your option) any later version.
 *
 * This program is distributed in the hope that it will be useful,
 * but WITHOUT ANY WARRANTY; without even the implied warranty of
 * MERCHANTABILITY or FITNESS FOR A PARTICULAR PURPOSE.  See the
 * GNU General Public License for more details.
 *
 * You should have received a copy of the GNU Lesser General Public License
 * along with this program.  If not, see <http://www.gnu.org/licenses/>.
 *
 ******************************************************************************/
#ifndef SWIFT_RT_GEAR_H
#define SWIFT_RT_GEAR_H

#include "rt_debugging.h"
#include "rt_flux.h"
#include "rt_gradients.h"
#include "rt_properties.h"
/* #include "rt_slope_limiters_cell.h" [> skipped for now <] */
#include "rt_stellar_emission_model.h"
#include "rt_thermochemistry.h"

#include <float.h>

/**
 * @file src/rt/GEAR/rt.h
 * @brief Main header file for the GEAR M1 Closure radiative transfer scheme.
 */

/**
 * @brief Compute the photon emission rates for this stellar particle.
 *        This function is called every time the spart is being reset
 *        (during start-up and during stars ghost if spart is active)
 *        and assumes that the photon emission rate is an intrinsic
 *        stellar property, i.e. doesn't depend on the environment.
 *
 * @param sp star particle to work on
 * @param time current system time
 * @param star_age age of the star *at the end of the step*
 * @param dt star time step
 * @param rt_props RT properties struct
 * @param phys_const physical constants struct
 * @param internal_units struct holding internal units
 */
__attribute__((always_inline)) INLINE static void
rt_compute_stellar_emission_rate(struct spart *restrict sp, double time,
                                 double star_age, double dt,
                                 const struct rt_props *rt_props,
                                 const struct phys_const *phys_const,
                                 const struct unit_system *internal_units) {

#ifdef SWIFT_RT_DEBUG_CHECKS
  sp->rt_data.debug_emission_rate_set += 1;
#endif

  /* Skip initial fake time-step */
  if (dt == 0.0l) return;

  if (time == 0.l) {
    /* if function is called before the first actual step, time is still
     * at zero unless specified otherwise in parameter file.*/
    /* We're going to need the star age later for more sophistiscated models,
     * but for now the compiler won't let me get away with keeping this here,
     * so keep it as a comment. */
    star_age = dt; 
  }

  /* TODO: this is for later, when we use more sophisticated models. */
  /* now get the emission rates */
  double star_age_begin_of_step = star_age - dt;
  star_age_begin_of_step = max(0.l, star_age_begin_of_step);

  double emission_this_step[RT_NGROUPS];
  for (int g = 0; g < RT_NGROUPS; g++) emission_this_step[g] = 0.;

  if (rt_props->stellar_emission_model == rt_stellar_emission_model_const) {
    rt_get_emission_this_step_const(emission_this_step,
                                    rt_props->stellar_const_emission_rates, dt);
  } else if (rt_props->stellar_emission_model ==
             rt_stellar_emission_model_IlievTest) {
    rt_get_emission_this_step_IlievTest(
        emission_this_step, sp->mass, dt, rt_props->photon_number_integral,
        rt_props->average_photon_energy, phys_const, internal_units);
  } else if (rt_props->stellar_emission_model ==
             rt_stellar_emission_model_BPASS) {
    rt_get_emission_this_step_BPASS(
        emission_this_step, sp->mass, sp->chemistry_data.metal_mass_fraction_total, 
	star_age_begin_of_step, star_age, rt_props->ionizing_tables,
        rt_props->average_photon_energy, phys_const, internal_units, rt_props->f_esc);
  } else {
    error("Unknown stellar emission rate model %d",
          rt_props->stellar_emission_model);
  }

  for (int g = 0; g < RT_NGROUPS; g++)
    sp->rt_data.emission_this_step[g] = emission_this_step[g];
}

/**
 * @brief Initialisation of the RT density loop related particle data.
 * Note: during initalisation (space_init), rt_reset_part and rt_init_part
 * are both called individually.
 *
 * @param p Particle to work on
 */
__attribute__((always_inline)) INLINE static void rt_init_part(
    struct part *restrict p) {}

/**
 * @brief Reset the RT hydro particle data not related to the hydro density.
 * Note: during initalisation (space_init), rt_reset_part and rt_init_part
 * are both called individually. To reset RT data needed in each RT sub-cycle,
 * use rt_reset_part_each_subcycle().
 *
 * @param p particle to work on
 * @param cosmo Cosmology.
 */
__attribute__((always_inline)) INLINE static void rt_reset_part(
    struct part *restrict p, const struct cosmology *cosmo) {

#ifdef SWIFT_RT_DEBUG_CHECKS
  /* reset this here as well as in the rt_debugging_checks_end_of_step()
   * routine to test task dependencies are done right */
  p->rt_data.debug_iact_stars_inject = 0;
  p->rt_data.debug_nsubcycles = 0;
  p->rt_data.debug_kicked = 0;
#endif
}

/**
 * @brief Reset RT particle data which needs to be reset each sub-cycle.
 *
 * @param p the particle to work on
 * @param cosmo Cosmology.
 * @param dt the current particle RT time step
 */
__attribute__((always_inline)) INLINE static void rt_reset_part_each_subcycle(
    struct part *restrict p, const struct cosmology *cosmo, double dt) {

#ifdef SWIFT_RT_DEBUG_CHECKS
  rt_debugging_reset_each_subcycle(p);
#endif

  rt_gradients_init(p);
  /* the Gizmo-style slope limiting doesn't help for RT as is,
   * so we're skipping it for now. */
  /* rt_slope_limit_cell_init(p); */

  p->rt_data.flux_dt = dt;
}

/**
 * @brief First initialisation of the RT hydro particle data.
 *
 * @param p particle to work on
 * @param cosmo #cosmology data structure.
 * @param rt_props RT properties struct
 */
__attribute__((always_inline)) INLINE static void rt_first_init_part(
    struct part *restrict p, const struct cosmology *cosmo,
    const struct rt_props *restrict rt_props) {

  /* Don't reset conserved quantities here! ICs will be overwritten */
  rt_init_part(p);
  rt_reset_part(p, cosmo);
  rt_part_reset_mass_fluxes(p);
  rt_reset_part_each_subcycle(p, cosmo, 0.);
  rt_part_reset_fluxes(p);

#ifdef SWIFT_RT_DEBUG_CHECKS
  p->rt_data.debug_radiation_absorbed_tot = 0ULL;
#endif
}

/**
 * @brief Initialisation of the RT density loop related star particle data.
 * Note: during initalisation (space_init), rt_reset_spart and rt_init_spart
 * are both called individually.
 *
 * @param sp star particle to work on
 */
__attribute__((always_inline)) INLINE static void rt_init_spart(
    struct spart *restrict sp) {

  for (int i = 0; i < 8; i++) {
    sp->rt_data.octant_weights[i] = 0.f;
  }

#ifdef SWIFT_RT_DEBUG_CHECKS
  /* reset this here as well as in the rt_debugging_checks_end_of_step()
   * routine to test task dependencies are done right */
  sp->rt_data.debug_iact_hydro_inject_prep = 0;
  sp->rt_data.debug_iact_hydro_inject = 0;
  sp->rt_data.debug_emission_rate_set = 0;

  for (int g = 0; g < RT_NGROUPS; g++) {
    sp->rt_data.debug_injected_energy[g] = 0.f;
  }
  for (int g = 0; g < RT_NGROUPS; g++) {
    sp->rt_data.emission_this_step[g] = 0.f;
  }
  sp->rt_data.debug_psi_sum = 0.f;
#endif
}

/**
 * @brief Reset of the RT star particle data not related to the density.
 * Note: during initalisation (space_init), rt_reset_spart and rt_init_spart
 * are both called individually.
 *
 * @param sp star particle to work on
 */
__attribute__((always_inline)) INLINE static void rt_reset_spart(
    struct spart *restrict sp) {

  for (int g = 0; g < RT_NGROUPS; g++) {
    sp->rt_data.emission_this_step[g] = 0.f;
  }
}

/**
 * @brief First initialisation of the RT star particle data.
 *
 * @param sp star particle to work on
 */
__attribute__((always_inline)) INLINE static void rt_first_init_spart(
    struct spart *restrict sp) {

  rt_init_spart(sp);
  rt_reset_spart(sp);
#ifdef SWIFT_RT_DEBUG_CHECKS
  sp->rt_data.debug_radiation_emitted_tot = 0ULL;
  for (int g = 0; g < RT_NGROUPS; g++) {
    sp->rt_data.debug_injected_energy_tot[g] = 0.f;
  }
#endif
}

/**
 * @brief Split the RT data of a particle into n pieces
 *
 * @param p The #part.
 * @param n The number of pieces to split into.
 */
__attribute__((always_inline)) INLINE static void rt_split_part(struct part *p,
                                                                double n) {
  error("RT can't run with split particles for now.");
}

/**
 * @brief Exception handle a hydro part not having any neighbours in ghost task
 *
 * @param p The #part.
 */
__attribute__((always_inline)) INLINE static void rt_part_has_no_neighbours(
    struct part *p) {
  message("WARNING: found particle without neighbours");
}

/**
 * @brief Exception handle a star part not having any neighbours in ghost task
 *
 * @param sp The #spart.
 */
__attribute__((always_inline)) INLINE static void rt_spart_has_no_neighbours(
    struct spart *sp) {

  /* Reset energy to be injected so that global statistics
   * checks still work */
  for (int g = 0; g < RT_NGROUPS; g++) {
    sp->rt_data.emission_this_step[g] = 0.f;
  }
  message("WARNING: found star without neighbours");
}

/**
 * @brief Do checks/conversions on particles on startup.
 *
 * @param p The particle to work on
 * @param rt_props The RT properties struct
 * @param hydro_props The hydro properties struct
 * @param phys_const physical constants struct
 * @param us unit_system struct
 * @param cosmo cosmology struct
 */
__attribute__((always_inline)) INLINE static void rt_convert_quantities(
<<<<<<< HEAD
    struct part* restrict p, struct xpart* restrict xp, const struct rt_props* rt_props,
    const struct hydro_props* hydro_props,
    const struct phys_const* restrict phys_const,
    const struct unit_system* restrict us,
    const struct cooling_function_data* cooling,
    const struct cosmology* restrict cosmo) {
=======
    struct part *restrict p, const struct rt_props *rt_props,
    const struct hydro_props *hydro_props,
    const struct phys_const *restrict phys_const,
    const struct unit_system *restrict us,
    const struct cosmology *restrict cosmo) {
>>>>>>> 265f198f

  /* If we're reducing the speed of light, then we may encounter
   * photon fluxes which are way too high than the physically
   * allowable limit. This can lead to catastrophic problems for
   * the propagation of photons, as the pressure tensor assumes
   * the upper limit to be respected. So check this and correct
   * it if necessary.
   * We only read in conserved quantities, so only check those. */

  struct rt_part_data *rtd = &p->rt_data;
  const float Vinv = 1.f / p->geometry.volume;

  /* If we read in radiation energy, we read in
   * total energy and store it as energy density.
   * Same for fluxes.
   * Correct that now. */
  for (int g = 0; g < RT_NGROUPS; g++) {
    rtd->radiation[g].energy_density *= Vinv;
    rtd->radiation[g].flux[0] *= Vinv;
    rtd->radiation[g].flux[1] *= Vinv;
    rtd->radiation[g].flux[2] *= Vinv;

    /* Additional check with possible exit for ICs */
    rt_check_unphysical_state_ICs(p, g, &rtd->radiation[g].energy_density,
                                  rtd->radiation[g].flux,
                                  phys_const->const_speed_light_c);
    /* Check for too high fluxes */
    rt_check_unphysical_state(&rtd->radiation[g].energy_density,
                              rtd->radiation[g].flux, /*e_old =*/0.f,
                              /*callloc=*/0);
  }

  /* If we're setting up ionising equilibrium initial conditions,
   * then the particles need to have their densities known first.
   * So we can call the mass fractions initialization now. */
  rt_tchem_first_init_part(p, xp, rt_props, hydro_props, phys_const, us, cooling, cosmo);
}

/**
 * @brief Computes the next radiative transfer time step size
 * of a given particle (during timestep tasks)
 *
 * @param p Particle to work on.
 * @param rt_props RT properties struct
 * @param cosmo The current cosmological model.
 * @param hydro_props The #hydro_props.
 * @param phys_const The physical constants in internal units.
 * @param us The internal system of units.
 * @param dt The time-step of this particle.
 */
__attribute__((always_inline)) INLINE static float rt_compute_timestep(
<<<<<<< HEAD
    const struct part* restrict p, const struct xpart* restrict xp,
    struct rt_props* rt_props, const struct cosmology* restrict cosmo,
    const struct hydro_props* hydro_props,
    const struct phys_const* restrict phys_const,
    const struct cooling_function_data* restrict cooling,
    const struct unit_system* restrict us) {
=======
    const struct part *restrict p, const struct xpart *restrict xp,
    struct rt_props *rt_props, const struct cosmology *restrict cosmo,
    const struct hydro_props *hydro_props,
    const struct phys_const *restrict phys_const,
    const struct unit_system *restrict us) {
>>>>>>> 265f198f

  /* If no radiation, it's not doing RT, so don't limit timestep */
  float radiation_energy_density[RT_NGROUPS], total_energy_density = 0.f;
  rt_part_get_physical_radiation_energy_density(p, radiation_energy_density, cosmo);
  for (int i=0; i<RT_NGROUPS; i++) {
    total_energy_density += radiation_energy_density[i];
  }
  if (total_energy_density <= 0.) return 1e20f;

  /* just mimic the gizmo particle "size" for now */
  const float psize = cosmo->a * cosmo->a *
                      powf(p->geometry.volume / hydro_dimension_unit_sphere,
                           hydro_dimension_inv);
  float dt = psize * rt_params.reduced_speed_of_light_inverse *
             rt_props->CFL_condition;

  if (rt_props->skip_thermochemistry) return dt;

  float dt_cool = 1e20f;
  //if (rt_props->f_limit_cooling_time > 0.f)
    /* Note: cooling time may be negative if the gas is being heated */
  //  dt_cool = rt_props->f_limit_cooling_time *
  //            rt_tchem_get_tchem_time(p, xp, rt_props, cosmo, hydro_props,
  //                                    phys_const, cooling, us);

  return min(dt, fabsf(dt_cool));
}

/**
 * @brief Computes the next radiative transfer time step size
 * of a given star particle (during timestep tasks).
 *
 * @param sp spart to work on
 * @param rt_props the RT properties struct
 * @param cosmo the cosmology
 */
__attribute__((always_inline)) INLINE static float rt_compute_spart_timestep(
    const struct spart *restrict sp, const struct rt_props *restrict rt_props,
    const struct cosmology *restrict cosmo) {

  /* For now, the only thing we care about is the upper threshold for stars. */
  return rt_props->stars_max_timestep;
}

/**
 * @brief Compute the time-step length for an RT step of a particle from given
 * integer times ti_beg and ti_end. This time-step length is then used to
 * compute the actual time integration of the transport/force step and the
 * thermochemistry. This is not used to determine the time-step length during
 * the time-step tasks.
 *
 * @param ti_beg Start of the time-step (on the integer time-line).
 * @param ti_end End of the time-step (on the integer time-line).
 * @param time_base Minimal time-step size on the time-line.
 * @param with_cosmology Are we running with cosmology integration?
 * @param cosmo The #cosmology object.
 *
 * @return The time-step size for the rt integration. (internal units).
 */
__attribute__((always_inline)) INLINE static double rt_part_dt(
    const integertime_t ti_beg, const integertime_t ti_end,
    const double time_base, const int with_cosmology,
    const struct cosmology *cosmo) {
  if (with_cosmology) {
    return cosmology_get_delta_time(cosmo, ti_beg, ti_end);
  } else {
    return (ti_end - ti_beg) * time_base;
  }
}

/**
 * @brief Compute the time-step length for an RT step of a particle from given
 * integer times ti_beg and ti_end. This time-step length is then used to
 * compute the actual time integration of the transport/force step and the
 * thermochemistry. This is not used to determine the time-step length during
 * the time-step tasks.
 *
 * @param ti_beg Start of the time-step (on the integer time-line).
 * @param ti_end End of the time-step (on the integer time-line).
 * @param time_base Minimal time-step size on the time-line.
 * @param with_cosmology Are we running with cosmology integration?
 * @param cosmo The #cosmology object.
 *
 * @return The time-step size for the rt integration. (internal units).
 */
__attribute__((always_inline)) INLINE static double rt_part_dt_therm(
    const integertime_t ti_beg, const integertime_t ti_end,
    const double time_base, const int with_cosmology,
    const struct cosmology* cosmo) {
  if (with_cosmology) {
    return cosmology_get_therm_kick_factor(cosmo, ti_beg, ti_end);
  } else {
    return (ti_end - ti_beg) * time_base;
  }
}

/**
 * @brief This function finalises the injection step.
 *
 * @param p particle to work on
 * @param props struct #rt_props that contains global RT properties
 */
__attribute__((always_inline)) INLINE static void rt_finalise_injection(
    struct part *restrict p, struct rt_props *props) {

#ifdef SWIFT_RT_DEBUG_CHECKS
  rt_debug_sequence_check(p, 1, "rt_ghost1/rt_finalise_injection");

  p->rt_data.debug_injection_done += 1;
#endif

  for (int g = 0; g < RT_NGROUPS; g++) {
    rt_check_unphysical_state(&p->rt_data.radiation[g].energy_density,
                              p->rt_data.radiation[g].flux, /*e_old=*/0.f,
                              /*callloc=*/3);
  }
}

/**
 * @brief finishes up the gradient computation
 *
 * @param p particle to work on
 * @param cosmo #cosmology data structure.
 */
__attribute__((always_inline)) INLINE static void rt_end_gradient(
    struct part *restrict p, const struct cosmology *cosmo) {

#ifdef SWIFT_RT_DEBUG_CHECKS
  rt_debug_sequence_check(p, 2, __func__);

  if (p->rt_data.debug_calls_iact_gradient_interaction == 0)
    message(
        "WARNING: Called finalise gradient on particle %lld"
        "with iact gradient count from rt_iact = %d",
        p->id, p->rt_data.debug_calls_iact_gradient_interaction);

  p->rt_data.debug_gradients_done += 1;
#endif

  rt_finalise_gradient_part(p);
}

/**
 * @brief finishes up the transport step
 *
 * @param p particle to work on
 * @param dt the current time step of the particle
 * @param cosmo #cosmology data structure.
 */
__attribute__((always_inline)) INLINE static void rt_finalise_transport(
    struct part *restrict p, struct rt_props *rtp, const double dt,
    const struct cosmology *restrict cosmo) {

#ifdef SWIFT_RT_DEBUG_CHECKS
  rt_debug_sequence_check(p, 3, __func__);

  if (p->rt_data.debug_calls_iact_transport_interaction == 0)
    message(
        "WARNING: Called finalise transport on particle %lld"
        "with iact transport count from rt_iact = %d",
        p->id, p->rt_data.debug_calls_iact_transport_interaction);

  p->rt_data.debug_transport_done += 1;
#endif

  struct rt_part_data *restrict rtd = &p->rt_data;
  const float Vinv = 1.f / p->geometry.volume;

  /* Do not redshift if we have a constant spectrum (type == 0) */
  const float redshift_factor =
      (rtp->stellar_spectrum_type == 0) ? 0. : cosmo->H * dt;

  for (int g = 0; g < RT_NGROUPS; g++) {
    const float e_old = rtd->radiation[g].energy_density;

    /* Note: in this scheme, we're updating d/dt (U * V) + sum F * A * dt = 0.
     * So we'll need the division by the volume here. */

    rtd->radiation[g].energy_density += rtd->flux[g].energy * Vinv;
    rtd->radiation[g].energy_density -=
        rtd->radiation[g].energy_density *
        redshift_factor;  // Energy lost due to redshift

    rtd->radiation[g].flux[0] += rtd->flux[g].flux[0] * Vinv;
    rtd->radiation[g].flux[0] -=
        rtd->radiation[g].flux[0] *
        redshift_factor;  // Energy lost due to redshift

    rtd->radiation[g].flux[1] += rtd->flux[g].flux[1] * Vinv;
    rtd->radiation[g].flux[1] -=
        rtd->radiation[g].flux[1] *
        redshift_factor;  // Energy lost due to redshift

    rtd->radiation[g].flux[2] += rtd->flux[g].flux[2] * Vinv;
    rtd->radiation[g].flux[2] -=
        rtd->radiation[g].flux[2] *
        redshift_factor;  // Energy lost due to redshift

    rt_check_unphysical_state(&rtd->radiation[g].energy_density,
                              rtd->radiation[g].flux, e_old, /*callloc=*/4);
  }

  /* Reset the fluxes now that they have been applied. */
  rt_part_reset_fluxes(p);
  /* Mark the particle as inactive for now. */
  rtd->flux_dt = -1.f;
}

/**
 * @brief Do the thermochemistry on a particle.
 *
 * This function wraps around rt_do_thermochemistry function.
 *
 * @param p Particle to work on.
 * @param xp Pointer to the particle' extended data.
 * @param rt_props RT properties struct
 * @param cosmo The current cosmological model.
 * @param hydro_props The #hydro_props.
 * @param floor_props Properties of the entropy floor.
 * @param phys_const The physical constants in internal units.
 * @param us The internal system of units.
 * @param dt The time-step of this particle.
 * @param dt_therm The time-step operator used for thermal quantities.
 * @param time The current time (since the Big Bang or start of the run) in
 * internal units.
 */
__attribute__((always_inline)) INLINE static void rt_tchem(
<<<<<<< HEAD
    struct part* restrict p, struct xpart* restrict xp,
    struct rt_props* rt_props, const struct cosmology* restrict cosmo,
    const struct hydro_props* hydro_props,
    const struct entropy_floor_properties* floor_props,
    const struct phys_const* restrict phys_const,
    const struct cooling_function_data* restrict cooling,
    const struct unit_system* restrict us, const double dt,
    const double dt_therm, const double time) {
=======
    struct part *restrict p, struct xpart *restrict xp,
    struct rt_props *rt_props, const struct cosmology *restrict cosmo,
    const struct hydro_props *hydro_props,
    const struct phys_const *restrict phys_const,
    const struct unit_system *restrict us, const double dt) {
>>>>>>> 265f198f

#ifdef SWIFT_RT_DEBUG_CHECKS
  rt_debug_sequence_check(p, 4, __func__);
  p->rt_data.debug_thermochem_done += 1;
#endif

  if (rt_props->rt_with_galaxy_subgrid) {
  	rt_do_thermochemistry_with_subgrid(p, xp, rt_props, cosmo, hydro_props, floor_props, 
		  phys_const, cooling, us, dt, dt_therm,
                        0);

  	/* Record this cooling event */
  	xp->cooling_data.time_last_event = time;
  } else {
  	/* Note: Can't pass rt_props as const struct because of grackle
   	* accessinging its properties there */
  	rt_do_thermochemistry(p, xp, rt_props, cosmo, hydro_props, phys_const, cooling, us, dt, dt_therm,
                        0);
  }//RT_WITH_COOLING_SUBGRID we couple rt with some subgrid physics properties.
}

/**
 * @brief Extra operations done during the kick. This needs to be
 * done before the particle mass is updated in the hydro_kick_extra.
 *
 * @param p Particle to act upon.
 * @param dt_therm Thermal energy time-step @f$\frac{dt}{a^2}@f$.
 * @param dt_grav Gravity time-step @f$\frac{dt}{a}@f$.
 * @param dt_hydro Hydro acceleration time-step
 * @f$\frac{dt}{a^{3(\gamma{}-1)}}@f$.
 * @param dt_kick_corr Gravity correction time-step @f$adt@f$.
 * @param cosmo Cosmology.
 * @param hydro_props Additional hydro properties.
 */
__attribute__((always_inline)) INLINE static void rt_kick_extra(
    struct part *p, float dt_therm, float dt_grav, float dt_hydro,
    float dt_kick_corr, const struct cosmology *cosmo,
    const struct hydro_props *hydro_props) {

#ifdef SWIFT_RT_DEBUG_CHECKS
  /* Don't account for timestep_sync backward kicks */
  if (dt_therm >= 0.f && dt_grav >= 0.f && dt_hydro >= 0.f &&
      dt_kick_corr >= 0.f) {

    rt_debug_sequence_check(p, 0, __func__);
    p->rt_data.debug_kicked += 1;
  }
#endif

#ifdef GIZMO_MFV_SPH

  /* Note: We need to mimick here what Gizmo does for the mass fluxes.
   * The relevant time scale is the hydro time step for the mass fluxes,
   * not the RT times. We also need to prevent the kick to apply the mass
   * fluxes twice, so exit if the particle time step < 0 */

  if (p->flux.dt > 0.0f) {
    /* Update the mass fraction changes due to interparticle fluxes */
    const float current_mass = p->conserved.mass;

    if ((current_mass <= 0.f) || (p->rho <= 0.f)) {
      /* Deal with vacuum. Let hydro deal with actuall mass < 0, just do your
       * mass fractions thing. */
      p->rt_data.tchem.mass_fraction_HI = 0.f;
      p->rt_data.tchem.mass_fraction_HII = 0.f;
      p->rt_data.tchem.mass_fraction_HeI = 0.f;
      p->rt_data.tchem.mass_fraction_HeII = 0.f;
      p->rt_data.tchem.mass_fraction_HeIII = 0.f;
      rt_part_reset_mass_fluxes(p);
      return;
    }

    const float current_mass_HI =
        current_mass * p->rt_data.tchem.mass_fraction_HI;
    const float current_mass_HII =
        current_mass * p->rt_data.tchem.mass_fraction_HII;
    const float current_mass_HeI =
        current_mass * p->rt_data.tchem.mass_fraction_HeI;
    const float current_mass_HeII =
        current_mass * p->rt_data.tchem.mass_fraction_HeII;
    const float current_mass_HeIII =
        current_mass * p->rt_data.tchem.mass_fraction_HeIII;

    /* At this point, we're exchanging (time integrated) mass fluxes,
     * which in rare cases can lead to unphysical results, i.e. negative
     * masses. Make sure we prevent unphysical solutions propagating by
     * enforcing a minumum of zero. */
    const float new_mass_HI =
        max(current_mass_HI + p->rt_data.mass_flux.HI, 0.f);
    const float new_mass_HII =
        max(current_mass_HII + p->rt_data.mass_flux.HII, 0.f);
    const float new_mass_HeI =
        max(current_mass_HeI + p->rt_data.mass_flux.HeI, 0.f);
    const float new_mass_HeII =
        max(current_mass_HeII + p->rt_data.mass_flux.HeII, 0.f);
    const float new_mass_HeIII =
        max(current_mass_HeIII + p->rt_data.mass_flux.HeIII, 0.f);

    const float new_mass_tot = new_mass_HI + new_mass_HII + new_mass_HeI +
                               new_mass_HeII + new_mass_HeIII;

    /* During the initial fake time step, if the mass fractions haven't been set
     * up yet, we could encounter divisions by zero here, so skip that. If it
     * isn't the initial time step, the error will be caught down the line by
     * another call to rt_check_unphysical_mass_fractions() (not the one 10
     * lines below this) */
    if (new_mass_tot == 0.f) return;

    const float new_mass_tot_inv = 1.f / new_mass_tot;

    p->rt_data.tchem.mass_fraction_HI = new_mass_HI * new_mass_tot_inv;
    p->rt_data.tchem.mass_fraction_HII = new_mass_HII * new_mass_tot_inv;
    p->rt_data.tchem.mass_fraction_HeI = new_mass_HeI * new_mass_tot_inv;
    p->rt_data.tchem.mass_fraction_HeII = new_mass_HeII * new_mass_tot_inv;
    p->rt_data.tchem.mass_fraction_HeIII = new_mass_HeIII * new_mass_tot_inv;

    /* Reset fluxes after they have been applied, so they can be collected
     * again even when particle is inactive. */
    rt_part_reset_mass_fluxes(p);

    /* Don't update actual particle mass, that'll be done in the
     * hydro_kick_extra calls */
  }

#endif

  //rt_check_unphysical_mass_fractions(p);
}

/**
 * @brief Prepare a particle for the !HYDRO! force calculation.
 * E.g. for the meshless schemes, we need to take into account the
 * mass fluxes of the constituent species between particles.
 * NOTE: don't call this during rt_init_part or rt_reset_part,
 * follow the hydro_prepare_force logic.
 *
 * @param p particle to work on
 **/
__attribute__((always_inline)) INLINE static void rt_prepare_force(
    struct part *p) {}

/**
 * @brief Extra operations to be done during the drift
 *
 * @param p Particle to act upon.
 * @param xp The extended particle data to act upon.
 * @param dt_drift The drift time-step for positions.
 */
__attribute__((always_inline)) INLINE static void rt_predict_extra(
    struct part *p, struct xpart *xp, float dt_drift) {

  float dx[3] = {xp->v_full[0] * dt_drift, xp->v_full[1] * dt_drift,
                 xp->v_full[2] * dt_drift};

  for (int g = 0; g < RT_NGROUPS; g++) {
    float Unew[4];
    rt_gradients_predict_drift(p, Unew, g, dx);
    p->rt_data.radiation[g].energy_density = Unew[0];
    p->rt_data.radiation[g].flux[0] = Unew[1];
    p->rt_data.radiation[g].flux[1] = Unew[2];
    p->rt_data.radiation[g].flux[2] = Unew[3];
  }
}

/**
 * @brief Clean the allocated memory inside the RT properties struct.
 *
 * @param props the #rt_props.
 * @param restart did we restart?
 */
__attribute__((always_inline)) INLINE static void rt_clean(
    struct rt_props *props, int restart) {

  /* If we were restarting, free-ing manually will lead to
   * segfaults since we didn't malloc the stuff */
  if (!restart) {
    /* Clean up grackle data. This is a call to a grackle function */
    local_free_chemistry_data(&props->grackle_chemistry_data,
                              &props->grackle_chemistry_rates);

    for (int g = 0; g < RT_NGROUPS; g++) {
      free(props->energy_weighted_cross_sections[g]);
      free(props->number_weighted_cross_sections[g]);
    }
    free(props->energy_weighted_cross_sections);
    free(props->number_weighted_cross_sections);
  }
}

#endif /* SWIFT_RT_GEAR_H */<|MERGE_RESOLUTION|>--- conflicted
+++ resolved
@@ -291,20 +291,12 @@
  * @param cosmo cosmology struct
  */
 __attribute__((always_inline)) INLINE static void rt_convert_quantities(
-<<<<<<< HEAD
     struct part* restrict p, struct xpart* restrict xp, const struct rt_props* rt_props,
     const struct hydro_props* hydro_props,
     const struct phys_const* restrict phys_const,
     const struct unit_system* restrict us,
     const struct cooling_function_data* cooling,
     const struct cosmology* restrict cosmo) {
-=======
-    struct part *restrict p, const struct rt_props *rt_props,
-    const struct hydro_props *hydro_props,
-    const struct phys_const *restrict phys_const,
-    const struct unit_system *restrict us,
-    const struct cosmology *restrict cosmo) {
->>>>>>> 265f198f
 
   /* If we're reducing the speed of light, then we may encounter
    * photon fluxes which are way too high than the physically
@@ -356,20 +348,12 @@
  * @param dt The time-step of this particle.
  */
 __attribute__((always_inline)) INLINE static float rt_compute_timestep(
-<<<<<<< HEAD
     const struct part* restrict p, const struct xpart* restrict xp,
     struct rt_props* rt_props, const struct cosmology* restrict cosmo,
     const struct hydro_props* hydro_props,
     const struct phys_const* restrict phys_const,
     const struct cooling_function_data* restrict cooling,
     const struct unit_system* restrict us) {
-=======
-    const struct part *restrict p, const struct xpart *restrict xp,
-    struct rt_props *rt_props, const struct cosmology *restrict cosmo,
-    const struct hydro_props *hydro_props,
-    const struct phys_const *restrict phys_const,
-    const struct unit_system *restrict us) {
->>>>>>> 265f198f
 
   /* If no radiation, it's not doing RT, so don't limit timestep */
   float radiation_energy_density[RT_NGROUPS], total_energy_density = 0.f;
@@ -597,7 +581,6 @@
  * internal units.
  */
 __attribute__((always_inline)) INLINE static void rt_tchem(
-<<<<<<< HEAD
     struct part* restrict p, struct xpart* restrict xp,
     struct rt_props* rt_props, const struct cosmology* restrict cosmo,
     const struct hydro_props* hydro_props,
@@ -606,13 +589,6 @@
     const struct cooling_function_data* restrict cooling,
     const struct unit_system* restrict us, const double dt,
     const double dt_therm, const double time) {
-=======
-    struct part *restrict p, struct xpart *restrict xp,
-    struct rt_props *rt_props, const struct cosmology *restrict cosmo,
-    const struct hydro_props *hydro_props,
-    const struct phys_const *restrict phys_const,
-    const struct unit_system *restrict us, const double dt) {
->>>>>>> 265f198f
 
 #ifdef SWIFT_RT_DEBUG_CHECKS
   rt_debug_sequence_check(p, 4, __func__);
