/*******************************************************************************
 * This file is part of SWIFT.
 * Copyright (c) 2020 Mladen Ivkovic (mladen.ivkovic@hotmail.com)
 *
 * This program is free software: you can redistribute it and/or modify
 * it under the terms of the GNU Lesser General Public License as published
 * by the Free Software Foundation, either version 3 of the License, or
 * (at your option) any later version.
 *
 * This program is distributed in the hope that it will be useful,
 * but WITHOUT ANY WARRANTY; without even the implied warranty of
 * MERCHANTABILITY or FITNESS FOR A PARTICULAR PURPOSE.  See the
 * GNU General Public License for more details.
 *
 * You should have received a copy of the GNU Lesser General Public License
 * along with this program.  If not, see <http://www.gnu.org/licenses/>.
 *
 ******************************************************************************/
#ifndef SWIFT_RT_IO_GEAR_H
#define SWIFT_RT_IO_GEAR_H

#define RT_LABELS_SIZE 10
#include "cooling_io.h"

/**
 * @file src/rt/GEAR/rt_io.h
 * @brief Main header file for GEAR M1 Closure radiative transfer
 * scheme IO routines.
 */

/**
 * @brief Specifies which particle fields to read from a dataset
 *
 * @param parts The particle array.
 * @param list The list of i/o properties to read.
 *
 * @return Returns the number of fields to read.
 */
INLINE static int rt_read_particles(const struct part *parts,
                                    struct io_props *list) {

  /* List what we want to read */

  char fieldname[30];
  int count = 0;
  for (int phg = 0; phg < RT_NGROUPS; phg++) {
    sprintf(fieldname, "PhotonEnergiesGroup%d", phg + 1);
    list[count++] =
        io_make_input_field(fieldname, FLOAT, 1, OPTIONAL, UNIT_CONV_ENERGY,
                            parts, rt_data.radiation[phg].energy_density);
    sprintf(fieldname, "PhotonFluxesGroup%d", phg + 1);
    list[count++] = io_make_input_field(fieldname, FLOAT, 3, OPTIONAL,
                                        UNIT_CONV_ENERGY_VELOCITY, parts,
                                        rt_data.radiation[phg].flux);
  }

  list[count++] = io_make_input_field("MassFractionHI", FLOAT, 1, OPTIONAL,
                                      UNIT_CONV_NO_UNITS, parts,
                                      rt_data.tchem.mass_fraction_HI);
  list[count++] = io_make_input_field("MassFractionHII", FLOAT, 1, OPTIONAL,
                                      UNIT_CONV_NO_UNITS, parts,
                                      rt_data.tchem.mass_fraction_HII);
  list[count++] = io_make_input_field("MassFractionHeI", FLOAT, 1, OPTIONAL,
                                      UNIT_CONV_NO_UNITS, parts,
                                      rt_data.tchem.mass_fraction_HeI);
  list[count++] = io_make_input_field("MassFractionHeII", FLOAT, 1, OPTIONAL,
                                      UNIT_CONV_NO_UNITS, parts,
                                      rt_data.tchem.mass_fraction_HeII);
  list[count++] = io_make_input_field("MassFractionHeIII", FLOAT, 1, OPTIONAL,
                                      UNIT_CONV_NO_UNITS, parts,
                                      rt_data.tchem.mass_fraction_HeIII);

  return count;
}

/**
 * @brief Specifies which particle fields to read from a dataset
 *
 * @param sparts The star particle array.
 * @param list The list of i/o properties to read.
 *
 * @return Returns the number of fields to read.
 */
INLINE static int rt_read_stars(const struct spart *sparts,
                                struct io_props *list) {
  return 0;
}

/**
 * @brief Extract radiation energies of radiation struct for all photon groups
 * Note: "allocation" of `float* ret` happens in io_copy_temp_buffer()
 *
 * @param engine the engine
 * @param part the particle to extract data from
 * @param xpart the according xpart to extract data from
 * @param ret (return) the extracted data
 */
INLINE static void rt_convert_radiation_energies(const struct engine *engine,
                                                 const struct part *part,
                                                 const struct xpart *xpart,
                                                 float *ret) {

  for (int g = 0; g < RT_NGROUPS; g++) {
    ret[g] = part->rt_data.radiation[g].energy_density * part->geometry.volume;
  }
}

/**
 * @brief Extract radiation fluxes of radiation struct for all photon groups
 * Note: "allocation" of `float* ret` happens in io_copy_temp_buffer()
 *
 * @param engine the engine
 * @param part the particle to extract data from
 * @param xpart the according xpart to extract data from
 * @param ret (return) the extracted data
 */
INLINE static void rt_convert_radiation_fluxes(const struct engine *engine,
                                               const struct part *part,
                                               const struct xpart *xpart,
                                               float *ret) {

  int i = 0;
  for (int g = 0; g < RT_NGROUPS; g++) {
    ret[i++] = part->rt_data.radiation[g].flux[0];
    ret[i++] = part->rt_data.radiation[g].flux[1];
    ret[i++] = part->rt_data.radiation[g].flux[2];
  }
}

/**
 * @brief Extract mass fractions of constituent species from tchem struct.
 * Note: "allocation" of `float* ret` happens in io_copy_temp_buffer()
 *
 * @param engine the engine
 * @param part the particle to extract data from
 * @param xpart the according xpart to extract data from
 * @param ret (return) the extracted data
 */
INLINE static void rt_convert_mass_fractions(const struct engine *engine,
                                             const struct part *part,
                                             const struct xpart *xpart,
                                             float *ret) {

  ret[0] = part->rt_data.tchem.mass_fraction_HI;
  ret[1] = part->rt_data.tchem.mass_fraction_HII;
  ret[2] = part->rt_data.tchem.mass_fraction_HeI;
  ret[3] = part->rt_data.tchem.mass_fraction_HeII;
  ret[4] = part->rt_data.tchem.mass_fraction_HeIII;
}

/**
 * @brief Creates additional output fields for the radiative
 * transfer data of hydro particles.
 *
 * @param parts The particle array.
 * @param list The list of i/o properties to write.
 *
 * @return Returns the number of fields to write.
 */
<<<<<<< HEAD
INLINE static int rt_write_particles(const struct part* parts,
		const struct xpart* xparts, struct io_props* list) {
=======
INLINE static int rt_write_particles(const struct part *parts,
                                     struct io_props *list) {
>>>>>>> 265f198f

  int num_elements = 3;

  list[0] = io_make_physical_output_field_convert_part(
      "PhotonEnergies", FLOAT, RT_NGROUPS, UNIT_CONV_ENERGY, 0, parts,
      /*xparts=*/NULL,
      /*convertible to comoving=*/1, rt_convert_radiation_energies,
      "Photon Energies (all groups)");

  list[1] = io_make_physical_output_field_convert_part(
      "PhotonFluxes", FLOAT, 3 * RT_NGROUPS, UNIT_CONV_RADIATION_FLUX, 0, parts,
      /*xparts=*/NULL,
      /*convertible to comoving=*/1, rt_convert_radiation_fluxes,
      "Photon Fluxes (all groups; x, y, and z coordinates)");
  list[2] = io_make_output_field_convert_part(
      "IonMassFractions", FLOAT, 5, UNIT_CONV_NO_UNITS, 0, parts,
      /*xparts=*/NULL, rt_convert_mass_fractions,
      "Mass fractions of all constituent species");

  #if COOLING_GRACKLE_MODE >= 1
  /* List what we want to write */
  list[num_elements] = io_make_output_field_convert_part(
      "AtomicHydrogenMasses", FLOAT, 1, UNIT_CONV_MASS, 0.f, parts, xparts,
      convert_part_HI_mass, "Atomic hydrogen masses.");
  num_elements ++;

  list[num_elements] =
      io_make_output_field_convert_part(
      "MolecularHydrogenMasses", FLOAT, 1, UNIT_CONV_MASS, 0.f, parts, xparts,
      convert_part_H2_mass, "Molecular hydrogen masses.");
  num_elements ++;

  list[num_elements] =
      io_make_output_field_convert_part(
      "HeIMasses", FLOAT, 1, UNIT_CONV_MASS, 0.f, parts, xparts,
      convert_part_HeII_mass, "HeI masses.");
  num_elements ++;

  list[num_elements] =
      io_make_output_field_convert_part(
      "HeIIMasses", FLOAT, 1, UNIT_CONV_MASS, 0.f, parts, xparts,
      convert_part_HeII_mass, "HeII masses.");
  num_elements ++;

  list[num_elements] = io_make_output_field_convert_part(
      "ElectronNumberDensities", FLOAT, 1, UNIT_CONV_NUMBER_DENSITY, -3.f,
      parts, xparts, convert_part_e_density,
      "Electron number densities");
  num_elements ++;

#if COOLING_GRACKLE_MODE >= 2
  list[num_elements] =
      io_make_output_field("SubgridTemperatures",
                           FLOAT, 1, UNIT_CONV_NO_UNITS, 0.f, parts,
      			           cooling_data.subgrid_temp,
                           "Temperature of subgrid ISM in K");
  num_elements ++;

  list[num_elements] =
      io_make_output_field("SubgridDensities",
                           FLOAT, 1, UNIT_CONV_DENSITY, -3.f, parts,
      			           cooling_data.subgrid_dens,
                           "Mass density in physical units of subgrid ISM");
  num_elements ++;

  list[num_elements] =
      io_make_output_field("DustMasses", FLOAT, 1, UNIT_CONV_MASS, 0.f, parts,
                           cooling_data.dust_mass, "Total mass in dust");
  num_elements ++;

  list[num_elements] =
      io_make_output_field("DustTemperatures",
                           FLOAT, 1, UNIT_CONV_NO_UNITS, 0.f, parts,
                           cooling_data.dust_temperature,
                           "Dust temperature in subgrid dust model, in K");
  num_elements ++;
#endif
#endif

#ifdef SWIFT_RT_DEBUG_CHECKS
  num_elements += 8;
  list[3] =
      io_make_output_field("RTDebugInjectionDone", INT, 1, UNIT_CONV_NO_UNITS,
                           0, parts, rt_data.debug_injection_done,
                           "How many times rt_injection_update_photon_density "
                           "has been called");
  list[4] = io_make_output_field(
      "RTDebugCallsIactGradientInteractions", INT, 1, UNIT_CONV_NO_UNITS, 0,
      parts, rt_data.debug_calls_iact_gradient_interaction,
      "number of calls to this particle during the gradient interaction loop "
      "from the actual interaction function");
  list[5] = io_make_output_field("RTDebugCallsIactTransportInteractions", INT,
                                 1, UNIT_CONV_NO_UNITS, 0, parts,
                                 rt_data.debug_calls_iact_transport_interaction,
                                 "number of calls to this particle during the "
                                 "transport interaction loop from the actual "
                                 "interaction function");
  list[6] =
      io_make_output_field("RTDebugGradientsDone", INT, 1, UNIT_CONV_NO_UNITS,
                           0, parts, rt_data.debug_gradients_done,
                           "How many times finalise_gradients was called");
  list[7] =
      io_make_output_field("RTDebugTransportDone", INT, 1, UNIT_CONV_NO_UNITS,
                           0, parts, rt_data.debug_transport_done,
                           "How many times finalise_transport was called");
  list[8] = io_make_output_field(
      "RTDebugThermochemistryDone", INT, 1, UNIT_CONV_NO_UNITS, 0, parts,
      rt_data.debug_thermochem_done, "How many times rt_tchem was called");
  list[9] = io_make_output_field(
      "RTDebugRadAbsorbedTot", ULONGLONG, 1, UNIT_CONV_NO_UNITS, 0, parts,
      rt_data.debug_radiation_absorbed_tot,
      "Radiation absorbed by this part during its lifetime");
  list[10] = io_make_output_field(
      "RTDebugSubcycles", INT, 1, UNIT_CONV_NO_UNITS, 0, parts,
      rt_data.debug_nsubcycles, "How many times this part was subcycled");
#endif

  return num_elements;
}

/**
 * @brief Creates additional output fields for the radiative
 * transfer data of star particles.
 *
 * @param sparts The star particle array.
 * @param list The list of i/o properties to write.
 *
 * @return Returns the number of fields to write.
 */
INLINE static int rt_write_stars(const struct spart *sparts,
                                 struct io_props *list) {
  int num_elements = 0;

#ifdef SWIFT_RT_DEBUG_CHECKS
  num_elements += 4;
  list[0] = io_make_output_field("RTDebugHydroIact", INT, 1, UNIT_CONV_NO_UNITS,
                                 0, sparts, rt_data.debug_iact_hydro_inject,
                                 "number of interactions between this star "
                                 "particle and any particle during injection");
  list[1] = io_make_output_field(
      "RTDebugEmissionRateSet", INT, 1, UNIT_CONV_NO_UNITS, 0, sparts,
      rt_data.debug_emission_rate_set, "Stellar photon emission rates set?");
  list[2] = io_make_output_field(
      "RTDebugRadEmittedTot", ULONGLONG, 1, UNIT_CONV_NO_UNITS, 0, sparts,
      rt_data.debug_radiation_emitted_tot,
      "Total radiation emitted during the lifetime of this star");
  list[3] = io_make_output_field("RTDebugInjectedPhotonEnergy", FLOAT,
                                 RT_NGROUPS, UNIT_CONV_ENERGY, 0, sparts,
                                 rt_data.debug_injected_energy_tot,
                                 "Total radiation actually injected into gas");
#endif

  return num_elements;
}

/**
 * @brief Write the RT model properties to the snapshot.
 *
 * @param h_grp The HDF5 group in which to write
 * @param h_grp_columns The HDF5 group containing named columns
 * @param e The engine
 * @param internal_units The internal unit system
 * @param snapshot_units Units used for the snapshot
 * @param rtp The #rt_props
 */
INLINE static void rt_write_flavour(hid_t h_grp, hid_t h_grp_columns,
                                    const struct engine *e,
                                    const struct unit_system *internal_units,
                                    const struct unit_system *snapshot_units,
                                    const struct rt_props *rtp) {

#if defined(HAVE_HDF5)

  /* Write scheme name */
  /* ----------------- */
  io_write_attribute_s(h_grp, "RT Scheme", RT_IMPLEMENTATION);
  io_write_attribute_s(h_grp, "RT Riemann Solver", RT_RIEMANN_SOLVER_NAME);

  /* Write photon group counts */
  /* ------------------------- */
  io_write_attribute_i(h_grp, "PhotonGroupNumber", RT_NGROUPS);

  /* Write photon group bin edges */
  /* ---------------------------- */

  /* Note: photon frequency bin edges are kept in cgs. Convert them here to
   * internal units so we're still compatible with swiftsimio. */
  const float Hz_internal =
      units_cgs_conversion_factor(internal_units, UNIT_CONV_INV_TIME);
  const float Hz_internal_inv = 1.f / Hz_internal;
  float photon_groups_internal[RT_NGROUPS];
  for (int g = 0; g < RT_NGROUPS; g++)
    photon_groups_internal[g] = rtp->photon_groups[g] * Hz_internal_inv;

  hid_t type_float = H5Tcopy(io_hdf5_type(FLOAT));

  hsize_t dims[1] = {RT_NGROUPS};
  hid_t space = H5Screate_simple(1, dims, NULL);
  hid_t dset = H5Dcreate(h_grp, "PhotonGroupEdges", type_float, space,
                         H5P_DEFAULT, H5P_DEFAULT, H5P_DEFAULT);
  H5Dwrite(dset, type_float, H5S_ALL, H5S_ALL, H5P_DEFAULT,
           photon_groups_internal);

  /* Write unit conversion factors for this data set */
  char buffer[FIELD_BUFFER_SIZE] = {0};
  units_cgs_conversion_string(buffer, snapshot_units, UNIT_CONV_INV_TIME,
                              /*scale_factor_exponent=*/0);
  float baseUnitsExp[5];
  units_get_base_unit_exponents_array(baseUnitsExp, UNIT_CONV_INV_TIME);
  io_write_attribute_f(dset, "U_M exponent", baseUnitsExp[UNIT_MASS]);
  io_write_attribute_f(dset, "U_L exponent", baseUnitsExp[UNIT_LENGTH]);
  io_write_attribute_f(dset, "U_t exponent", baseUnitsExp[UNIT_TIME]);
  io_write_attribute_f(dset, "U_I exponent", baseUnitsExp[UNIT_CURRENT]);
  io_write_attribute_f(dset, "U_T exponent", baseUnitsExp[UNIT_TEMPERATURE]);
  io_write_attribute_f(dset, "h-scale exponent", 0.f);
  io_write_attribute_f(dset, "a-scale exponent", 0.f);
  io_write_attribute_s(dset, "Expression for physical CGS units", buffer);
  io_write_attribute_b(dset, "Value stored as physical", 1);
  io_write_attribute_b(dset, "Property can be converted to comoving", 0);

  /* Write the actual number this conversion factor corresponds to */
  const double factor =
      units_cgs_conversion_factor(snapshot_units, UNIT_CONV_INV_TIME);
  io_write_attribute_d(
      dset, "Conversion factor to CGS (not including cosmological corrections)",
      factor);
  io_write_attribute_d(
      dset,
      "Conversion factor to physical CGS (including cosmological corrections)",
      factor * pow(e->cosmology->a, 0.f));

  H5Dclose(dset);
  /* H5Tclose(type_float); [> close this later <] */

  /* If without RT, we have nothing more to do. */
  const int with_rt = e->policy & engine_policy_rt;
  if (!with_rt) return;

  /* Write photon group names */
  /* -------------------------*/

  /* Generate Energy Group names */
  char names_energy[RT_NGROUPS * RT_LABELS_SIZE];
  for (int g = 0; g < RT_NGROUPS; g++) {
    char newEname[RT_LABELS_SIZE];
    sprintf(newEname, "Group%d", g + 1);
    strcpy(names_energy + g * RT_LABELS_SIZE, newEname);
  }

  /* Now write them down */
  hid_t type_string_label = H5Tcopy(H5T_C_S1);
  H5Tset_size(type_string_label, RT_LABELS_SIZE);

  hsize_t dimsE[1] = {RT_NGROUPS};
  hid_t spaceE = H5Screate_simple(1, dimsE, NULL);
  hid_t dsetE = H5Dcreate(h_grp_columns, "PhotonEnergies", type_string_label,
                          spaceE, H5P_DEFAULT, H5P_DEFAULT, H5P_DEFAULT);
  H5Dwrite(dsetE, type_string_label, H5S_ALL, H5S_ALL, H5P_DEFAULT,
           names_energy);
  H5Dclose(dsetE);

  /* Generate Fluxes Group Names */
  char names_fluxes[3 * RT_NGROUPS * RT_LABELS_SIZE];
  int i = 0;
  for (int g = 0; g < RT_NGROUPS; g++) {
    char newFnameX[RT_LABELS_SIZE];
    sprintf(newFnameX, "Group%dX", g + 1);
    strcpy(names_fluxes + i * RT_LABELS_SIZE, newFnameX);
    i++;
    char newFnameY[RT_LABELS_SIZE];
    sprintf(newFnameY, "Group%dY", g + 1);
    strcpy(names_fluxes + i * RT_LABELS_SIZE, newFnameY);
    i++;
    char newFnameZ[RT_LABELS_SIZE];
    sprintf(newFnameZ, "Group%dZ", g + 1);
    strcpy(names_fluxes + i * RT_LABELS_SIZE, newFnameZ);
    i++;
  }

  /* Now write them down */
  hsize_t dimsF[1] = {3 * RT_NGROUPS};
  hid_t spaceF = H5Screate_simple(1, dimsF, NULL);
  hid_t dsetF = H5Dcreate(h_grp_columns, "PhotonFluxes", type_string_label,
                          spaceF, H5P_DEFAULT, H5P_DEFAULT, H5P_DEFAULT);
  H5Dwrite(dsetF, type_string_label, H5S_ALL, H5S_ALL, H5P_DEFAULT,
           names_fluxes);
  H5Dclose(dsetF);

  /* H5Tclose(type_string_label); [> close this later <] */

  /* Write reduced speed of light */
  /* ---------------------------- */
  /* hid_t type2 = H5Tcopy(io_hdf5_type(FLOAT)); */

  hsize_t dims_cred[1] = {1};
  hid_t space_cred = H5Screate_simple(1, dims_cred, NULL);
  hid_t dset_cred =
      H5Dcreate(h_grp, "ReducedLightspeed", type_float, space_cred, H5P_DEFAULT,
                H5P_DEFAULT, H5P_DEFAULT);
  H5Dwrite(dset_cred, type_float, H5S_ALL, H5S_ALL, H5P_DEFAULT,
           &rt_params.reduced_speed_of_light);

  /* Write unit conversion factors for this data set */
  char buffer_cred[FIELD_BUFFER_SIZE] = {0};
  units_cgs_conversion_string(buffer_cred, snapshot_units, UNIT_CONV_VELOCITY,
                              /*scale_factor_exponent=*/0);
  float baseUnitsExp_cred[5];
  units_get_base_unit_exponents_array(baseUnitsExp_cred, UNIT_CONV_VELOCITY);
  io_write_attribute_f(dset_cred, "U_M exponent", baseUnitsExp_cred[UNIT_MASS]);
  io_write_attribute_f(dset_cred, "U_L exponent",
                       baseUnitsExp_cred[UNIT_LENGTH]);
  io_write_attribute_f(dset_cred, "U_t exponent", baseUnitsExp_cred[UNIT_TIME]);
  io_write_attribute_f(dset_cred, "U_I exponent",
                       baseUnitsExp_cred[UNIT_CURRENT]);
  io_write_attribute_f(dset_cred, "U_T exponent",
                       baseUnitsExp_cred[UNIT_TEMPERATURE]);
  io_write_attribute_f(dset_cred, "h-scale exponent", 0.f);
  io_write_attribute_f(dset_cred, "a-scale exponent", 0.f);
  io_write_attribute_s(dset_cred, "Expression for physical CGS units",
                       buffer_cred);
  io_write_attribute_b(dset_cred, "Value stored as physical", 1);
  io_write_attribute_b(dset_cred, "Property can be converted to comoving", 0);

  /* Write the actual number this conversion factor corresponds to */
  /* TODO Mladen: check cosmology. reduced_speed_of_light is physical only for
   * now. */
  const double factor_cred =
      units_cgs_conversion_factor(snapshot_units, UNIT_CONV_VELOCITY);
  io_write_attribute_d(
      dset_cred,
      "Conversion factor to CGS (not including cosmological corrections)",
      factor_cred);
  io_write_attribute_d(
      dset_cred,
      "Conversion factor to physical CGS (including cosmological corrections)",
      factor_cred * pow(e->cosmology->a, 0.f));

  H5Dclose(dset_cred);

  /* Write constituent species mass fractions */
  /* ---------------------------------------- */

  char names_mf[5 * RT_LABELS_SIZE];
  strcpy(names_mf + 0 * RT_LABELS_SIZE, "HI\0");
  strcpy(names_mf + 1 * RT_LABELS_SIZE, "HII\0");
  strcpy(names_mf + 2 * RT_LABELS_SIZE, "HeI\0");
  strcpy(names_mf + 3 * RT_LABELS_SIZE, "HeII\0");
  strcpy(names_mf + 4 * RT_LABELS_SIZE, "HeIII\0");

  hsize_t dims_mf[1] = {5};
  hid_t space_mf = H5Screate_simple(1, dims_mf, NULL);
  hid_t dset_mf =
      H5Dcreate(h_grp_columns, "IonMassFractions", type_string_label, space_mf,
                H5P_DEFAULT, H5P_DEFAULT, H5P_DEFAULT);
  H5Dwrite(dset_mf, type_string_label, H5S_ALL, H5S_ALL, H5P_DEFAULT, names_mf);
  H5Dclose(dset_mf);

  /* Clean up after yourself */
  /* ----------------------- */

  /* Close up the types */
  H5Tclose(type_float);
  H5Tclose(type_string_label);

#endif /* HAVE_HDF5 */
}

#endif /* SWIFT_RT_IO_GEAR_H */<|MERGE_RESOLUTION|>--- conflicted
+++ resolved
@@ -157,13 +157,8 @@
  *
  * @return Returns the number of fields to write.
  */
-<<<<<<< HEAD
 INLINE static int rt_write_particles(const struct part* parts,
 		const struct xpart* xparts, struct io_props* list) {
-=======
-INLINE static int rt_write_particles(const struct part *parts,
-                                     struct io_props *list) {
->>>>>>> 265f198f
 
   int num_elements = 3;
 
