--- conflicted
+++ resolved
@@ -115,42 +115,7 @@
     h_max = buff;
   }
 #endif
-<<<<<<< HEAD
-	if (verbose) message("h_max is %.3e (cell_min=%.3e).", h_max, s->cell_min);
-
-	/* Get the new putative cell dimensions. */
-	const int cdim[3] = {
-			(int)floor(s->dim[0] /
-			           fmax(h_max * kernel_gamma * space_stretch, s->cell_min)),
-			(int)floor(s->dim[1] /
-			           fmax(h_max * kernel_gamma * space_stretch, s->cell_min)),
-			(int)floor(s->dim[2] /
-			           fmax(h_max * kernel_gamma * space_stretch, s->cell_min))};
-
-	/* check that we have at least 1 cell in each dimension */
-	if (cdim[0] == 0 || cdim[1] == 0 || cdim[2] == 0) {
-		error(
-				"Top level cell dimension of size 0 detected (cdim = [%i %i "
-				"%i])!\nThis usually indicates a problem with the initial smoothing "
-				"lengths of the particles, e.g. a smoothing length that is comparable "
-				"in size to the box size.",
-				cdim[0], cdim[1], cdim[2]);
-	}
-
-	/* Check if we have enough cells for periodicity. */
-	if (s->periodic && (cdim[0] < 3 || cdim[1] < 3 || cdim[2] < 3))
-		error(
-				"Must have at least 3 cells in each spatial dimension when periodicity "
-				"is switched on.\nThis error is often caused by any of the "
-				"followings:\n"
-				" - too few particles to generate a sensible grid,\n"
-				" - the initial value of 'Scheduler:max_top_level_cells' is too "
-				"small,\n"
-				" - the (minimal) time-step is too large leading to particles with "
-				"predicted smoothing lengths too large for the box size,\n"
-				" - particles with velocities so large that they move by more than two "
-				"box sizes per time-step.\n");
-=======
+
   if (verbose) message("h_max is %.3e (cell_min=%.3e).", h_max, s->cell_min);
 
   /* Get the new putative cell dimensions. */
@@ -185,7 +150,6 @@
         "predicted smoothing lengths too large for the box size,\n"
         " - particles with velocities so large that they move by more than two "
         "box sizes per time-step.\n");
->>>>>>> e93e5273
 
 /* In MPI-Land, changing the top-level cell size requires that the
  * global partition is recomputed and the particles redistributed.
