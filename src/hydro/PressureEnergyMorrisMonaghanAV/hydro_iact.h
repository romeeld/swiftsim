/*******************************************************************************
 * This file is part* of SWIFT.
 * Copyright (c) 2016 Matthieu Schaller (schaller@strw.leidenuniv.nl) &
 *                    Josh Borrow (joshua.borrow@durham.ac.uk)
 *
 * This program is free software: you can redistribute it and/or modify
 * it under the terms of the GNU Lesser General Public License as published
 * by the Free Software Foundation, either version 3 of the License, or
 * (at your option) any later version.
 *
 * This program is distributed in the hope that it will be useful,
 * but WITHOUT ANY WARRANTY; without even the implied warranty of
 * MERCHANTABILITY or FITNESS FOR A PARTICULAR PURPOSE.  See the
 * GNU General Public License for more details.
 *
 * You should have received a copy of the GNU Lesser General Public License
 * along with this program.  If not, see <http://www.gnu.org/licenses/>.
 *
 ******************************************************************************/
#ifndef SWIFT_PRESSURE_ENERGY_MORRIS_HYDRO_IACT_H
#define SWIFT_PRESSURE_ENERGY_MORRIS_HYDRO_IACT_H

/**
 * @file PressureEnergyMorrisMonaghanAV/hydro_iact.h
 * @brief P-U implementation of SPH (Neighbour loop equations)
 *
 * The thermal variable is the internal energy (u). A simple variable
 * viscosity term (Morris & Monaghan 1997) with a Balsara switch is
 * implemented.
 *
 * No thermal conduction term is implemented.
 *
 * See PressureEnergy/hydro.h for references.
 */

#include "adaptive_softening_iact.h"
#include "adiabatic_index.h"
#include "hydro_parameters.h"
#include "minmax.h"

/**
 * @brief Density interaction between two particles.
 *
 * @param r2 Comoving square distance between the two particles.
 * @param dx Comoving vector separating both particles (pi - pj).
 * @param hi Comoving smoothing-length of part*icle i.
 * @param hj Comoving smoothing-length of part*icle j.
 * @param pi First part*icle.
 * @param pj Second part*icle.
 * @param a Current scale factor.
 * @param H Current Hubble parameter.
 */
__attribute__((always_inline)) INLINE static void runner_iact_density(
    const float r2, const float dx[3], const float hi, const float hj,
    struct part* restrict pi, struct part* restrict pj, const float a,
    const float H) {

  const int decoupled_i = pi->decoupled;
  const int decoupled_j = pj->decoupled;

  if (decoupled_i && decoupled_j) return;

  float wi, wj, wi_dx, wj_dx;
  float dv[3], curlvr[3];

  const float r = sqrtf(r2);

  /* Compute density of pi. */
  const float hi_inv = 1.f / hi;
  const float ui = r * hi_inv;

  if (!decoupled_j) {
    kernel_deval(ui, &wi, &wi_dx);
  }
  else {
    wi = 0.f;
    wi_dx = 0.f;
  }

  /* Compute density of pj. */
  const float hj_inv = 1.f / hj;
  const float uj = r * hj_inv;

  if (!decoupled_i) {
    kernel_deval(uj, &wj, &wj_dx);
  }
  else {
    wj = 0.f;
    wj_dx = 0.f;
  }

  /* Get the masses. */
  const float mi = pi->mass;
  const float mj = pj->mass;

  pi->rho += mj * wi;
  pi->density.rho_dh -= mj * (hydro_dimension * wi + ui * wi_dx);

  pi->pressure_bar += mj * wi * pj->u;
  pi->density.pressure_bar_dh -=
      mj * pj->u * (hydro_dimension * wi + ui * wi_dx);
  pi->density.wcount += wi;
  pi->density.wcount_dh -= (hydro_dimension * wi + ui * wi_dx);
  adaptive_softening_add_correction_term(pi, ui, hi_inv, mj);

  pj->rho += mi * wj;
  pj->density.rho_dh -= mi * (hydro_dimension * wj + uj * wj_dx);
  pj->pressure_bar += mi * wj * pi->u;
  pj->density.pressure_bar_dh -=
      mi * pi->u * (hydro_dimension * wj + uj * wj_dx);
  pj->density.wcount += wj;
  pj->density.wcount_dh -= (hydro_dimension * wj + uj * wj_dx);
  adaptive_softening_add_correction_term(pj, uj, hj_inv, mi);

  /* Now we need to compute the div terms */
  const float r_inv = r ? 1.0f / r : 0.0f;
  const float faci = mj * wi_dx * r_inv;
  const float facj = mi * wj_dx * r_inv;

  /* Compute dv dot r */
  dv[0] = pi->v[0] - pj->v[0];
  dv[1] = pi->v[1] - pj->v[1];
  dv[2] = pi->v[2] - pj->v[2];
  const float dvdr = dv[0] * dx[0] + dv[1] * dx[1] + dv[2] * dx[2];

  pi->density.div_v -= faci * dvdr;
  pj->density.div_v -= facj * dvdr;

  /* Compute dv cross r */
  curlvr[0] = dv[1] * dx[2] - dv[2] * dx[1];
  curlvr[1] = dv[2] * dx[0] - dv[0] * dx[2];
  curlvr[2] = dv[0] * dx[1] - dv[1] * dx[0];

  pi->density.rot_v[0] += faci * curlvr[0];
  pi->density.rot_v[1] += faci * curlvr[1];
  pi->density.rot_v[2] += faci * curlvr[2];

  /* Negative because of the change in sign of dx & dv. */
  pj->density.rot_v[0] += facj * curlvr[0];
  pj->density.rot_v[1] += facj * curlvr[1];
  pj->density.rot_v[2] += facj * curlvr[2];
}

/**
 * @brief Density interaction between two particles (non-symmetric).
 *
 * @param r2 Comoving square distance between the two particles.
 * @param dx Comoving vector separating both particles (pi - pj).
 * @param hi Comoving smoothing-length of part*icle i.
 * @param hj Comoving smoothing-length of part*icle j.
 * @param pi First part*icle.
 * @param pj Second part*icle (not updated).
 * @param a Current scale factor.
 * @param H Current Hubble parameter.
 */
__attribute__((always_inline)) INLINE static void runner_iact_nonsym_density(
    const float r2, const float dx[3], const float hi, const float hj,
    struct part* restrict pi, const struct part* restrict pj, const float a,
    const float H) {

  /* In the non-sym case only the neighbor matters */
  const int decoupled_j = pj->decoupled;
  if (decoupled_j) return;

  float wi, wi_dx;
  float dv[3], curlvr[3];

  /* Get the masses. */
  const float mj = pj->mass;

  /* Get r and r inverse. */
  const float r = sqrtf(r2);

  const float h_inv = 1.f / hi;
  const float ui = r * h_inv;
  kernel_deval(ui, &wi, &wi_dx);

  pi->rho += mj * wi;
  pi->density.rho_dh -= mj * (hydro_dimension * wi + ui * wi_dx);

  pi->pressure_bar += mj * wi * pj->u;

  pi->density.pressure_bar_dh -=
      mj * pj->u * (hydro_dimension * wi + ui * wi_dx);
  pi->density.wcount += wi;
  pi->density.wcount_dh -= (hydro_dimension * wi + ui * wi_dx);
  adaptive_softening_add_correction_term(pi, ui, h_inv, mj);

  const float r_inv = r ? 1.0f / r : 0.0f;
  const float faci = mj * wi_dx * r_inv;

  /* Compute dv dot r */
  dv[0] = pi->v[0] - pj->v[0];
  dv[1] = pi->v[1] - pj->v[1];
  dv[2] = pi->v[2] - pj->v[2];
  const float dvdr = dv[0] * dx[0] + dv[1] * dx[1] + dv[2] * dx[2];

  pi->density.div_v -= faci * dvdr;

  /* Compute dv cross r */
  curlvr[0] = dv[1] * dx[2] - dv[2] * dx[1];
  curlvr[1] = dv[2] * dx[0] - dv[0] * dx[2];
  curlvr[2] = dv[0] * dx[1] - dv[1] * dx[0];

  pi->density.rot_v[0] += faci * curlvr[0];
  pi->density.rot_v[1] += faci * curlvr[1];
  pi->density.rot_v[2] += faci * curlvr[2];
}

/**
 * @brief Calculate the gradient interaction between particle i and particle j
 *
 * Nothing to do here in this scheme.
 *
 * @param r2 Comoving squared distance between particle i and particle j.
 * @param dx Comoving distance vector between the particles (dx = pi->x -
 * pj->x).
 * @param hi Comoving smoothing-length of particle i.
 * @param hj Comoving smoothing-length of particle j.
 * @param pi Particle i.
 * @param pj Particle j.
 * @param a Current scale factor.
 * @param H Current Hubble parameter.
 */
__attribute__((always_inline)) INLINE static void runner_iact_gradient(
    const float r2, const float dx[3], const float hi, const float hj,
    struct part* restrict pi, struct part* restrict pj, const float a,
    const float H) {

<<<<<<< HEAD
  const float r = sqrtf(r2);
  const float r_inv = r ? 1.0f / r : 0.0f;

  /* Get the masses. */
  const float mi = pi->mass;
  const float mj = pj->mass;

=======
  const int decoupled_i = pi->decoupled;
  const int decoupled_j = pj->decoupled;

  if (decoupled_i && decoupled_j) return;


  const float r = sqrtf(r2);
  const float r_inv = r ? 1.0f / r : 0.0f;

>>>>>>> 6e1fabd4
  /* Need to get some kernel values F_ij = wi_dx */
  float wi, wi_dx, wj, wj_dx;

  const float ui = r / hi;
<<<<<<< HEAD
  const float uj = r / hj;

  kernel_deval(ui, &wi, &wi_dx);
  kernel_deval(uj, &wj, &wj_dx);
=======

  if (!decoupled_j) {
    kernel_deval(ui, &wi, &wi_dx);
  }
  else {
    wi = 0.f;
    wi_dx = 0.f;
  }

  const float uj = r / hj;

  if (!decoupled_i) {
    kernel_deval(uj, &wj, &wj_dx);
  }
  else {
    wj = 0.f;
    wj_dx = 0.f;
  }

>>>>>>> 6e1fabd4

  /* Gradient of the density field */
  for (int j = 0; j < 3; j++) {
    const float drho_ij = pi->rho - pj->rho;
    const float dx_ij = pi->x[j] - pj->x[j];

    pi->rho_gradient[j] +=
<<<<<<< HEAD
        mj * drho_ij * dx_ij * wi_dx * r_inv;
    pj->rho_gradient[j] +=
        mi * drho_ij * dx_ij * wj_dx * r_inv;
=======
        pj->mass * drho_ij * dx_ij * wi_dx * r_inv;
    pj->rho_gradient[j] +=
        pi->mass * drho_ij * dx_ij * wj_dx * r_inv;
>>>>>>> 6e1fabd4
  }
}

/**
 * @brief Calculate the gradient interaction between particle i and particle j:
 * non-symmetric version
 *
 * Nothing to do here in this scheme.
 *
 * @param r2 Comoving squared distance between particle i and particle j.
 * @param dx Comoving distance vector between the particles (dx = pi->x -
 * pj->x).
 * @param hi Comoving smoothing-length of particle i.
 * @param hj Comoving smoothing-length of particle j.
 * @param pi Particle i.
 * @param pj Particle j.
 * @param a Current scale factor.
 * @param H Current Hubble parameter.
 */
__attribute__((always_inline)) INLINE static void runner_iact_nonsym_gradient(
    const float r2, const float dx[3], const float hi, const float hj,
    struct part* restrict pi, struct part* restrict pj, const float a,
    const float H) {

<<<<<<< HEAD
  const float r = sqrtf(r2);
  const float r_inv = r ? 1.0f / r : 0.0f;

  /* Get the masses. */
  const float mj = pj->mass;

=======
  /* In the non-sym case only the neighbor matters */
  const int decoupled_j = pj->decoupled;
  if (decoupled_j) return;

  const float r = sqrtf(r2);
  const float r_inv = r ? 1.0f / r : 0.0f;

>>>>>>> 6e1fabd4
  /* Need to get some kernel values F_ij = wi_dx */
  float wi, wi_dx;

  const float ui = r / hi;

  kernel_deval(ui, &wi, &wi_dx);

  /* Gradient of the density field */
  for (int j = 0; j < 3; j++) {
    const float drho_ij = pi->rho - pj->rho;
    const float dx_ij = pi->x[j] - pj->x[j];

    pi->rho_gradient[j] +=
<<<<<<< HEAD
        mj * drho_ij * dx_ij * wi_dx * r_inv;
=======
        pj->mass * drho_ij * dx_ij * wi_dx * r_inv;
>>>>>>> 6e1fabd4
  }
}

/**
 * @brief Force interaction between two particles.
 *
 * @param r2 Comoving square distance between the two particles.
 * @param dx Comoving vector separating both particles (pi - pj).
 * @param hi Comoving smoothing-length of part*icle i.
 * @param hj Comoving smoothing-length of part*icle j.
 * @param pi First part*icle.
 * @param pj Second part*icle.
 * @param a Current scale factor.
 * @param H Current Hubble parameter.
 */
__attribute__((always_inline)) INLINE static void runner_iact_force(
    const float r2, const float dx[3], const float hi, const float hj,
    struct part* restrict pi, struct part* restrict pj, const float a,
    const float H) {

  const int decoupled_i = pi->decoupled;
  const int decoupled_j = pj->decoupled;

  if (decoupled_i && decoupled_j) return;

  /* Cosmological factors entering the EoMs */
  const float fac_mu = pow_three_gamma_minus_five_over_two(a);
  const float a2_Hubble = a * a * H;

  const float r = sqrtf(r2);
  const float r_inv = r ? 1.0f / r : 0.0f;

  /* Recover some data */
  const float mj = pj->mass;
  const float mi = pi->mass;

  const float miui = mi * pi->u;
  const float mjuj = mj * pj->u;

  const float rhoi = pi->rho;
  const float rhoj = pj->rho;
  /* Compute gradient terms */
  const float f_ij = 1.f - (pi->force.f / mjuj);
  const float f_ji = 1.f - (pj->force.f / miui);

  /* Get the kernel for hi. */
  const float hi_inv = 1.0f / hi;
  const float hid_inv = pow_dimension_plus_one(hi_inv); /* 1/h^(d+1) */
  const float xi = r * hi_inv;
  float wi, wi_dx;
  if (!decoupled_j) {
    kernel_deval(xi, &wi, &wi_dx);
  }
  else {
    wi = 0.f;
    wi_dx = 0.f;
  }
  const float wi_dr = hid_inv * wi_dx;

  /* Get the kernel for hj. */
  const float hj_inv = 1.0f / hj;
  const float hjd_inv = pow_dimension_plus_one(hj_inv); /* 1/h^(d+1) */
  const float xj = r * hj_inv;
  float wj, wj_dx;
  if (!decoupled_i) {
    kernel_deval(xj, &wj, &wj_dx);
  }
  else {
    wj = 0.f;
    wj_dx = 0.f;
  }
  const float wj_dr = hjd_inv * wj_dx;

  /* Compute dv dot r. */
  const float dvdr = (pi->v[0] - pj->v[0]) * dx[0] +
                     (pi->v[1] - pj->v[1]) * dx[1] +
                     (pi->v[2] - pj->v[2]) * dx[2];

/* Get the time derivative for h. */
  pi->force.h_dt -= mj * dvdr * r_inv / rhoj * wi_dr;
  pj->force.h_dt -= mi * dvdr * r_inv / rhoi * wj_dr;


  /* Includes the hubble flow term; not used for du/dt */
  const float dvdr_Hubble = dvdr + a2_Hubble * r2;

  /* Are the particles moving towards each others ? */
  const float omega_ij = min(dvdr_Hubble, 0.f);
  const float mu_ij = fac_mu * r_inv * omega_ij; /* This is 0 or negative */

  /* Compute sound speeds and signal velocity */
  const float ci = pi->force.soundspeed;
  const float cj = pj->force.soundspeed;
  const float v_sig = ci + cj - 3.f * mu_ij;

  /* Update the signal velocity. */
  if (!decoupled_j) {
    pi->force.v_sig = max(pi->force.v_sig, v_sig);
  }
  if (!decoupled_i) {
    pj->force.v_sig = max(pj->force.v_sig, v_sig);
  }

  /* Only need the dh/dt term for the decoupled winds, otherwise can skip. */
  if (decoupled_i || decoupled_j) return;

  /* Balsara term */
  const float balsara_i = pi->force.balsara;
  const float balsara_j = pj->force.balsara;

  /* Construct the full viscosity term */
  const float rho_ij = 0.5f * (rhoi + rhoj);
  const float alpha = 0.5f * (pi->alpha + pj->alpha);
  const float visc =
      -0.25f * alpha * v_sig * mu_ij * (balsara_i + balsara_j) / rho_ij;

  /* Convolve with the kernel */
  const float visc_acc_term = 0.5f * visc * (wi_dr + wj_dr) * r_inv;

  /* SPH acceleration term */
  const float sph_acc_term =
      pj->u * pi->u * hydro_gamma_minus_one * hydro_gamma_minus_one *
      ((f_ij / pi->pressure_bar) * wi_dr + (f_ji / pj->pressure_bar) * wj_dr) *
      r_inv;

  /* Adaptive softening acceleration term */
  const float adapt_soft_acc_term =
      adaptive_softening_get_acc_term(pi, pj, wi_dr, wj_dr, f_ij, f_ji, r_inv);

  /* Assemble the acceleration */
  const float acc = sph_acc_term + visc_acc_term + adapt_soft_acc_term;

<<<<<<< HEAD
  /* Use the force Luke ! */
  /* Skip wind particles for force calculations */
  if (pi->feedback_data.decoupling_delay_time == 0.f &&
      pj->feedback_data.decoupling_delay_time == 0.f) {
    pi->a_hydro[0] -= mj * acc * dx[0];
    pi->a_hydro[1] -= mj * acc * dx[1];
    pi->a_hydro[2] -= mj * acc * dx[2];

    pj->a_hydro[0] += mi * acc * dx[0];
    pj->a_hydro[1] += mi * acc * dx[1];
    pj->a_hydro[2] += mi * acc * dx[2];
  }
=======
  pi->a_hydro[0] -= mj * acc * dx[0];
  pi->a_hydro[1] -= mj * acc * dx[1];
  pi->a_hydro[2] -= mj * acc * dx[2];

  pj->a_hydro[0] += mi * acc * dx[0];
  pj->a_hydro[1] += mi * acc * dx[1];
  pj->a_hydro[2] += mi * acc * dx[2];
>>>>>>> 6e1fabd4

  /* Get the time derivative for u. */
  const float sph_du_term_i = hydro_gamma_minus_one * hydro_gamma_minus_one *
                              pj->u * pi->u * (f_ij / pi->pressure_bar) *
                              wi_dr * dvdr * r_inv;
  const float sph_du_term_j = hydro_gamma_minus_one * hydro_gamma_minus_one *
                              pi->u * pj->u * (f_ji / pj->pressure_bar) *
                              wj_dr * dvdr * r_inv;

  /* Viscosity term */
  const float visc_du_term = 0.5f * visc_acc_term * dvdr_Hubble;

  /* Assemble the energy equation term */
  const float du_dt_i = sph_du_term_i + visc_du_term;
  const float du_dt_j = sph_du_term_j + visc_du_term;

<<<<<<< HEAD
  /* Internal energy time derivative */
  /* Skip wind particles for force calculations */
  if (pi->feedback_data.decoupling_delay_time == 0.f &&
      pj->feedback_data.decoupling_delay_time == 0.f) {
    pi->u_dt += du_dt_i * mj;
    pj->u_dt += du_dt_j * mi;
  }
=======
  pi->u_dt += du_dt_i * mj;
  pj->u_dt += du_dt_j * mi;
>>>>>>> 6e1fabd4

}

/**
 * @brief Force interaction between two particles (non-symmetric).
 *
 * @param r2 Comoving square distance between the two particles.
 * @param dx Comoving vector separating both particles (pi - pj).
 * @param hi Comoving smoothing-length of part*icle i.
 * @param hj Comoving smoothing-length of part*icle j.
 * @param pi First part*icle.
 * @param pj Second part*icle (not updated).
 * @param a Current scale factor.
 * @param H Current Hubble parameter.
 */
__attribute__((always_inline)) INLINE static void runner_iact_nonsym_force(
    const float r2, const float dx[3], const float hi, const float hj,
    struct part* restrict pi, const struct part* restrict pj, const float a,
    const float H) {

  /* In the non-sym case both matter for force */
  const int decoupled_i = pi->decoupled;
  const int decoupled_j = pj->decoupled;
          
  if (decoupled_i && decoupled_j) return;

  /* Cosmological factors entering the EoMs */
  const float fac_mu = pow_three_gamma_minus_five_over_two(a);
  const float a2_Hubble = a * a * H;

  const float r = sqrtf(r2);
  const float r_inv = r ? 1.0f / r : 0.0f;

  /* Recover some data */
  const float mi = pi->mass;
  const float mj = pj->mass;

  const float miui = mi * pi->u;
  const float mjuj = mj * pj->u;

  const float rhoi = pi->rho;
  const float rhoj = pj->rho;
  /* Compute gradient terms */
  const float f_ij = 1.f - (pi->force.f / mjuj);
  const float f_ji = 1.f - (pj->force.f / miui);

  /* Get the kernel for hi. */
  const float hi_inv = 1.0f / hi;
  const float hid_inv = pow_dimension_plus_one(hi_inv); /* 1/h^(d+1) */
  const float xi = r * hi_inv;
  float wi, wi_dx;
  if (!decoupled_j) {
    kernel_deval(xi, &wi, &wi_dx);
  }
  else {
    wi = 0.f;
    wi_dx = 0.f;
  }
  const float wi_dr = hid_inv * wi_dx;

  /* Get the kernel for hj. */
  const float hj_inv = 1.0f / hj;
  const float hjd_inv = pow_dimension_plus_one(hj_inv); /* 1/h^(d+1) */
  const float xj = r * hj_inv;
  float wj, wj_dx;
  if (!decoupled_i) {
    kernel_deval(xj, &wj, &wj_dx);
  }
  else {
    wj = 0.f;
    wj_dx = 0.f;
  }
  const float wj_dr = hjd_inv * wj_dx;

  /* Compute dv dot r. */
  const float dvdr = (pi->v[0] - pj->v[0]) * dx[0] +
                     (pi->v[1] - pj->v[1]) * dx[1] +
                     (pi->v[2] - pj->v[2]) * dx[2];

  /* Get the time derivative for h. */
  pi->force.h_dt -= mj * dvdr * r_inv / rhoj * wi_dr;


  /* Includes the hubble flow term; not used for du/dt */
  const float dvdr_Hubble = dvdr + a2_Hubble * r2;

  /* Are the particles moving towards each others ? */
  const float omega_ij = min(dvdr_Hubble, 0.f);
  const float mu_ij = fac_mu * r_inv * omega_ij; /* This is 0 or negative */

  /* Compute sound speeds and signal velocity */
  const float ci = pi->force.soundspeed;
  const float cj = pj->force.soundspeed;
  const float v_sig = ci + cj - 3.f * mu_ij;

  if (!decoupled_j) {
    /* Update the signal velocity. */
    pi->force.v_sig = max(pi->force.v_sig, v_sig);
  }

    /* Only need the dh/dt term for the decoupled winds, otherwise can skip. */
  if (decoupled_i || decoupled_j) return;
  
  /* Balsara term */
  const float balsara_i = pi->force.balsara;
  const float balsara_j = pj->force.balsara;

  /* Construct the full viscosity term */
  const float rho_ij = 0.5f * (rhoi + rhoj);
  const float alpha = 0.5f * (pi->alpha + pj->alpha);
  const float visc =
      -0.25f * alpha * v_sig * mu_ij * (balsara_i + balsara_j) / rho_ij;

  /* Convolve with the kernel */
  const float visc_acc_term = 0.5f * visc * (wi_dr + wj_dr) * r_inv;

  /* SPH acceleration term */
  const float sph_acc_term =
      pj->u * pi->u * hydro_gamma_minus_one * hydro_gamma_minus_one *
      ((f_ij / pi->pressure_bar) * wi_dr + (f_ji / pj->pressure_bar) * wj_dr) *
      r_inv;

  /* Adaptive softening acceleration term */
  const float adapt_soft_acc_term =
      adaptive_softening_get_acc_term(pi, pj, wi_dr, wj_dr, f_ij, f_ji, r_inv);

  /* Assemble the acceleration */
  const float acc = sph_acc_term + visc_acc_term + adapt_soft_acc_term;

  /* Use the force Luke ! */
  /* Skip wind particles for force calculations */
  if (pi->feedback_data.decoupling_delay_time == 0.f &&
      pj->feedback_data.decoupling_delay_time == 0.f) {
    pi->a_hydro[0] -= mj * acc * dx[0];
    pi->a_hydro[1] -= mj * acc * dx[1];
    pi->a_hydro[2] -= mj * acc * dx[2];
  }

  /* Get the time derivative for u. */
  const float sph_du_term_i = hydro_gamma_minus_one * hydro_gamma_minus_one *
                              pj->u * pi->u * (f_ij / pi->pressure_bar) *
                              wi_dr * dvdr * r_inv;

  /* Viscosity term */
  const float visc_du_term = 0.5f * visc_acc_term * dvdr_Hubble;

  /* Assemble the energy equation term */
  const float du_dt_i = sph_du_term_i + visc_du_term;

<<<<<<< HEAD
  /* Internal energy time derivative */
  /* Skip wind particles for force calculations */
  if (pi->feedback_data.decoupling_delay_time == 0.f &&
      pj->feedback_data.decoupling_delay_time == 0.f) {
    pi->u_dt += du_dt_i * mj;
  }
=======
  pi->u_dt += du_dt_i * mj;
>>>>>>> 6e1fabd4

}

#endif /* SWIFT_PRESSURE_ENERGY_MORRIS_HYDRO_IACT_H */<|MERGE_RESOLUTION|>--- conflicted
+++ resolved
@@ -227,35 +227,19 @@
     struct part* restrict pi, struct part* restrict pj, const float a,
     const float H) {
 
-<<<<<<< HEAD
+  const int decoupled_i = pi->decoupled;
+  const int decoupled_j = pj->decoupled;
+
+  if (decoupled_i && decoupled_j) return;
+
+
   const float r = sqrtf(r2);
   const float r_inv = r ? 1.0f / r : 0.0f;
 
-  /* Get the masses. */
-  const float mi = pi->mass;
-  const float mj = pj->mass;
-
-=======
-  const int decoupled_i = pi->decoupled;
-  const int decoupled_j = pj->decoupled;
-
-  if (decoupled_i && decoupled_j) return;
-
-
-  const float r = sqrtf(r2);
-  const float r_inv = r ? 1.0f / r : 0.0f;
-
->>>>>>> 6e1fabd4
   /* Need to get some kernel values F_ij = wi_dx */
   float wi, wi_dx, wj, wj_dx;
 
   const float ui = r / hi;
-<<<<<<< HEAD
-  const float uj = r / hj;
-
-  kernel_deval(ui, &wi, &wi_dx);
-  kernel_deval(uj, &wj, &wj_dx);
-=======
 
   if (!decoupled_j) {
     kernel_deval(ui, &wi, &wi_dx);
@@ -275,7 +259,6 @@
     wj_dx = 0.f;
   }
 
->>>>>>> 6e1fabd4
 
   /* Gradient of the density field */
   for (int j = 0; j < 3; j++) {
@@ -283,15 +266,9 @@
     const float dx_ij = pi->x[j] - pj->x[j];
 
     pi->rho_gradient[j] +=
-<<<<<<< HEAD
-        mj * drho_ij * dx_ij * wi_dx * r_inv;
-    pj->rho_gradient[j] +=
-        mi * drho_ij * dx_ij * wj_dx * r_inv;
-=======
         pj->mass * drho_ij * dx_ij * wi_dx * r_inv;
     pj->rho_gradient[j] +=
         pi->mass * drho_ij * dx_ij * wj_dx * r_inv;
->>>>>>> 6e1fabd4
   }
 }
 
@@ -316,14 +293,6 @@
     struct part* restrict pi, struct part* restrict pj, const float a,
     const float H) {
 
-<<<<<<< HEAD
-  const float r = sqrtf(r2);
-  const float r_inv = r ? 1.0f / r : 0.0f;
-
-  /* Get the masses. */
-  const float mj = pj->mass;
-
-=======
   /* In the non-sym case only the neighbor matters */
   const int decoupled_j = pj->decoupled;
   if (decoupled_j) return;
@@ -331,7 +300,6 @@
   const float r = sqrtf(r2);
   const float r_inv = r ? 1.0f / r : 0.0f;
 
->>>>>>> 6e1fabd4
   /* Need to get some kernel values F_ij = wi_dx */
   float wi, wi_dx;
 
@@ -345,11 +313,7 @@
     const float dx_ij = pi->x[j] - pj->x[j];
 
     pi->rho_gradient[j] +=
-<<<<<<< HEAD
-        mj * drho_ij * dx_ij * wi_dx * r_inv;
-=======
         pj->mass * drho_ij * dx_ij * wi_dx * r_inv;
->>>>>>> 6e1fabd4
   }
 }
 
@@ -482,20 +446,6 @@
   /* Assemble the acceleration */
   const float acc = sph_acc_term + visc_acc_term + adapt_soft_acc_term;
 
-<<<<<<< HEAD
-  /* Use the force Luke ! */
-  /* Skip wind particles for force calculations */
-  if (pi->feedback_data.decoupling_delay_time == 0.f &&
-      pj->feedback_data.decoupling_delay_time == 0.f) {
-    pi->a_hydro[0] -= mj * acc * dx[0];
-    pi->a_hydro[1] -= mj * acc * dx[1];
-    pi->a_hydro[2] -= mj * acc * dx[2];
-
-    pj->a_hydro[0] += mi * acc * dx[0];
-    pj->a_hydro[1] += mi * acc * dx[1];
-    pj->a_hydro[2] += mi * acc * dx[2];
-  }
-=======
   pi->a_hydro[0] -= mj * acc * dx[0];
   pi->a_hydro[1] -= mj * acc * dx[1];
   pi->a_hydro[2] -= mj * acc * dx[2];
@@ -503,7 +453,6 @@
   pj->a_hydro[0] += mi * acc * dx[0];
   pj->a_hydro[1] += mi * acc * dx[1];
   pj->a_hydro[2] += mi * acc * dx[2];
->>>>>>> 6e1fabd4
 
   /* Get the time derivative for u. */
   const float sph_du_term_i = hydro_gamma_minus_one * hydro_gamma_minus_one *
@@ -520,18 +469,8 @@
   const float du_dt_i = sph_du_term_i + visc_du_term;
   const float du_dt_j = sph_du_term_j + visc_du_term;
 
-<<<<<<< HEAD
-  /* Internal energy time derivative */
-  /* Skip wind particles for force calculations */
-  if (pi->feedback_data.decoupling_delay_time == 0.f &&
-      pj->feedback_data.decoupling_delay_time == 0.f) {
-    pi->u_dt += du_dt_i * mj;
-    pj->u_dt += du_dt_j * mi;
-  }
-=======
   pi->u_dt += du_dt_i * mj;
   pj->u_dt += du_dt_j * mi;
->>>>>>> 6e1fabd4
 
 }
 
@@ -662,13 +601,9 @@
   const float acc = sph_acc_term + visc_acc_term + adapt_soft_acc_term;
 
   /* Use the force Luke ! */
-  /* Skip wind particles for force calculations */
-  if (pi->feedback_data.decoupling_delay_time == 0.f &&
-      pj->feedback_data.decoupling_delay_time == 0.f) {
-    pi->a_hydro[0] -= mj * acc * dx[0];
-    pi->a_hydro[1] -= mj * acc * dx[1];
-    pi->a_hydro[2] -= mj * acc * dx[2];
-  }
+  pi->a_hydro[0] -= mj * acc * dx[0];
+  pi->a_hydro[1] -= mj * acc * dx[1];
+  pi->a_hydro[2] -= mj * acc * dx[2];
 
   /* Get the time derivative for u. */
   const float sph_du_term_i = hydro_gamma_minus_one * hydro_gamma_minus_one *
@@ -681,16 +616,7 @@
   /* Assemble the energy equation term */
   const float du_dt_i = sph_du_term_i + visc_du_term;
 
-<<<<<<< HEAD
-  /* Internal energy time derivative */
-  /* Skip wind particles for force calculations */
-  if (pi->feedback_data.decoupling_delay_time == 0.f &&
-      pj->feedback_data.decoupling_delay_time == 0.f) {
-    pi->u_dt += du_dt_i * mj;
-  }
-=======
   pi->u_dt += du_dt_i * mj;
->>>>>>> 6e1fabd4
 
 }
 
