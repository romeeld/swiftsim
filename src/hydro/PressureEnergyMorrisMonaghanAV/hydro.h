/*******************************************************************************
 * This file is part of SWIFT.
 * Copyright (c) 2016 Matthieu Schaller (schaller@strw.leidenuniv.nl) &
 *                    Josh Borrow (joshua.borrow@durham.ac.uk)
 *
 * This program is free software: you can redistribute it and/or modify
 * it under the terms of the GNU Lesser General Public License as published
 * by the Free Software Foundation, either version 3 of the License, or
 * (at your option) any later version.
 *
 * This program is distributed in the hope that it will be useful,
 * but WITHOUT ANY WARRANTY; without even the implied warranty of
 * MERCHANTABILITY or FITNESS FOR A PARTICULAR PURPOSE.  See the
 * GNU General Public License for more details.
 *
 * You should have received a copy of the GNU Lesser General Public License
 * along with this program.  If not, see <http://www.gnu.org/licenses/>.
 *
 ******************************************************************************/
#ifndef SWIFT_PRESSURE_ENERGY_MORRIS_HYDRO_H
#define SWIFT_PRESSURE_ENERGY_MORRIS_HYDRO_H

/**
 * @file PressureEnergyMorrisMonaghanAV/hydro.h
 * @brief P-U conservative implementation of SPH (Non-neighbour loop
 * equations)
 *
 * The thermal variable is the internal energy (u). A simple variable
 * viscosity term (Morris & Monaghan 1997) with a Balsara switch is
 * implemented.
 *
 * No thermal conduction term is implemented.
 *
 * This implementation corresponds to the one presented in the SWIFT
 * documentation and in Hopkins, "A general class of Lagrangian smoothed
 * particle hydrodynamics methods and implications for fluid mixing problems",
 * MNRAS, 2013.
 */

#include "adiabatic_index.h"
#include "approx_math.h"
#include "cosmology.h"
#include "dimension.h"
#include "entropy_floor.h"
#include "equation_of_state.h"
#include "hydro_parameters.h"
#include "hydro_properties.h"
#include "hydro_space.h"
#include "kernel_hydro.h"
#include "minmax.h"
#include "pressure_floor.h"

#include <float.h>

/**
 * @brief Returns the comoving internal energy of a particle at the last
 * time the particle was kicked.
 *
 * For implementations where the main thermodynamic variable
 * is not internal energy, this function computes the internal
 * energy from the thermodynamic variable.
 *
 * @param p The particle of interest
 * @param xp The extended data of the particle of interest.
 */
__attribute__((always_inline)) INLINE static float
hydro_get_comoving_internal_energy(const struct part *restrict p,
                                   const struct xpart *restrict xp) {

  return xp->u_full;
}

/**
 * @brief Returns the physical internal energy of a particle at the last
 * time the particle was kicked.
 *
 * For implementations where the main thermodynamic variable
 * is not internal energy, this function computes the internal
 * energy from the thermodynamic variable and converts it to
 * physical coordinates.
 *
 * @param p The particle of interest.
 * @param xp The extended data of the particle of interest.
 * @param cosmo The cosmological model.
 */
__attribute__((always_inline)) INLINE static float
hydro_get_physical_internal_energy(const struct part *restrict p,
                                   const struct xpart *restrict xp,
                                   const struct cosmology *cosmo) {

  return xp->u_full * cosmo->a_factor_internal_energy;
}

/**
 * @brief Returns the comoving pressure of a particle
 *
 * Computes the pressure based on the particle's properties.
 *
 * @param p The particle of interest
 */
__attribute__((always_inline)) INLINE static float hydro_get_comoving_pressure(
    const struct part *restrict p) {

  return p->pressure_bar;
}

/**
 * @brief Returns the physical pressure of a particle
 *
 * Computes the pressure based on the particle's properties and
 * convert it to physical coordinates.
 *
 * @param p The particle of interest
 * @param cosmo The cosmological model.
 */
__attribute__((always_inline)) INLINE static float hydro_get_physical_pressure(
    const struct part *restrict p, const struct cosmology *cosmo) {

  return cosmo->a_factor_pressure * p->pressure_bar;
}

/**
 * @brief Returns the comoving entropy of a particle
 *
 * For implementations where the main thermodynamic variable
 * is not entropy, this function computes the entropy from
 * the thermodynamic variable.
 *
 * @param p The particle of interest
 */
__attribute__((always_inline)) INLINE static float hydro_get_comoving_entropy(
    const struct part *restrict p, const struct xpart *restrict xp) {

  return gas_entropy_from_internal_energy(p->rho, p->u);
}

/**
 * @brief Returns the physical entropy of a particle
 *
 * For implementations where the main thermodynamic variable
 * is not entropy, this function computes the entropy from
 * the thermodynamic variable and converts it to
 * physical coordinates.
 *
 * @param p The particle of interest
 * @param cosmo The cosmological model.
 */
__attribute__((always_inline)) INLINE static float hydro_get_physical_entropy(
    const struct part *restrict p, const struct xpart *restrict xp,
    const struct cosmology *cosmo) {

  /* Note: no cosmological conversion required here with our choice of
   * coordinates. */
  return gas_entropy_from_internal_energy(p->rho, xp->u_full);
}

/**
 * @brief Returns the comoving sound speed of a particle
 *
 * @param p The particle of interest
 */
__attribute__((always_inline)) INLINE static float
hydro_get_comoving_soundspeed(const struct part *restrict p) {

  /* Compute the sound speed -- see theory section for justification */
  /* IDEAL GAS ONLY -- P-U does not work with generic EoS. */

  return gas_soundspeed_from_pressure(p->rho, p->pressure_bar);
}

/**
 * @brief Returns the physical sound speed of a particle
 *
 * @param p The particle of interest
 * @param cosmo The cosmological model.
 */
__attribute__((always_inline)) INLINE static float
hydro_get_physical_soundspeed(const struct part *restrict p,
                              const struct cosmology *cosmo) {

  return cosmo->a_factor_sound_speed * p->force.soundspeed;
}

/**
 * @brief Returns the comoving internal energy of a particle drifted to the
 * current time.
 *
 * @param p The particle of interest
 */
__attribute__((always_inline)) INLINE static float
hydro_get_drifted_comoving_internal_energy(const struct part *restrict p) {

  return p->u;
}

/**
 * @brief Returns the physical internal energy of a particle drifted to the
 * current time.
 *
 * @param p The particle of interest.
 * @param cosmo The cosmological model.
 */
__attribute__((always_inline)) INLINE static float
hydro_get_drifted_physical_internal_energy(const struct part *restrict p,
                                           const struct cosmology *cosmo) {

  return p->u * cosmo->a_factor_internal_energy;
}

/**
 * @brief Returns the comoving entropy of a particle drifted to the
 * current time.
 *
 * @param p The particle of interest.
 */
__attribute__((always_inline)) INLINE static float
hydro_get_drifted_comoving_entropy(const struct part *restrict p) {

  return gas_entropy_from_internal_energy(p->rho, p->u);
}

/**
 * @brief Returns the physical entropy of a particle drifted to the
 * current time.
 *
 * @param p The particle of interest.
 * @param cosmo The cosmological model.
 */
__attribute__((always_inline)) INLINE static float
hydro_get_drifted_physical_entropy(const struct part *restrict p,
                                   const struct cosmology *cosmo) {

  /* Note: no cosmological conversion required here with our choice of
   * coordinates. */
  return gas_entropy_from_internal_energy(p->rho, p->u);
}

/**
 * @brief Returns the comoving density of a particle
 *
 * @param p The particle of interest
 */
__attribute__((always_inline)) INLINE static float hydro_get_comoving_density(
    const struct part *restrict p) {

  return p->rho;
}

/**
 * @brief Returns the comoving density of a particle.
 *
 * @param p The particle of interest
 * @param cosmo The cosmological model.
 */
__attribute__((always_inline)) INLINE static float hydro_get_physical_density(
    const struct part *restrict p, const struct cosmology *cosmo) {

  return cosmo->a3_inv * p->rho;
}

/**
 * @brief Returns the mass of a particle
 *
 * @param p The particle of interest
 */
__attribute__((always_inline)) INLINE static float hydro_get_mass(
    const struct part *restrict p) {

  return p->mass;
}

/**
 * @brief Sets the mass of a particle
 *
 * @param p The particle of interest
 * @param m The mass to set.
 */
__attribute__((always_inline)) INLINE static void hydro_set_mass(
    struct part *restrict p, float m) {

  p->mass = m;
}

/**
 * @brief Returns the time derivative of internal energy of a particle
 *
 * We assume a constant density.
 *
 * @param p The particle of interest
 */
__attribute__((always_inline)) INLINE static float
hydro_get_comoving_internal_energy_dt(const struct part *restrict p) {

  return p->u_dt;
}

/**
 * @brief Returns the time derivative of internal energy of a particle
 *
 * We assume a constant density.
 *
 * @param p The particle of interest
 * @param cosmo Cosmology data structure
 */
__attribute__((always_inline)) INLINE static float
hydro_get_physical_internal_energy_dt(const struct part *restrict p,
                                      const struct cosmology *cosmo) {

  return p->u_dt * cosmo->a_factor_internal_energy;
}

/**
 * @brief Sets the time derivative of internal energy of a particle
 *
 * We assume a constant density.
 *
 * @param p The particle of interest.
 * @param du_dt The new time derivative of the internal energy.
 */
__attribute__((always_inline)) INLINE static void
hydro_set_comoving_internal_energy_dt(struct part *restrict p, float du_dt) {

  p->u_dt = du_dt;
}

/**
 * @brief Returns the time derivative of internal energy of a particle
 *
 * We assume a constant density.
 *
 * @param p The particle of interest.
 * @param cosmo Cosmology data structure
 * @param du_dt The new time derivative of the internal energy.
 */
__attribute__((always_inline)) INLINE static void
hydro_set_physical_internal_energy_dt(struct part *restrict p,
                                      const struct cosmology *cosmo,
                                      float du_dt) {

  p->u_dt = du_dt / cosmo->a_factor_internal_energy;
}

/**
 * @brief Sets the physical entropy of a particle
 *
 * @param p The particle of interest.
 * @param xp The extended particle data.
 * @param cosmo Cosmology data structure
 * @param entropy The physical entropy
 */
__attribute__((always_inline)) INLINE static void hydro_set_physical_entropy(
    struct part *p, struct xpart *xp, const struct cosmology *cosmo,
    const float entropy) {

  /* Note there is no conversion from physical to comoving entropy */
  const float comoving_entropy = entropy;
  xp->u_full = gas_internal_energy_from_entropy(p->rho, comoving_entropy);
}

/**
 * @brief Sets the physical internal energy of a particle
 *
 * @param p The particle of interest.
 * @param xp The extended particle data.
 * @param cosmo Cosmology data structure
 * @param u The physical internal energy
 */
__attribute__((always_inline)) INLINE static void
hydro_set_physical_internal_energy(struct part *p, struct xpart *xp,
                                   const struct cosmology *cosmo,
                                   const float u) {

  xp->u_full = u / cosmo->a_factor_internal_energy;
}

/**
 * @brief Sets the drifted physical internal energy of a particle
 *
 * @param p The particle of interest.
 * @param cosmo Cosmology data structure
 * @param pressure_floor The #pressure_floor_props used.
 * @param u The physical internal energy
 */
__attribute__((always_inline)) INLINE static void
hydro_set_drifted_physical_internal_energy(
    struct part *p, const struct cosmology *cosmo,
    const struct pressure_floor_props *pressure_floor, const float u) {

  /* Store ratio of new internal energy to old internal energy, as we use this
   * in the drifting of the pressure. */
  float internal_energy_ratio = 1.f / p->u;

  /* Update the internal energy */
  p->u = u / cosmo->a_factor_internal_energy;
  internal_energy_ratio *= p->u;

  /* Now we can use this to 'update' the value of the smoothed pressure. To
   * truly update this variable, we would need another loop over neighbours
   * using the new internal energies of everyone, but that's not feasible. */
  p->pressure_bar *= internal_energy_ratio;

  /* Now recompute the extra quantities */

  /* Compute the sound speed */
  const float soundspeed =
      gas_soundspeed_from_pressure(p->rho, p->pressure_bar);

  /* Update variables. */
  p->force.soundspeed = soundspeed;
  p->force.v_sig = max(p->force.v_sig, 2.f * soundspeed);
}

/**
 * @brief Correct the signal velocity of the particle partaking in
 * supernova (kinetic) feedback based on the velocity kick the particle receives
 *
 * @param p The particle of interest.
 * @param cosmo Cosmology data structure
 * @param dv_phys The velocity kick received by the particle expressed in
 * physical units (note that dv_phys must be positive or equal to zero)
 */
__attribute__((always_inline)) INLINE static void
hydro_set_v_sig_based_on_velocity_kick(struct part *p,
                                       const struct cosmology *cosmo,
                                       const float dv_phys) {

  /* Compute the velocity kick in comoving coordinates */
  const float dv = dv_phys / cosmo->a_factor_sound_speed;

  /* Sound speed */
  const float soundspeed = hydro_get_comoving_soundspeed(p);

  /* Update the signal velocity */
  p->force.v_sig =
      max(2.f * soundspeed, p->force.v_sig + const_viscosity_beta * dv);
}

/**
 * @brief Update the value of the viscosity alpha for the scheme.
 *
 * @param p the particle of interest
 * @param alpha the new value for the viscosity coefficient.
 */
__attribute__((always_inline)) INLINE static void hydro_set_viscosity_alpha(
    struct part *restrict p, float alpha) {
  p->alpha = alpha;
}

/**
 * @brief Update the value of the diffusive coefficients to the
 *        feedback reset value for the scheme.
 *
 * @param p the particle of interest
 */
__attribute__((always_inline)) INLINE static void
hydro_diffusive_feedback_reset(struct part *restrict p) {
  hydro_set_viscosity_alpha(p,
                            hydro_props_default_viscosity_alpha_feedback_reset);
}

/**
 * @brief Computes the hydro time-step of a given particle
 *
 * This function returns the time-step of a particle given its hydro-dynamical
 * state. A typical time-step calculation would be the use of the CFL condition.
 *
 * @param p Pointer to the particle data
 * @param xp Pointer to the extended particle data
 * @param hydro_properties The SPH parameters
 * @param cosmo The cosmological model.
 */
__attribute__((always_inline)) INLINE static float hydro_compute_timestep(
    const struct part *restrict p, const struct xpart *restrict xp,
    const struct hydro_props *restrict hydro_properties,
    const struct cosmology *restrict cosmo) {

<<<<<<< HEAD
  /* Decoupled wind particles have no hydro timestep. */
  if (p->feedback_data.decoupling_delay_time > 0.f) return FLT_MAX;

  const float CFL_condition = hydro_properties->CFL_condition;
=======
  if (p->decoupled) return FLT_MAX;

  float dt_cfl = FLT_MAX;

  /* Hydro time-step */
  if (p->force.v_sig > 0.f) {
    const float CFL_condition = hydro_properties->CFL_condition;

    /* CFL condition */
    dt_cfl = 2.f * kernel_gamma * CFL_condition * cosmo->a * p->h /
             (cosmo->a_factor_sound_speed * p->force.v_sig);
  }
>>>>>>> 6e1fabd4

  if (dt_cfl < hydro_properties->dt_min) {
    error("dt_hydro below minimum of dt_min=%g! \n"
          "dt_cfl=%g \n"
          "pid=%lld \n"
          "h=%g \n"
          "u=%g \n",
          hydro_properties->dt_min,
          dt_cfl, p->id, p->h, p->u);
  }

  return dt_cfl;
}

/**
 * @brief Compute the signal velocity between two gas particles
 *
 * This is eq. (103) of Price D., JCoPh, 2012, Vol. 231, Issue 3.
 *
 * @param dx Comoving vector separating both particles (pi - pj).
 * @brief pi The first #part.
 * @brief pj The second #part.
 * @brief mu_ij The velocity on the axis linking the particles, or zero if the
 * particles are moving away from each other,
 * @brief beta The non-linear viscosity constant.
 */
__attribute__((always_inline)) INLINE static float hydro_signal_velocity(
    const float dx[3], const struct part *restrict pi,
    const struct part *restrict pj, const float mu_ij, const float beta) {

  const float ci = pi->force.soundspeed;
  const float cj = pj->force.soundspeed;

  return ci + cj - beta * mu_ij;
}

/**
 * @brief returns the signal velocity
 *
 * @brief p  the particle
 */
__attribute__((always_inline)) INLINE static float hydro_get_signal_velocity(
    const struct part *restrict p) {

  return p->force.v_sig;
}

/**
 * @brief returns the div_v
 *
 * @brief p  the particle
 */
__attribute__((always_inline)) INLINE static float hydro_get_div_v(
    const struct part *restrict p) {

  return p->density.div_v;
}

/**
 * @brief Does some extra hydro operations once the actual physical time step
 * for the particle is known.
 *
 * @param p The particle to act upon.
 * @param dt Physical time step of the particle during the next step.
 */
__attribute__((always_inline)) INLINE static void hydro_timestep_extra(
    struct part *p, float dt) {}

/**
 * @brief Operations performed when a particle gets removed from the
 * simulation volume.
 *
 * @param p The particle.
 * @param xp The extended particle data.
 * @param time The simulation time.
 */
__attribute__((always_inline)) INLINE static void hydro_remove_part(
    const struct part *p, const struct xpart *xp, const double time) {}

/**
 * @brief Prepares a particle for the density calculation.
 *
 * Zeroes all the relevant arrays in preparation for the sums taking place in
 * the various density loop over neighbours. Typically, all fields of the
 * density sub-structure of a particle get zeroed in here.
 *
 * @param p The particle to act upon
 * @param hs #hydro_space containing hydro specific space information.
 */
__attribute__((always_inline)) INLINE static void hydro_init_part(
    struct part *restrict p, const struct hydro_space *hs) {

  p->density.wcount = 0.f;
  p->density.wcount_dh = 0.f;
  p->rho = 0.f;
<<<<<<< HEAD
  
=======
  p->rho_gradient[0] = 0.f;
  p->rho_gradient[1] = 0.f;
  p->rho_gradient[2] = 0.f;

>>>>>>> 6e1fabd4
  p->density.rho_dh = 0.f;
  p->pressure_bar = 0.f;
  p->density.pressure_bar_dh = 0.f;

  p->density.div_v = 0.f;
  p->density.rot_v[0] = 0.f;
  p->density.rot_v[1] = 0.f;
  p->density.rot_v[2] = 0.f;
}

/**
 * @brief Finishes the density calculation.
 *
 * Multiplies the density and number of neighbours by the appropiate constants
 * and add the self-contribution term.
 * Additional quantities such as velocity gradients will also get the final
 * terms added to them here.
 *
 * Also adds/multiplies the cosmological terms if need be.
 *
 * @param p The particle to act upon
 * @param cosmo The cosmological model.
 */
__attribute__((always_inline)) INLINE static void hydro_end_density(
    struct part *restrict p, const struct cosmology *cosmo) {

  /* Some smoothing length multiples. */
  const float h = p->h;
  const float h_inv = 1.0f / h;                       /* 1/h */
  const float h_inv_dim = pow_dimension(h_inv);       /* 1/h^d */
  const float h_inv_dim_plus_one = h_inv_dim * h_inv; /* 1/h^(d+1) */

  /* Final operation on the density (add self-contribution). */
  p->rho += p->mass * kernel_root;
  p->density.rho_dh -= hydro_dimension * p->mass * kernel_root;
  p->pressure_bar += p->mass * p->u * kernel_root;
  p->density.pressure_bar_dh -= hydro_dimension * p->mass * p->u * kernel_root;
  p->density.wcount += kernel_root;
  p->density.wcount_dh -= hydro_dimension * kernel_root;

  /* Finish the calculation by inserting the missing h-factors */
  p->rho *= h_inv_dim;
  p->density.rho_dh *= h_inv_dim_plus_one;
  p->pressure_bar *= (h_inv_dim * hydro_gamma_minus_one);
  p->density.pressure_bar_dh *= (h_inv_dim_plus_one * hydro_gamma_minus_one);
  p->density.wcount *= h_inv_dim;
  p->density.wcount_dh *= h_inv_dim_plus_one;

  const float rho_inv = 1.f / p->rho;
  const float a_inv2 = cosmo->a2_inv;

  /* Finish calculation of the velocity curl components */
  p->density.rot_v[0] *= h_inv_dim_plus_one * a_inv2 * rho_inv;
  p->density.rot_v[1] *= h_inv_dim_plus_one * a_inv2 * rho_inv;
  p->density.rot_v[2] *= h_inv_dim_plus_one * a_inv2 * rho_inv;

  /* Finish calculation of the velocity divergence */
  p->density.div_v *= h_inv_dim_plus_one * rho_inv * a_inv2;
  p->density.div_v += cosmo->H * hydro_dimension;
}

/**
 * @brief Prepare a particle for the gradient calculation.
 *
 * This function is called after the density loop and before the gradient loop.
 * Nothing to do in this scheme as the gradient loop is not used.
 *
 * @param p The particle to act upon.
 * @param xp The extended particle data to act upon.
 * @param cosmo The cosmological model.
 * @param hydro_props Hydrodynamic properties.
 */
__attribute__((always_inline)) INLINE static void hydro_prepare_gradient(
    struct part *restrict p, struct xpart *restrict xp,
    const struct cosmology *cosmo, const struct hydro_props *hydro_props,
    const struct pressure_floor_props *pressure_floor) {}

/**
 * @brief Resets the variables that are required for a gradient calculation.
 *
 * This function is called after hydro_prepare_gradient.
  *
 * @param p The particle to act upon.
 * @param xp The extended particle data to act upon.
 * @param cosmo The cosmological model.
 */
__attribute__((always_inline)) INLINE static void hydro_reset_gradient(
    struct part *restrict p) {

  p->rho_gradient[0] = 0.f;
  p->rho_gradient[1] = 0.f;
  p->rho_gradient[2] = 0.f;
}

/**
 * @brief Finishes the gradient calculation.
 *
 * Compute the gradient of the density field.
 *
 * @param p The particle to act upon.
 */
__attribute__((always_inline)) INLINE static void hydro_end_gradient(
    struct part *p) {

  /* Some smoothing length multiples. */
  const float h = p->h;
  const float h_inv = 1.0f / h;                       /* 1/h */
  const float h_inv_dim = pow_dimension(h_inv);       /* 1/h^d */
  const float h_inv_dim_plus_one = h_inv_dim * h_inv; /* 1/h^(d+1) */

  const float rho_inv = 1.f / p->rho;
  p->rho_gradient[0] *= h_inv_dim_plus_one * rho_inv;
  p->rho_gradient[1] *= h_inv_dim_plus_one * rho_inv;
  p->rho_gradient[2] *= h_inv_dim_plus_one * rho_inv;
}

/**
 * @brief Sets all particle fields to sensible values when the #part has 0 ngbs.
 *
 * In the desperate case where a particle has no neighbours (likely because
 * of the h_max ceiling), set the particle fields to something sensible to avoid
 * NaNs in the next calculations.
 *
 * @param p The particle to act upon
 * @param xp The extended particle data to act upon
 * @param cosmo The cosmological model.
 */
__attribute__((always_inline)) INLINE static void hydro_part_has_no_neighbours(
    struct part *restrict p, struct xpart *restrict xp,
    const struct cosmology *cosmo) {

  /* Some smoothing length multiples. */
  const float h = p->h;
  const float h_inv = 1.0f / h;                 /* 1/h */
  const float h_inv_dim = pow_dimension(h_inv); /* 1/h^d */

  warning(
      "Gas particle with ID %lld treated as having no neighbours (h: %g, "
      "wcount: %g).",
      p->id, h, p->density.wcount);

  /* Re-set problematic values */
  p->rho = p->mass * kernel_root * h_inv_dim;
  p->rho_gradient[0] = 0.f;
  p->rho_gradient[1] = 0.f;
  p->rho_gradient[2] = 0.f;
  p->pressure_bar =
      p->mass * p->u * hydro_gamma_minus_one * kernel_root * h_inv_dim;
  p->density.wcount = kernel_root * h_inv_dim;
  p->density.rho_dh = 0.f;
  p->density.wcount_dh = 0.f;
  p->density.pressure_bar_dh = 0.f;

  p->density.div_v = 0.f;
  p->density.rot_v[0] = 0.f;
  p->density.rot_v[1] = 0.f;
  p->density.rot_v[2] = 0.f;
}

/**
 * @brief Prepare a particle for the force calculation.
 *
 * This function is called in the ghost task to convert some quantities coming
 * from the density loop over neighbours into quantities ready to be used in the
 * force loop over neighbours. Quantities are typically read from the density
 * sub-structure and written to the force sub-structure.
 * Examples of calculations done here include the calculation of viscosity term
 * constants, thermal conduction terms, hydro conversions, etc.
 *
 * @param p The particle to act upon
 * @param xp The extended particle data to act upon
 * @param cosmo The current cosmological model.
 * @param hydro_props Hydrodynamic properties.
 * @param dt_alpha The time-step used to evolve non-cosmological quantities such
 *                 as the artificial viscosity.
 * @param dt_therm The time-step used to evolve hydrodynamical quantities.
 */
__attribute__((always_inline)) INLINE static void hydro_prepare_force(
    struct part *restrict p, struct xpart *restrict xp,
    const struct cosmology *cosmo, const struct hydro_props *hydro_props,
    const struct pressure_floor_props *pressure_floor, const float dt_alpha,
    const float dt_therm) {

  const float fac_B = cosmo->a_factor_Balsara_eps;

  const float h_inv = 1.f / p->h;

  /* Compute the norm of the curl */
  const float curl_v = sqrtf(p->density.rot_v[0] * p->density.rot_v[0] +
                             p->density.rot_v[1] * p->density.rot_v[1] +
                             p->density.rot_v[2] * p->density.rot_v[2]);

  /* Compute the norm of div v */
  const float abs_div_v = fabsf(p->density.div_v);

  /* Compute the sound speed -- see theory section for justification */
  const float soundspeed = hydro_get_comoving_soundspeed(p);

  /* Compute the Balsara switch */
  const float balsara =
      abs_div_v / (abs_div_v + curl_v + 0.0001f * soundspeed * fac_B * h_inv);

  /* Compute the "grad h" term */
  const float common_factor = p->h / (hydro_dimension * p->density.wcount);

  float grad_h_term;

  /* Ignore changing-kernel effects when h ~= h_max */
  if (p->h > 0.9999f * hydro_props->h_max) {
    grad_h_term = 0.f;
    warning("h ~ h_max for particle with ID %lld (h: %g)", p->id, p->h);
  } else {
    const float grad_W_term = common_factor * p->density.wcount_dh;
    if (grad_W_term < -0.9999f) {
      /* if we get here, we either had very small neighbour contributions
         (which should be treated as a no neighbour case in the ghost) or
         a very weird particle distribution (e.g. particles sitting on
         top of each other). Either way, we cannot use the normal
         expression, since that would lead to overflow or excessive round
         off and cause excessively high accelerations in the force loop */
      grad_h_term = 0.f;
      warning(
          "grad_W_term very small for particle with ID %lld (h: %g, wcount: "
          "%g, wcount_dh: %g).",
          p->id, p->h, p->density.wcount, p->density.wcount_dh);
    } else {
      grad_h_term = (p->density.pressure_bar_dh * common_factor *
                     hydro_one_over_gamma_minus_one) /
                    (1.f + grad_W_term);
    }
  }

  /* Artificial viscosity updates */

  /* We perform all of this in physical space. */
  const float h_inv_physical = cosmo->a_inv * h_inv;
  const float soundspeed_physical = cosmo->a_factor_sound_speed * soundspeed;

  /* Decay rate */
  const float inverse_tau =
      hydro_props->viscosity.length * soundspeed_physical * h_inv_physical;
  /* Source term (div v) is already in physical co-ordinates for this scheme */
  const float source_term = -1.f * min(p->density.div_v, 0.f);

  /* Compute da/dt */
  const float alpha_time_differential =
      source_term + (hydro_props->viscosity.alpha_min - p->alpha) * inverse_tau;

  /* Update variables. */
  p->alpha += alpha_time_differential * dt_alpha;
  p->force.f = grad_h_term;
  p->force.soundspeed = soundspeed;
  p->force.balsara = balsara;
}

/**
 * @brief Reset acceleration fields of a particle
 *
 * Resets all hydro acceleration and time derivative fields in preparation
 * for the sums taking  place in the various force tasks.
 *
 * @param p The particle to act upon
 */
__attribute__((always_inline)) INLINE static void hydro_reset_acceleration(
    struct part *restrict p) {

  /* Reset the acceleration. */
  p->a_hydro[0] = 0.0f;
  p->a_hydro[1] = 0.0f;
  p->a_hydro[2] = 0.0f;

  /* Reset the time derivatives. */
  p->u_dt = 0.0f;
  p->force.h_dt = 0.0f;
  p->force.v_sig = 2.f * p->force.soundspeed;
}

/**
 * @brief Sets the values to be predicted in the drifts to their values at a
 * kick time
 *
 * @param p The particle.
 * @param xp The extended data of this particle.
 * @param cosmo The cosmological model.
* @param pressure_floor The #pressure_floor_props used.
 */
__attribute__((always_inline)) INLINE static void hydro_reset_predicted_values(
    struct part *restrict p, const struct xpart *restrict xp,
    const struct cosmology *cosmo,
    const struct pressure_floor_props *pressure_floor) {

  /* Re-set the predicted velocities */
  p->v[0] = p->v_full[0];
  p->v[1] = p->v_full[1];
  p->v[2] = p->v_full[2];

  /* Re-set the entropy */
  p->u = xp->u_full;

  /* Compute the sound speed */
  const float soundspeed = hydro_get_comoving_soundspeed(p);

  p->force.soundspeed = soundspeed;
}

/**
 * @brief Predict additional particle fields forward in time when drifting
 *
 * Additional hydrodynamic quantites are drifted forward in time here. These
 * include thermal quantities (thermal energy or total energy or entropy, ...).
 *
 * Note the different time-step sizes used for the different quantities as they
 * include cosmological factors.
 *
 * @param p The particle.
 * @param xp The extended data of the particle.
 * @param dt_drift The drift time-step for positions.
 * @param dt_therm The drift time-step for thermal quantities.
 * @param dt_kick_grav The time-step for gravity quantities.
 * @param cosmo The cosmological model.
 * @param hydro_props The properties of the hydro scheme.
 * @param floor_props The properties of the entropy floor.
* @param pressure_floor The properties of the pressure floor.
 */
__attribute__((always_inline)) INLINE static void hydro_predict_extra(
    struct part *restrict p, const struct xpart *restrict xp, float dt_drift,
    float dt_therm, float dt_kick_grav, const struct cosmology *cosmo,
    const struct hydro_props *hydro_props,
    const struct entropy_floor_properties *floor_props,
    const struct pressure_floor_props *pressure_floor) {

  /* Store ratio of new internal energy to old internal energy, as we use this
   * in the drifting of the pressure. */
  float internal_energy_ratio = 1.f / p->u;

  /* Predict the internal energy */
  p->u += p->u_dt * dt_therm;

  const float h_inv = 1.f / p->h;

  /* Predict smoothing length */
  const float w1 = p->force.h_dt * h_inv * dt_drift;
  if (fabsf(w1) < 0.2f)
    p->h *= approx_expf(w1); /* 4th order expansion of exp(w) */
  else
    p->h *= expf(w1);

  /* Predict density and weighted pressure */
  const float w2 = -hydro_dimension * w1;
  if (fabsf(w2) < 0.2f) {
    const float expf_approx =
        approx_expf(w2); /* 4th order expansion of exp(w) */
    p->rho *= expf_approx;
    p->pressure_bar *= expf_approx;
  } else {
    const float expf_exact = expf(w2);
    p->rho *= expf_exact;
    p->pressure_bar *= expf_exact;
  }

  /* Check against entropy floor */
  const float floor_A = entropy_floor(p, cosmo, floor_props);
  const float floor_u = gas_internal_energy_from_entropy(p->rho, floor_A);

  /* Check against absolute minimum */
  const float min_u =
      hydro_props->minimal_internal_energy / cosmo->a_factor_internal_energy;

  p->u = max(p->u, floor_u);
  p->u = max(p->u, min_u);

  /* Now that p->u has been properly bounded, we can use it to apply the
   * drift for the pressure */
  internal_energy_ratio *= p->u;

  /* Now we can use this to 'update' the value of the smoothed pressure. To
   * truly update this variable, we would need another loop over neighbours
   * using the new internal energies of everyone, but that's not feasible. */
  p->pressure_bar *= internal_energy_ratio;

  /* Compute the new sound speed */
  const float soundspeed =
      gas_soundspeed_from_pressure(p->rho, p->pressure_bar);

  p->force.soundspeed = soundspeed;
  p->force.v_sig = max(p->force.v_sig, 2.f * soundspeed);
}

/**
 * @brief Finishes the force calculation.
 *
 * Multiplies the force and accelerations by the appropiate constants
 * and add the self-contribution term. In most cases, there is little
 * to do here.
 *
 * Cosmological terms are also added/multiplied here.
 *
 * @param p The particle to act upon
 * @param cosmo The current cosmological model.
 */
__attribute__((always_inline)) INLINE static void hydro_end_force(
    struct part *restrict p, const struct cosmology *cosmo) {

  p->force.h_dt *= p->h * hydro_dimension_inv;
}

/**
 * @brief Kick the additional variables
 *
 * Additional hydrodynamic quantites are kicked forward in time here. These
 * include thermal quantities (thermal energy or total energy or entropy, ...).
 *
 * @param p The particle to act upon.
 * @param xp The particle extended data to act upon.
 * @param dt_therm The time-step for this kick (for thermodynamic quantities).
 * @param dt_grav The time-step for this kick (for gravity quantities).
 * @param dt_grav_mesh The time-step for this kick (mesh gravity).
 * @param dt_hydro The time-step for this kick (for hydro quantities).
 * @param dt_kick_corr The time-step for this kick (for gravity corrections).
 * @param cosmo The cosmological model.
 * @param hydro_props The constants used in the scheme
 * @param floor_props The properties of the entropy floor.
 */
__attribute__((always_inline)) INLINE static void hydro_kick_extra(
    struct part *restrict p, struct xpart *restrict xp, float dt_therm,
    float dt_grav, float dt_grav_mesh, float dt_hydro, float dt_kick_corr,
    const struct cosmology *cosmo, const struct hydro_props *hydro_props,
    const struct entropy_floor_properties *floor_props) {

  /* Integrate the internal energy forward in time */
  const float delta_u = p->u_dt * dt_therm;

  /* Do not decrease the energy by more than a factor of 2*/
  xp->u_full = max(xp->u_full + delta_u, 0.5f * xp->u_full);

  /* Check against entropy floor */
  const float floor_A = entropy_floor(p, cosmo, floor_props);
  const float floor_u = gas_internal_energy_from_entropy(p->rho, floor_A);

  /* Check against absolute minimum */
  const float min_u =
      hydro_props->minimal_internal_energy / cosmo->a_factor_internal_energy;

  /* Take highest of both limits */
  const float energy_min = max(min_u, floor_u);

  if (xp->u_full < energy_min) {
    xp->u_full = energy_min;
    p->u_dt = 0.f;
  }
}

/**
 * @brief Converts hydro quantity of a particle at the start of a run
 *
 * This function is called once at the end of the engine_init_particle()
 * routine (at the start of a calculation) after the densities of
 * particles have been computed.
 * This can be used to convert internal energy into entropy for instance.
 *
 * @param p The particle to act upon
 * @param xp The extended particle to act upon
 * @param cosmo The cosmological model.
 * @param hydro_props The constants used in the scheme.
* @param pressure_floor The properties of the pressure floor.
 */
__attribute__((always_inline)) INLINE static void hydro_convert_quantities(
    struct part *restrict p, struct xpart *restrict xp,
    const struct cosmology *cosmo, const struct hydro_props *hydro_props,
    const struct pressure_floor_props *pressure_floor) {

  /* Convert the physcial internal energy to the comoving one. */
  /* u' = a^(3(g-1)) u */
  const float factor = 1.f / cosmo->a_factor_internal_energy;
  p->u *= factor;
  xp->u_full = p->u;

  /* Apply the minimal energy limit */
  const float min_comoving_energy =
      hydro_props->minimal_internal_energy / cosmo->a_factor_internal_energy;
  if (xp->u_full < min_comoving_energy) {
    xp->u_full = min_comoving_energy;
    p->u = min_comoving_energy;
    p->u_dt = 0.f;
  }

  /* Start out with a 'regular' AV for comparison to other schemes */
  p->alpha = hydro_props->viscosity.alpha;

  /* Note that unlike Minimal the pressure and sound speed cannot be calculated
   * here because they are smoothed properties in this scheme. */
}

/**
 * @brief Initialises the particles for the first time
 *
 * This function is called only once just after the ICs have been
 * read in to do some conversions or assignments between the particle
 * and extended particle fields.
 *
 * @param p The particle to act upon
 * @param xp The extended particle data to act upon
 */
__attribute__((always_inline)) INLINE static void hydro_first_init_part(
    struct part *restrict p, struct xpart *restrict xp) {

  p->time_bin = 0;
<<<<<<< HEAD
  p->v_full[0] = p->v[0];
  p->v_full[1] = p->v[1];
  p->v_full[2] = p->v[2];
=======

  xp->v_full[0] = p->v[0];
  xp->v_full[1] = p->v[1];
  xp->v_full[2] = p->v[2];
>>>>>>> 6e1fabd4
  xp->u_full = p->u;

  hydro_reset_acceleration(p);
  hydro_init_part(p, NULL);

<<<<<<< HEAD
  p->feedback_data.decoupling_delay_time = 0.f;
  p->feedback_data.number_of_times_decoupled = 0;
  p->feedback_data.cooling_shutoff_delay_time = 0.f;

#ifdef WITH_FOF_GALAXIES
  p->group_data.mass = 0.f;
  p->group_data.stellar_mass = 0.f;
  p->group_data.ssfr = 0.f;
#endif
=======
  p->decoupled = 0;
  p->to_be_decoupled = 0;
  p->to_be_recoupled = 0;

>>>>>>> 6e1fabd4
}

/**
 * @brief Overwrite the initial internal energy of a particle.
 *
 * Note that in the cases where the thermodynamic variable is not
 * internal energy but gets converted later, we must overwrite that
 * field. The conversion to the actual variable happens later after
 * the initial fake time-step.
 *
 * @param p The #part to write to.
 * @param u_init The new initial internal energy.
 */
__attribute__((always_inline)) INLINE static void
hydro_set_init_internal_energy(struct part *p, float u_init) {

  p->u = u_init;
}

#endif /* SWIFT_PRESSURE_ENERGY_MORRIS_HYDRO_H */<|MERGE_RESOLUTION|>--- conflicted
+++ resolved
@@ -474,12 +474,6 @@
     const struct hydro_props *restrict hydro_properties,
     const struct cosmology *restrict cosmo) {
 
-<<<<<<< HEAD
-  /* Decoupled wind particles have no hydro timestep. */
-  if (p->feedback_data.decoupling_delay_time > 0.f) return FLT_MAX;
-
-  const float CFL_condition = hydro_properties->CFL_condition;
-=======
   if (p->decoupled) return FLT_MAX;
 
   float dt_cfl = FLT_MAX;
@@ -492,7 +486,6 @@
     dt_cfl = 2.f * kernel_gamma * CFL_condition * cosmo->a * p->h /
              (cosmo->a_factor_sound_speed * p->force.v_sig);
   }
->>>>>>> 6e1fabd4
 
   if (dt_cfl < hydro_properties->dt_min) {
     error("dt_hydro below minimum of dt_min=%g! \n"
@@ -588,14 +581,10 @@
   p->density.wcount = 0.f;
   p->density.wcount_dh = 0.f;
   p->rho = 0.f;
-<<<<<<< HEAD
-  
-=======
   p->rho_gradient[0] = 0.f;
   p->rho_gradient[1] = 0.f;
   p->rho_gradient[2] = 0.f;
 
->>>>>>> 6e1fabd4
   p->density.rho_dh = 0.f;
   p->pressure_bar = 0.f;
   p->density.pressure_bar_dh = 0.f;
@@ -888,9 +877,9 @@
     const struct pressure_floor_props *pressure_floor) {
 
   /* Re-set the predicted velocities */
-  p->v[0] = p->v_full[0];
-  p->v[1] = p->v_full[1];
-  p->v[2] = p->v_full[2];
+  p->v[0] = xp->v_full[0];
+  p->v[1] = xp->v_full[1];
+  p->v[2] = xp->v_full[2];
 
   /* Re-set the entropy */
   p->u = xp->u_full;
@@ -1103,37 +1092,19 @@
     struct part *restrict p, struct xpart *restrict xp) {
 
   p->time_bin = 0;
-<<<<<<< HEAD
-  p->v_full[0] = p->v[0];
-  p->v_full[1] = p->v[1];
-  p->v_full[2] = p->v[2];
-=======
 
   xp->v_full[0] = p->v[0];
   xp->v_full[1] = p->v[1];
   xp->v_full[2] = p->v[2];
->>>>>>> 6e1fabd4
   xp->u_full = p->u;
 
   hydro_reset_acceleration(p);
   hydro_init_part(p, NULL);
 
-<<<<<<< HEAD
-  p->feedback_data.decoupling_delay_time = 0.f;
-  p->feedback_data.number_of_times_decoupled = 0;
-  p->feedback_data.cooling_shutoff_delay_time = 0.f;
-
-#ifdef WITH_FOF_GALAXIES
-  p->group_data.mass = 0.f;
-  p->group_data.stellar_mass = 0.f;
-  p->group_data.ssfr = 0.f;
-#endif
-=======
   p->decoupled = 0;
   p->to_be_decoupled = 0;
   p->to_be_recoupled = 0;
 
->>>>>>> 6e1fabd4
 }
 
 /**
