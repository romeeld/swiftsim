/*******************************************************************************
 * This file is part of SWIFT.
 * Copyright (c) 2020 Matthieu Schaller (schaller@strw.leidenuniv.nl)
 *
 * This program is free software: you can redistribute it and/or modify
 * it under the terms of the GNU Lesser General Public License as published
 * by the Free Software Foundation, either version 3 of the License, or
 * (at your option) any later version.
 *
 * This program is distributed in the hope that it will be useful,
 * but WITHOUT ANY WARRANTY; without even the implied warranty of
 * MERCHANTABILITY or FITNESS FOR A PARTICULAR PURPOSE.  See the
 * GNU General Public License for more details.
 *
 * You should have received a copy of the GNU Lesser General Public License
 * along with this program.  If not, see <http://www.gnu.org/licenses/>.
 *
 ******************************************************************************/
#ifndef SWIFT_NONE_HYDRO_PART_H
#define SWIFT_NONE_HYDRO_PART_H

/**
 * @file Shadowswift/hydro_part.h
 * @brief Empty implementation
 */

#include "black_holes_struct.h"
#include "chemistry_struct.h"
#include "cooling_struct.h"
#include "feedback_struct.h"
#ifdef WITH_FOF_GALAXIES
#include "fof_struct.h"
#endif
<<<<<<< HEAD
=======
#include "mhd_struct.h"
>>>>>>> 2749872d
#include "particle_splitting_struct.h"
#include "pressure_floor_struct.h"
#include "rt_struct.h"
#include "sink_struct.h"
#include "star_formation_struct.h"
#include "timestep_limiter_struct.h"
#include "tracers_struct.h"

/**
 * @brief Particle fields not needed during the SPH loops over neighbours.
 *
 * This structure contains the particle fields that are not used in the
 * density or force loops. Quantities should be used in the kick, drift and
 * potentially ghost tasks only.
 */
struct xpart {

  /*! Offset between current position and position at last tree rebuild. */
  float x_diff[3];

  /*! Offset between the current position and position at the last sort. */
  float x_diff_sort[3];

  /*! Velocity at the last full step. */
  float v_full[3];

  /*! Gravitational acceleration at the last full step. */
  float a_grav[3];

  /*! Additional data used to record particle splits */
  struct particle_splitting_data split_data;

  /*! Additional data used to record cooling information */
  struct cooling_xpart_data cooling_data;

  /* Additional data used by the tracers */
  struct tracers_xpart_data tracers_data;

  /* Additional data used by the tracers */
  struct star_formation_xpart_data sf_data;

  /* Additional data used by the feedback */
  struct feedback_xpart_data feedback_data;

  /*! Additional data used by the MHD scheme */
  struct mhd_xpart_data mhd_data;

} SWIFT_STRUCT_ALIGN;

/**
 * @brief Particle fields for the SPH particles
 *
 * The density and force substructures are used to contain variables only used
 * within the density and force loops over neighbours. All more permanent
 * variables should be declared in the main part of the part structure,
 */
struct part {

  /*! Particle unique ID. */
  long long id;

  /*! Pointer to corresponding gravity part. */
  struct gpart* gpart;

  /*! Particle position. */
  double x[3];

  /*! Particle predicted velocity. */
  float v[3];

  /*! Particle velocity for drift */
  float v_full[3];
<<<<<<< HEAD

  /* Particle acceleration. */
  float a_hydro[3];
=======
>>>>>>> 2749872d

  /*! Particle acceleration. */
  float a_hydro[3];

  /*! Particle mass. */
  float mass;

  /*! Particle smoothing length. */
  float h;

  /*! Particle density */
  float rho;

  /* Store density/force specific stuff. */
  union {

    /**
     * @brief Structure for the variables only used in the density loop over
     * neighbours.
     *
     * Quantities in this sub-structure should only be accessed in the density
     * loop over neighbours and the ghost task.
     */
    struct {

      /*! Neighbour number count. */
      float wcount;

      /*! Derivative of the neighbour number with respect to h. */
      float wcount_dh;

      /*! Derivative of the density with respect to h. */
      float rho_dh;

    } density;

    /**
     * @brief Structure for the variables only used in the force loop over
     * neighbours.
     *
     * Quantities in this sub-structure should only be accessed in the force
     * loop over neighbours and the ghost, drift and kick tasks.
     */
    struct {

      /*! Time derivative of smoothing length  */
      float h_dt;

    } force;
  };

  /*! Additional data used by the MHD scheme */
  struct mhd_part_data mhd_data;

  /*! Chemistry information */
  struct chemistry_part_data chemistry_data;

  /*! Cooling information */
  struct cooling_part_data cooling_data;

  /*! Additional data used by the feedback */
  struct feedback_part_data feedback_data;

  /*! Black holes information (e.g. swallowing ID) */
  struct black_holes_part_data black_holes_data;

  /*! Additional data used by the feedback */
  struct feedback_part_data feedback_data;
  
#ifdef WITH_FOF_GALAXIES
  /*! Additional data used by the FoF */
  struct group_data group_data;
#endif

  /*! Sink information (e.g. swallowing ID) */
  struct sink_part_data sink_data;

  /*! Additional data used by the pressure floor */
  struct pressure_floor_part_data pressure_floor_data;

  /*! Additional Radiative Transfer Data */
  struct rt_part_data rt_data;

  /*! RT sub-cycling time stepping data */
  struct rt_timestepping_data rt_time_data;

  /*! Time-step length */
  timebin_t time_bin;

  /*! Time-step limiter information */
  struct timestep_limiter_data limiter_data;

#ifdef SWIFT_DEBUG_CHECKS

  /* Time of the last drift */
  integertime_t ti_drift;

  /* Time of the last kick */
  integertime_t ti_kick;

#endif

} SWIFT_STRUCT_ALIGN;

#endif /* SWIFT_NONE_HYDRO_PART_H */<|MERGE_RESOLUTION|>--- conflicted
+++ resolved
@@ -31,10 +31,7 @@
 #ifdef WITH_FOF_GALAXIES
 #include "fof_struct.h"
 #endif
-<<<<<<< HEAD
-=======
 #include "mhd_struct.h"
->>>>>>> 2749872d
 #include "particle_splitting_struct.h"
 #include "pressure_floor_struct.h"
 #include "rt_struct.h"
@@ -107,12 +104,6 @@
 
   /*! Particle velocity for drift */
   float v_full[3];
-<<<<<<< HEAD
-
-  /* Particle acceleration. */
-  float a_hydro[3];
-=======
->>>>>>> 2749872d
 
   /*! Particle acceleration. */
   float a_hydro[3];
