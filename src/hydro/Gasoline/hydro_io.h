--- conflicted
+++ resolved
@@ -187,20 +187,12 @@
  * @param list The list of i/o properties to write.
  * @param num_fields The number of i/o fields to write.
  */
-<<<<<<< HEAD
 INLINE static void hydro_write_particles(const struct part* parts,
                                          const struct xpart* xparts,
                                          struct io_props* list,
                                          int* num_fields) {
   *num_fields = 0;
   int num = 0;
-=======
-INLINE static void hydro_write_particles(const struct part *parts,
-                                         const struct xpart *xparts,
-                                         struct io_props *list,
-                                         int *num_fields) {
-  *num_fields = 14;
->>>>>>> 265f198f
 
   /* List what we want to write */
   list[num] = io_make_output_field_convert_part(
