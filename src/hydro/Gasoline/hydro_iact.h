--- conflicted
+++ resolved
@@ -438,12 +438,9 @@
   const float adapt_soft_acc_term = adaptive_softening_get_acc_term(
       pi, pj, wi_dr, wj_dr, pi->force.f, pj->force.f, r_inv);
 
-<<<<<<< HEAD
-=======
   /* Assemble the acceleration */
   const float acc = sph_acc_term + visc_acc_term + adapt_soft_acc_term;
 
->>>>>>> 2749872d
   if (pi->feedback_data.decoupling_delay_time == 0.f &&
       pj->feedback_data.decoupling_delay_time == 0.f) {
     /* Use the force Luke ! */
@@ -571,12 +568,9 @@
   const float adapt_soft_acc_term = adaptive_softening_get_acc_term(
       pi, pj, wi_dr, wj_dr, pi->force.f, pj->force.f, r_inv);
 
-<<<<<<< HEAD
-=======
   /* Assemble the acceleration */
   const float acc = sph_acc_term + visc_acc_term + adapt_soft_acc_term;
 
->>>>>>> 2749872d
   /* Skip wind particles for force calculations */
   if (pi->feedback_data.decoupling_delay_time == 0.f &&
       pj->feedback_data.decoupling_delay_time == 0.f) {
