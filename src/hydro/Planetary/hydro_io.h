--- conflicted
+++ resolved
@@ -60,15 +60,9 @@
   /* Temporary warning to be printed for a few months after the change */
   message(
       "\n # Warning: some required field names for initial conditions were"
-<<<<<<< HEAD
-      " tweaked in April 2023 to match the GADGET-2 format that SWIFT follows."
-      " Please update your scripts (e.g. download the latest WoMa package) to"
-      " match. Apologies for any inconvenience!");
-=======
       " tweaked in July 2024 to match the GADGET-2 format that SWIFT follows."
       " Please update your scripts (e.g. download the latest WoMa package) to"
       " match. Apologies for any inconvenience");
->>>>>>> e4ec5948
 
   /* List what we want to read */
   list[0] = io_make_input_field("Coordinates", DOUBLE, 3, COMPULSORY,
