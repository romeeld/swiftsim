/*******************************************************************************
 * This file is part of SWIFT.
 * Copyright (c) 2016 Matthieu Schaller (schaller@strw.leidenuniv.nl)
 *               2018   Jacob Kegerreis (jacob.kegerreis@durham.ac.uk).
 *
 * This program is free software: you can redistribute it and/or modify
 * it under the terms of the GNU Lesser General Public License as published
 * by the Free Software Foundation, either version 3 of the License, or
 * (at your option) any later version.
 *
 * This program is distributed in the hope that it will be useful,
 * but WITHOUT ANY WARRANTY; without even the implied warranty of
 * MERCHANTABILITY or FITNESS FOR A PARTICULAR PURPOSE.  See the
 * GNU General Public License for more details.
 *
 * You should have received a copy of the GNU Lesser General Public License
 * along with this program.  If not, see <http://www.gnu.org/licenses/>.
 *
 ******************************************************************************/
#ifndef SWIFT_PLANETARY_HYDRO_PART_H
#define SWIFT_PLANETARY_HYDRO_PART_H

/**
 * @file Planetary/hydro_part.h
 * @brief Minimal conservative implementation of SPH (Particle definition)
 *
 * The thermal variable is the internal energy (u). Simple constant
 * viscosity term with the Balsara (1995) switch (optional).
 * No thermal conduction term is implemented.
 *
 * This corresponds to equations (43), (44), (45), (101), (103)  and (104) with
 * \f$\beta=3\f$ and \f$\alpha_u=0\f$ of Price, D., Journal of Computational
 * Physics, 2012, Volume 231, Issue 3, pp. 759-794.
 */

#include "adaptive_softening_struct.h"
#include "black_holes_struct.h"
#include "chemistry_struct.h"
#include "cooling_struct.h"
#include "equation_of_state.h"  // For enum material_id
#include "feedback_struct.h"
#ifdef WITH_FOF_GALAXIES
#include "fof_struct.h"
#endif
#include "mhd_struct.h"
#include "particle_splitting_struct.h"
#include "rt_struct.h"
#include "sink_struct.h"
#include "star_formation_struct.h"
#include "timestep_limiter_struct.h"
#include "tracers_struct.h"

/**
 * @brief Particle fields not needed during the SPH loops over neighbours.
 *
 * This structure contains the particle fields that are not used in the
 * density or force loops. Quantities should be used in the kick, drift and
 * potentially ghost tasks only.
 */
struct xpart {

  /*! Offset between current position and position at last tree rebuild. */
  float x_diff[3];

  /*! Offset between the current position and position at the last sort. */
  float x_diff_sort[3];

  /*! Velocity at the last full step. */
  float v_full[3];

  /*! Gravitational acceleration at the end of the last step */
  float a_grav[3];

  /*! Internal energy at the last full step. */
  float u_full;

  /*! Additional data used to record particle splits */
  struct particle_splitting_data split_data;

  /*! Additional data used to record cooling information */
  struct cooling_xpart_data cooling_data;

  /*! Additional data used by the tracers */
  struct tracers_xpart_data tracers_data;

  /*! Additional data used by the star formation */
  struct star_formation_xpart_data sf_data;

  /*! Additional data used by the feedback */
  struct feedback_part_data feedback_data;

  /*! Additional data used by the MHD scheme */
  struct mhd_xpart_data mhd_data;

} SWIFT_STRUCT_ALIGN;

/**
 * @brief Particle fields for the SPH particles
 *
 * The density and force substructures are used to contain variables only used
 * within the density and force loops over neighbours. All more permanent
 * variables should be declared in the main part of the part structure,
 */
struct part {

  /*! Particle unique ID. */
  long long id;

  /*! Pointer to corresponding gravity part. */
  struct gpart* gpart;

  /*! Particle position. */
  double x[3];

  /*! Particle predicted velocity. */
  float v[3];

  /*! Particle velocity for drift */
  float v_full[3];

  /*! Particle acceleration. */
  float a_hydro[3];

  /*! Particle mass. */
  float mass;

  /*! Particle smoothing length. */
  float h;

  /*! Particle internal energy. */
  float u;

  /*! Time derivative of the internal energy. */
  float u_dt;

  /*! Particle density. */
  float rho;

  /* Store density/force specific stuff. */
  union {

    /**
     * @brief Structure for the variables only used in the density loop over
     * neighbours.
     *
     * Quantities in this sub-structure should only be accessed in the density
     * loop over neighbours and the ghost task.
     */
    struct {

      /*! Neighbour number count. */
      float wcount;

      /*! Derivative of the neighbour number with respect to h. */
      float wcount_dh;

      /*! Derivative of density with respect to h */
      float rho_dh;

      /*! Velocity divergence. */
      float div_v;

      /*! Velocity curl. */
      float rot_v[3];

    } density;

    /**
     * @brief Structure for the variables only used in the force loop over
     * neighbours.
     *
     * Quantities in this sub-structure should only be accessed in the force
     * loop over neighbours and the ghost, drift and kick tasks.
     */
    struct {

      /*! "Grad h" term */
      float f;

      /*! Particle pressure. */
      float pressure;

      /*! Particle soundspeed. */
      float soundspeed;

      /*! Particle signal velocity */
      float v_sig;

      /*! Time derivative of smoothing length  */
      float h_dt;

      /*! Balsara switch */
      float balsara;

    } force;
  };

  /*! Flag for decoupling from the hydrodynamics/feedback routines */
  unsigned char decoupled;

  /*! Flag to indicate that the decoupling task will run */
  unsigned char to_be_decoupled;
  
  /*! Flag to indicate that the recoupling task will run */
  unsigned char to_be_recoupled;
  
  /*! Additional data used for adaptive softening */
  struct adaptive_softening_part_data adaptive_softening_data;

  /*! Additional data used by the MHD scheme */
  struct mhd_part_data mhd_data;

  /*! Chemistry information */
  struct chemistry_part_data chemistry_data;

  /*! Cooling information */
  struct cooling_part_data cooling_data;

  /*! Black holes information (e.g. swallowing ID) */
  struct black_holes_part_data black_holes_data;

  /* Additional data used by the SF routines */
  struct star_formation_part_data sf_data;
  
#ifdef WITH_FOF_GALAXIES
  /*! Additional data used by the FoF */
<<<<<<< HEAD
  struct group_data group_data;
=======
  struct galaxy_data galaxy_data;
>>>>>>> 6e1fabd4
#endif

  /*! Sink information (e.g. swallowing ID) */
  struct sink_part_data sink_data;

  /*! Material identifier flag */
  enum eos_planetary_material_id mat_id;

  /*! Additional Radiative Transfer Data */
  struct rt_part_data rt_data;

  /*! RT sub-cycling time stepping data */
  struct rt_timestepping_data rt_time_data;

  /*! Time-step length */
  timebin_t time_bin;

  /*! Tree-depth at which size / 2 <= h * gamma < size */
  char depth_h;

  /*! Time-step limiter information */
  struct timestep_limiter_data limiter_data;

#ifdef SWIFT_DEBUG_CHECKS

  /* Time of the last drift */
  integertime_t ti_drift;

  /* Time of the last kick */
  integertime_t ti_kick;

#endif

#ifdef SWIFT_HYDRO_DENSITY_CHECKS

  /* Integer number of neighbours in the density loop */
  int N_density;

  /* Exact integer number of neighbours in the density loop */
  int N_density_exact;

  /* Integer number of neighbours in the gradient loop */
  int N_gradient;

  /* Exact integer number of neighbours in the gradient loop */
  int N_gradient_exact;

  /* Integer number of neighbours in the force loop */
  int N_force;

  /* Exact integer number of neighbours in the force loop */
  int N_force_exact;

  /*! Exact value of the density field obtained via brute-force loop */
  float rho_exact;

  /*! Weighted numer of neighbours in the density loop */
  float n_density;

  /*! Exact value of the weighted numer of neighbours in the density loop */
  float n_density_exact;

  /*! Weighted numer of neighbours in the gradient loop */
  float n_gradient;

  /*! Exact value of the weighted numer of neighbours in the gradient loop */
  float n_gradient_exact;

  /*! Weighted numer of neighbours in the force loop */
  float n_force;

  /*! Exact value of the weighted numer of neighbours in the force loop */
  float n_force_exact;

  /*! Has this particle interacted with any unhibited neighbour? */
  char inhibited_exact;

  /*! Has this particle been woken up by the limiter? */
  char limited_part;
#endif

#ifdef PLANETARY_FIXED_ENTROPY
  /* Fixed specific entropy */
  float s_fixed;
#endif

} SWIFT_STRUCT_ALIGN;

#endif /* SWIFT_PLANETARY_HYDRO_PART_H */<|MERGE_RESOLUTION|>--- conflicted
+++ resolved
@@ -115,9 +115,6 @@
   /*! Particle predicted velocity. */
   float v[3];
 
-  /*! Particle velocity for drift */
-  float v_full[3];
-
   /*! Particle acceleration. */
   float a_hydro[3];
 
@@ -224,11 +221,7 @@
   
 #ifdef WITH_FOF_GALAXIES
   /*! Additional data used by the FoF */
-<<<<<<< HEAD
-  struct group_data group_data;
-=======
   struct galaxy_data galaxy_data;
->>>>>>> 6e1fabd4
 #endif
 
   /*! Sink information (e.g. swallowing ID) */
