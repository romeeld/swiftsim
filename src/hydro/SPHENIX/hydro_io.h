--- conflicted
+++ resolved
@@ -192,11 +192,7 @@
                                          struct io_props* list,
                                          int* num_fields) {
 
-<<<<<<< HEAD
-  *num_fields = 16;
-=======
   *num_fields = 19;
->>>>>>> 2749872d
 
   /* List what we want to write */
   list[0] = io_make_output_field_convert_part(
@@ -274,22 +270,16 @@
       convert_part_potential,
       "Co-moving gravitational potential at position of the particles");
 
-<<<<<<< HEAD
-  list[15] = io_make_output_field(
-=======
   list[15] = io_make_output_field_convert_part(
       "Softenings", FLOAT, 1, UNIT_CONV_LENGTH, 1.f, parts, xparts,
       convert_part_softening,
       "Co-moving gravitational Plummer-equivalent softenings of the particles");
 
   list[16] = io_make_output_field(
->>>>>>> 2749872d
       "NumberOfTimesDecoupled", INT, 1, UNIT_CONV_NO_UNITS, 0.f, parts,
       feedback_data.number_of_times_decoupled,
       "The integer number of times a particle was decoupled from "
       "the hydro.  Black hole jet events are encoded in the thousands.");
-<<<<<<< HEAD
-=======
 
   list[17] = io_make_output_field(
       "DecouplingDelayTimes", FLOAT, 1, UNIT_CONV_TIME, 0.f, parts,
@@ -300,7 +290,6 @@
       "CoolingShutOffTimes", FLOAT, 1, UNIT_CONV_TIME, 0.f, parts,
       feedback_data.cooling_shutoff_delay_time,
       "Time remaining until cooling is allowed again.");
->>>>>>> 2749872d
 }
 
 /**
