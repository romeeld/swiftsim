--- conflicted
+++ resolved
@@ -192,7 +192,7 @@
                                          struct io_props* list,
                                          int* num_fields) {
 
-  *num_fields = 16;
+  *num_fields = 17;
 
   /* List what we want to write */
   list[0] = io_make_output_field_convert_part(
@@ -270,18 +270,16 @@
       convert_part_potential,
       "Co-moving gravitational potential at position of the particles");
 
-<<<<<<< HEAD
-  list[15] = io_make_output_field(
+  list[15] = io_make_output_field_convert_part(
+      "Softenings", FLOAT, 1, UNIT_CONV_LENGTH, 1.f, parts, xparts,
+      convert_part_softening,
+      "Co-moving gravitational Plummer-equivalent softenings of the particles");
+
+  list[16] = io_make_output_field(
       "NumberOfTimesDecoupled", INT, 1, UNIT_CONV_NO_UNITS, 0.f, parts,
       feedback_data.number_of_times_decoupled,
       "The integer number of times a particle was decoupled from "
       "the hydro.  Black hole jet events are encoded in the thousands.");
-=======
-  list[15] = io_make_output_field_convert_part(
-      "Softenings", FLOAT, 1, UNIT_CONV_LENGTH, 1.f, parts, xparts,
-      convert_part_softening,
-      "Co-moving gravitational Plummer-equivalent softenings of the particles");
->>>>>>> 43c583a7
 }
 
 /**
