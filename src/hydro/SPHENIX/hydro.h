--- conflicted
+++ resolved
@@ -615,12 +615,9 @@
   p->limited_part = 0;
 #endif
 
-<<<<<<< HEAD
   gearrt_geometry_init(p);
-=======
   /* Init geometry for FVPM Radiative Transfer */
   fvpm_geometry_init(p);
->>>>>>> 9c313726
 }
 
 /**
@@ -669,12 +666,9 @@
   p->viscosity.div_v *= h_inv_dim_plus_one * rho_inv * a_inv2;
   p->viscosity.div_v += cosmo->H * hydro_dimension;
 
-<<<<<<< HEAD
   gearrt_compute_volume_and_matrix(p, h_inv_dim);
-=======
   /* Finish matrix and volume computations for FVPM Radiative Transfer */
   fvpm_compute_volume_and_matrix(p, h_inv_dim);
->>>>>>> 9c313726
 
 #ifdef SWIFT_HYDRO_DENSITY_CHECKS
   p->n_density += kernel_root;
