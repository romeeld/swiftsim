/*******************************************************************************
 * This file is part of SWIFT.
 * Copyright (c) 2019 Josh Borrow (joshua.borrow@durham.ac.uk) &
 *                    Matthieu Schaller (schaller@strw.leidenuniv.nl)
 *
 * This program is free software: you can redistribute it and/or modify
 * it under the terms of the GNU Lesser General Public License as published
 * by the Free Software Foundation, either version 3 of the License, or
 * (at your option) any later version.
 *
 * This program is distributed in the hope that it will be useful,
 * but WITHOUT ANY WARRANTY; without even the implied warranty of
 * MERCHANTABILITY or FITNESS FOR A PARTICULAR PURPOSE.  See the
 * GNU General Public License for more details.
 *
 * You should have received a copy of the GNU Lesser General Public License
 * along with this program.  If not, see <http://www.gnu.org/licenses/>.
 *
 ******************************************************************************/
#ifndef SWIFT_SPHENIX_HYDRO_H
#define SWIFT_SPHENIX_HYDRO_H

/**
 * @file SPHENIX/hydro.h
 * @brief Density-Energy conservative implementation of SPH,
 *        with added SPHENIX physics (Borrow 2020)  (Non-neighbour loop
 *        equations)
 */

#include "adiabatic_index.h"
#include "approx_math.h"
#include "cosmology.h"
#include "dimension.h"
#include "entropy_floor.h"
#include "equation_of_state.h"
#include "fvpm_geometry.h"
#include "hydro_parameters.h"
#include "hydro_properties.h"
#include "hydro_space.h"
#include "kernel_hydro.h"
#include "minmax.h"
#include "pressure_floor.h"

#include <float.h>

/**
 * @brief Returns the comoving internal energy of a particle at the last
 * time the particle was kicked.
 *
 * For implementations where the main thermodynamic variable
 * is not internal energy, this function computes the internal
 * energy from the thermodynamic variable.
 *
 * @param p The particle of interest
 * @param xp The extended data of the particle of interest.
 */
__attribute__((always_inline)) INLINE static float
hydro_get_comoving_internal_energy(const struct part *restrict p,
                                   const struct xpart *restrict xp) {

  return xp->u_full;
}

/**
 * @brief Returns the physical internal energy of a particle at the last
 * time the particle was kicked.
 *
 * For implementations where the main thermodynamic variable
 * is not internal energy, this function computes the internal
 * energy from the thermodynamic variable and converts it to
 * physical coordinates.
 *
 * @param p The particle of interest.
 * @param xp The extended data of the particle of interest.
 * @param cosmo The cosmological model.
 */
__attribute__((always_inline)) INLINE static float
hydro_get_physical_internal_energy(const struct part *restrict p,
                                   const struct xpart *restrict xp,
                                   const struct cosmology *cosmo) {

  return xp->u_full * cosmo->a_factor_internal_energy;
}

/**
 * @brief Returns the comoving internal energy of a particle drifted to the
 * current time.
 *
 * @param p The particle of interest
 */
__attribute__((always_inline)) INLINE static float
hydro_get_drifted_comoving_internal_energy(const struct part *restrict p) {

  return p->u;
}

/**
 * @brief Returns the physical internal energy of a particle drifted to the
 * current time.
 *
 * @param p The particle of interest.
 * @param cosmo The cosmological model.
 */
__attribute__((always_inline)) INLINE static float
hydro_get_drifted_physical_internal_energy(const struct part *restrict p,
                                           const struct cosmology *cosmo) {

  return p->u * cosmo->a_factor_internal_energy;
}

/**
 * @brief Returns the comoving pressure of a particle
 *
 * Computes the pressure based on the particle's properties.
 *
 * @param p The particle of interest
 */
__attribute__((always_inline)) INLINE static float hydro_get_comoving_pressure(
    const struct part *restrict p) {

  return gas_pressure_from_internal_energy(p->rho, p->u);
}

/**
 * @brief Returns the physical pressure of a particle
 *
 * Computes the pressure based on the particle's properties and
 * convert it to physical coordinates.
 *
 * @param p The particle of interest
 * @param cosmo The cosmological model.
 */
__attribute__((always_inline)) INLINE static float hydro_get_physical_pressure(
    const struct part *restrict p, const struct cosmology *cosmo) {

  return cosmo->a_factor_pressure * hydro_get_comoving_pressure(p);
}

/**
 * @brief Returns the comoving entropy of a particle at the last
 * time the particle was kicked.
 *
 * For implementations where the main thermodynamic variable
 * is not entropy, this function computes the entropy from
 * the thermodynamic variable.
 *
 * @param p The particle of interest
 * @param xp The extended data of the particle of interest.
 */
__attribute__((always_inline)) INLINE static float hydro_get_comoving_entropy(
    const struct part *restrict p, const struct xpart *restrict xp) {

  return gas_entropy_from_internal_energy(p->rho, xp->u_full);
}

/**
 * @brief Returns the physical entropy of a particle at the last
 * time the particle was kicked.
 *
 * For implementations where the main thermodynamic variable
 * is not entropy, this function computes the entropy from
 * the thermodynamic variable and converts it to
 * physical coordinates.
 *
 * @param p The particle of interest.
 * @param xp The extended data of the particle of interest.
 * @param cosmo The cosmological model.
 */
__attribute__((always_inline)) INLINE static float hydro_get_physical_entropy(
    const struct part *restrict p, const struct xpart *restrict xp,
    const struct cosmology *cosmo) {

  /* Note: no cosmological conversion required here with our choice of
   * coordinates. */
  return gas_entropy_from_internal_energy(p->rho, xp->u_full);
}

/**
 * @brief Returns the comoving entropy of a particle drifted to the
 * current time.
 *
 * @param p The particle of interest.
 */
__attribute__((always_inline)) INLINE static float
hydro_get_drifted_comoving_entropy(const struct part *restrict p) {

  return gas_entropy_from_internal_energy(p->rho, p->u);
}

/**
 * @brief Returns the physical entropy of a particle drifted to the
 * current time.
 *
 * @param p The particle of interest.
 * @param cosmo The cosmological model.
 */
__attribute__((always_inline)) INLINE static float
hydro_get_drifted_physical_entropy(const struct part *restrict p,
                                   const struct cosmology *cosmo) {

  /* Note: no cosmological conversion required here with our choice of
   * coordinates. */
  return gas_entropy_from_internal_energy(p->rho, p->u);
}

/**
 * @brief Returns the comoving sound speed of a particle
 *
 * @param p The particle of interest
 */
__attribute__((always_inline)) INLINE static float
hydro_get_comoving_soundspeed(const struct part *restrict p) {

  return gas_soundspeed_from_internal_energy(p->rho, p->u);
}

/**
 * @brief Returns the physical sound speed of a particle
 *
 * @param p The particle of interest
 * @param cosmo The cosmological model.
 */
__attribute__((always_inline)) INLINE static float
hydro_get_physical_soundspeed(const struct part *restrict p,
                              const struct cosmology *cosmo) {

  return cosmo->a_factor_sound_speed * hydro_get_comoving_soundspeed(p);
}

/**
 * @brief Returns the comoving density of a particle
 *
 * @param p The particle of interest
 */
__attribute__((always_inline)) INLINE static float hydro_get_comoving_density(
    const struct part *restrict p) {

  return p->rho;
}

/**
 * @brief Returns the comoving density of a particle.
 *
 * @param p The particle of interest
 * @param cosmo The cosmological model.
 */
__attribute__((always_inline)) INLINE static float hydro_get_physical_density(
    const struct part *restrict p, const struct cosmology *cosmo) {

  return cosmo->a3_inv * p->rho;
}

/**
 * @brief Returns the mass of a particle
 *
 * @param p The particle of interest
 */
__attribute__((always_inline)) INLINE static float hydro_get_mass(
    const struct part *restrict p) {

  return p->mass;
}

/**
 * @brief Sets the mass of a particle
 *
 * @param p The particle of interest
 * @param m The mass to set.
 */
__attribute__((always_inline)) INLINE static void hydro_set_mass(
    struct part *restrict p, float m) {

  p->mass = m;
}

/**
 * @brief Returns the time derivative of internal energy of a particle
 *
 * We assume a constant density.
 *
 * @param p The particle of interest
 */
__attribute__((always_inline)) INLINE static float
hydro_get_comoving_internal_energy_dt(const struct part *restrict p) {

  return p->u_dt;
}

/**
 * @brief Returns the time derivative of internal energy of a particle
 *
 * We assume a constant density.
 *
 * @param p The particle of interest
 * @param cosmo Cosmology data structure
 */
__attribute__((always_inline)) INLINE static float
hydro_get_physical_internal_energy_dt(const struct part *restrict p,
                                      const struct cosmology *cosmo) {

  return p->u_dt * cosmo->a_factor_internal_energy;
}

/**
 * @brief Sets the time derivative of internal energy of a particle
 *
 * We assume a constant density.
 *
 * @param p The particle of interest.
 * @param du_dt The new time derivative of the internal energy.
 */
__attribute__((always_inline)) INLINE static void
hydro_set_comoving_internal_energy_dt(struct part *restrict p, float du_dt) {

  p->u_dt = du_dt;
}

/**
 * @brief Returns the time derivative of internal energy of a particle
 *
 * We assume a constant density.
 *
 * @param p The particle of interest.
 * @param cosmo Cosmology data structure
 * @param du_dt The new time derivative of the internal energy.
 */
__attribute__((always_inline)) INLINE static void
hydro_set_physical_internal_energy_dt(struct part *restrict p,
                                      const struct cosmology *cosmo,
                                      float du_dt) {

  p->u_dt = du_dt / cosmo->a_factor_internal_energy;
}

/**
 * @brief Sets the physical entropy of a particle
 *
 * @param p The particle of interest.
 * @param xp The extended particle data.
 * @param cosmo Cosmology data structure
 * @param entropy The physical entropy
 */
__attribute__((always_inline)) INLINE static void hydro_set_physical_entropy(
    struct part *p, struct xpart *xp, const struct cosmology *cosmo,
    const float entropy) {

  /* Note there is no conversion from physical to comoving entropy */
  const float comoving_entropy = entropy;
  xp->u_full = gas_internal_energy_from_entropy(p->rho, comoving_entropy);
}

/**
 * @brief Sets the physical internal energy of a particle
 *
 * @param p The particle of interest.
 * @param xp The extended particle data.
 * @param cosmo Cosmology data structure
 * @param u The physical internal energy
 */
__attribute__((always_inline)) INLINE static void
hydro_set_physical_internal_energy(struct part *p, struct xpart *xp,
                                   const struct cosmology *cosmo,
                                   const float u) {

  xp->u_full = u / cosmo->a_factor_internal_energy;
}

__attribute__((always_inline)) INLINE static void
hydro_set_physical_internal_energy_TESTING_SPH_RT(struct part *p,
                                                  const struct cosmology *cosmo,
                                                  const float u) {

  // TODO: This might be a problem. Hacky version to get code to compile.
  // TODO: Cosmology might need attention
  p->u = u / cosmo->a_factor_internal_energy;
}

/**
 * @brief Sets the drifted physical internal energy of a particle
 *
 * @param p The particle of interest.
 * @param cosmo Cosmology data structure
 * @param pressure_floor The #pressure_floor_props used.
 * @param u The physical internal energy
 */
__attribute__((always_inline)) INLINE static void
hydro_set_drifted_physical_internal_energy(
    struct part *p, const struct cosmology *cosmo,
    const struct pressure_floor_props *pressure_floor, const float u) {

  /* There is no need to use the floor here as this function is called in the
   * feedback, so the new value of the internal energy should be strictly
   * higher than the old value. */

  p->u = u / cosmo->a_factor_internal_energy;

  /* Now recompute the extra quantities */

  /* Compute the sound speed */
  const float pressure = gas_pressure_from_internal_energy(p->rho, p->u);
  const float pressure_including_floor =
      pressure_floor_get_comoving_pressure(p, pressure_floor, pressure, cosmo);
  const float soundspeed =
      gas_soundspeed_from_pressure(p->rho, pressure_including_floor);

  /* Update variables. */
  p->force.soundspeed = soundspeed;
  p->force.pressure = pressure_including_floor;

  p->viscosity.v_sig = max(p->viscosity.v_sig, 2.f * soundspeed);
}

/**
 * @brief Correct the signal velocity of the particle partaking in
 * supernova (kinetic) feedback based on the velocity kick the particle receives
 *
 * @param p The particle of interest.
 * @param cosmo Cosmology data structure
 * @param dv_phys The velocity kick received by the particle expressed in
 * physical units (note that dv_phys must be positive or equal to zero)
 */
__attribute__((always_inline)) INLINE static void
hydro_set_v_sig_based_on_velocity_kick(struct part *p,
                                       const struct cosmology *cosmo,
                                       const float dv_phys) {

  /* Compute the velocity kick in comoving coordinates */
  const float dv = dv_phys / cosmo->a_factor_sound_speed;

  /* Sound speed */
  const float soundspeed = hydro_get_comoving_soundspeed(p);

  /* Update the signal velocity */
  p->viscosity.v_sig =
      max(2.f * soundspeed, p->viscosity.v_sig + const_viscosity_beta * dv);
}

/**
 * @brief Update the value of the viscosity alpha for the scheme.
 *
 * @param p the particle of interest
 * @param alpha the new value for the viscosity coefficient.
 */
__attribute__((always_inline)) INLINE static void hydro_set_viscosity_alpha(
    struct part *restrict p, float alpha) {
  p->viscosity.alpha = alpha;
}

/**
 * @brief Update the value of the diffusive coefficients to the
 *        feedback reset value for the scheme.
 *
 * @param p the particle of interest
 */
__attribute__((always_inline)) INLINE static void
hydro_diffusive_feedback_reset(struct part *restrict p) {
  /* Set the viscosity to the max, and the diffusion to the min */
  hydro_set_viscosity_alpha(p,
                            hydro_props_default_viscosity_alpha_feedback_reset);

  p->diffusion.alpha = hydro_props_default_diffusion_alpha_feedback_reset;
}

/**
 * @brief Computes the hydro time-step of a given particle
 *
 * This function returns the time-step of a particle given its hydro-dynamical
 * state. A typical time-step calculation would be the use of the CFL condition.
 *
 * @param p Pointer to the particle data
 * @param xp Pointer to the extended particle data
 * @param hydro_properties The SPH parameters
 * @param cosmo The cosmological model.
 */
__attribute__((always_inline)) INLINE static float hydro_compute_timestep(
    const struct part *restrict p, const struct xpart *restrict xp,
    const struct hydro_props *restrict hydro_properties,
    const struct cosmology *restrict cosmo) {

  const float CFL_condition = hydro_properties->CFL_condition;

  /* CFL condition */
  const float dt_cfl = 2.f * kernel_gamma * CFL_condition * cosmo->a * p->h /
                       (cosmo->a_factor_sound_speed * p->viscosity.v_sig);

<<<<<<< HEAD
#ifdef SIMBA_DEBUG_CHECKS
  if (dt_cfl <= 0.f) {
    error("Timestep is wrong. id=%lld, dt_cfl=%g, h=%g, v_sig=%g, "
=======
//#ifdef SIMBA_DEBUG_CHECKS
  if (dt_cfl <= 1.e-12 ) {
    message("Timestep WRONG: id=%lld, dt_cfl=%g, h=%g, v_sig=%g, "
>>>>>>> 2749872d
          "decoupling_delay_time=%g, rho=%g, u=%g, "
          "mass=%g, v[0]=%g, v[1]=%g, v[2]=%g",
          p->id, 
          dt_cfl, 
          p->h,
          p->viscosity.v_sig,
          p->feedback_data.decoupling_delay_time,
          p->rho,
          p->u,
          p->mass,
          p->v_full[0], p->v_full[1], p->v_full[2]
    );
  }
<<<<<<< HEAD
#endif
=======
//#endif
>>>>>>> 2749872d
  return dt_cfl;
}

/**
 * @brief Compute the signal velocity between two gas particles
 *
 * This is eq. (103) of Price D., JCoPh, 2012, Vol. 231, Issue 3.
 *
 * @param dx Comoving vector separating both particles (pi - pj).
 * @brief pi The first #part.
 * @brief pj The second #part.
 * @brief mu_ij The velocity on the axis linking the particles, or zero if the
 * particles are moving away from each other,
 * @brief beta The non-linear viscosity constant.
 */
__attribute__((always_inline)) INLINE static float hydro_signal_velocity(
    const float dx[3], const struct part *restrict pi,
    const struct part *restrict pj, const float mu_ij, const float beta) {

  const float ci = pi->force.soundspeed;
  const float cj = pj->force.soundspeed;

  return ci + cj - beta * mu_ij;
}

/**
 * @brief returns the signal velocity
 *
 * @brief p  the particle
 */
__attribute__((always_inline)) INLINE static float hydro_get_signal_velocity(
    const struct part *restrict p) {

  return p->viscosity.v_sig;
}

/**
 * @brief returns the div_v
 *
 * @brief p  the particle
 */
__attribute__((always_inline)) INLINE static float hydro_get_div_v(
    const struct part *restrict p) {

  return p->viscosity.div_v;
}

/**
 * @brief Does some extra hydro operations once the actual physical time step
 * for the particle is known.
 *
 * @param p The particle to act upon.
 * @param dt Physical time step of the particle during the next step.
 */
__attribute__((always_inline)) INLINE static void hydro_timestep_extra(
    struct part *p, float dt) {}

/**
 * @brief Operations performed when a particle gets removed from the
 * simulation volume.
 *
 * @param p The particle.
 * @param xp The extended particle data.
 * @param time The simulation time.
 */
__attribute__((always_inline)) INLINE static void hydro_remove_part(
    const struct part *p, const struct xpart *xp, const double time) {}

/**
 * @brief Prepares a particle for the density calculation.
 *
 * Zeroes all the relevant arrays in preparation for the sums taking place in
 * the various density loop over neighbours. Typically, all fields of the
 * density sub-structure of a particle get zeroed in here.
 *
 * @param p The particle to act upon
 * @param hs #hydro_space containing hydro specific space information.
 */
__attribute__((always_inline)) INLINE static void hydro_init_part(
    struct part *restrict p, const struct hydro_space *hs) {

  p->density.wcount = 0.f;
  p->density.wcount_dh = 0.f;
  p->rho = 0.f;
  p->rho_gradient[0] = 0.f;
  p->rho_gradient[1] = 0.f;
  p->rho_gradient[2] = 0.f;
  
  p->density.rho_dh = 0.f;

  p->density.rot_v[0] = 0.f;
  p->density.rot_v[1] = 0.f;
  p->density.rot_v[2] = 0.f;

  p->viscosity.div_v = 0.f;
  p->diffusion.laplace_u = 0.f;

#ifdef SWIFT_HYDRO_DENSITY_CHECKS
  p->N_density = 1; /* Self contribution */
  p->N_force = 0;
  p->N_gradient = 1;
  p->N_density_exact = 0;
  p->N_force_exact = 0;
  p->rho_exact = 0.f;
  p->n_gradient = 0.f;
  p->n_gradient_exact = 0.f;
  p->n_density = 0.f;
  p->n_density_exact = 0.f;
  p->n_force = 0.f;
  p->n_force_exact = 0.f;
  p->inhibited_exact = 0;
  p->limited_part = 0;
#endif

  /* Init geometry for FVPM Radiative Transfer */
  fvpm_geometry_init(p);
}

/**
 * @brief Finishes the density calculation.
 *
 * Multiplies the density and number of neighbours by the appropiate constants
 * and add the self-contribution term.
 * Additional quantities such as velocity gradients will also get the final
 * terms added to them here.
 *
 * Also adds/multiplies the cosmological terms if need be.
 *
 * @param p The particle to act upon
 * @param cosmo The cosmological model.
 */
__attribute__((always_inline)) INLINE static void hydro_end_density(
    struct part *restrict p, const struct cosmology *cosmo) {

  /* Some smoothing length multiples. */
  const float h = p->h;
  const float h_inv = 1.0f / h;                       /* 1/h */
  const float h_inv_dim = pow_dimension(h_inv);       /* 1/h^d */
  const float h_inv_dim_plus_one = h_inv_dim * h_inv; /* 1/h^(d+1) */

  /* Final operation on the density (add self-contribution). */
  p->rho += p->mass * kernel_root;
  p->density.rho_dh -= hydro_dimension * p->mass * kernel_root;
  p->density.wcount += kernel_root;
  p->density.wcount_dh -= hydro_dimension * kernel_root;

  /* Finish the calculation by inserting the missing h-factors */
  p->rho *= h_inv_dim;
  p->density.rho_dh *= h_inv_dim_plus_one;
  p->density.wcount *= h_inv_dim;
  p->density.wcount_dh *= h_inv_dim_plus_one;

  const float rho_inv = 1.f / p->rho;
  const float a_inv2 = cosmo->a2_inv;

  /* Finish calculation of the velocity curl components */
  p->density.rot_v[0] *= h_inv_dim_plus_one * a_inv2 * rho_inv;
  p->density.rot_v[1] *= h_inv_dim_plus_one * a_inv2 * rho_inv;
  p->density.rot_v[2] *= h_inv_dim_plus_one * a_inv2 * rho_inv;

  /* Finish calculation of the velocity divergence */
  p->viscosity.div_v *= h_inv_dim_plus_one * rho_inv * a_inv2;
  p->viscosity.div_v += cosmo->H * hydro_dimension;

  /* Finish matrix and volume computations for FVPM Radiative Transfer */
  fvpm_compute_volume_and_matrix(p, h_inv_dim);

#ifdef SWIFT_HYDRO_DENSITY_CHECKS
  p->n_density += kernel_root;
  p->n_density *= h_inv_dim;
#endif
}

/**
 * @brief Prepare a particle for the gradient calculation.
 *
 * This function is called after the density loop and before the gradient loop.
 *
 * We use it to set the physical timestep for the particle and to copy the
 * actual velocities, which we need to boost our interfaces during the flux
 * calculation. We also initialize the variables used for the time step
 * calculation.
 *
 * @param p The particle to act upon.
 * @param xp The extended particle data to act upon.
 * @param cosmo The cosmological model.
 * @param hydro_props Hydrodynamic properties.
 * @param pressure_floor The #pressure_floor_props used.
 */
__attribute__((always_inline)) INLINE static void hydro_prepare_gradient(
    struct part *restrict p, struct xpart *restrict xp,
    const struct cosmology *cosmo, const struct hydro_props *hydro_props,
    const struct pressure_floor_props *pressure_floor) {

  const float fac_B = cosmo->a_factor_Balsara_eps;

  /* Compute the norm of the curl */
  const float curl_v = sqrtf(p->density.rot_v[0] * p->density.rot_v[0] +
                             p->density.rot_v[1] * p->density.rot_v[1] +
                             p->density.rot_v[2] * p->density.rot_v[2]);

  /* Compute the norm of div v */
  const float abs_div_v = fabsf(p->viscosity.div_v);

  /* Compute the sound speed  */
  const float pressure = hydro_get_comoving_pressure(p);
  const float pressure_including_floor =
      pressure_floor_get_comoving_pressure(p, pressure_floor, pressure, cosmo);
  const float soundspeed =
      gas_soundspeed_from_pressure(p->rho, pressure_including_floor);

  /* Compute the Balsara switch */
  const float balsara =
      abs_div_v / (abs_div_v + curl_v + 0.0001f * soundspeed * fac_B / p->h);

  /* Compute the "grad h" term  - Note here that we have \tilde{x}
   * as 1 as we use the local number density to find neighbours. This
   * introduces a j-component that is considered in the force loop,
   * meaning that this cached grad_h_term gives:
   *
   * f_ij = 1.f - grad_h_term_i / m_j */
  const float common_factor = p->h * hydro_dimension_inv / p->density.wcount;
  float grad_h_term;

  /* Ignore changing-kernel effects when h ~= h_max */
  if (p->h > 0.9999f * hydro_props->h_max) {
    grad_h_term = 0.f;
    //warning("h ~ h_max for particle with ID %lld (h: %g)", p->id, p->h);
  } else {
    const float grad_W_term = common_factor * p->density.wcount_dh;
    if (grad_W_term < -0.9999f) {
      /* if we get here, we either had very small neighbour contributions
         (which should be treated as a no neighbour case in the ghost) or
         a very weird particle distribution (e.g. particles sitting on
         top of each other). Either way, we cannot use the normal
         expression, since that would lead to overflow or excessive round
         off and cause excessively high accelerations in the force loop */
      grad_h_term = 0.f;
      warning(
          "grad_W_term very small for particle with ID %lld (h: %g, wcount: "
          "%g, wcount_dh: %g)",
          p->id, p->h, p->density.wcount, p->density.wcount_dh);
    } else {
      grad_h_term = common_factor * p->density.rho_dh / (1.f + grad_W_term);
    }
  }

  /* Update variables. */
  p->force.f = grad_h_term;
  p->force.pressure = pressure_including_floor;
  p->force.soundspeed = soundspeed;
  p->force.balsara = balsara;
}

/**
 * @brief Resets the variables that are required for a gradient calculation.
 *
 * This function is called after hydro_prepare_gradient.
 *
 * @param p The particle to act upon.
 * @param xp The extended particle data to act upon.
 * @param cosmo The cosmological model.
 */
__attribute__((always_inline)) INLINE static void hydro_reset_gradient(
    struct part *restrict p) {

  p->viscosity.v_sig = 2.f * p->force.soundspeed;
  p->force.alpha_visc_max_ngb = p->viscosity.alpha;
  p->rho_gradient[0] = 0.f;
  p->rho_gradient[1] = 0.f;
  p->rho_gradient[2] = 0.f;
}

/**
 * @brief Finishes the gradient calculation.
 *
 * Just a wrapper around hydro_gradients_finalize, which can be an empty method,
 * in which case no gradients are used.
 *
 * This method also initializes the force loop variables.
 *
 * @param p The particle to act upon.
 */
__attribute__((always_inline)) INLINE static void hydro_end_gradient(
    struct part *p) {

  /* Some smoothing length multiples. */
  const float h = p->h;
  const float h_inv = 1.0f / h;                       /* 1/h */
  const float h_inv_dim = pow_dimension(h_inv);       /* 1/h^d */
  const float h_inv_dim_plus_one = h_inv_dim * h_inv; /* 1/h^(d+1) */

  /* Include the extra factors in the del^2 u */

  p->diffusion.laplace_u *= 2.f * h_inv_dim_plus_one;

  const float rho_inv = 1.f / p->rho;
  p->rho_gradient[0] *= h_inv_dim_plus_one * rho_inv;
  p->rho_gradient[1] *= h_inv_dim_plus_one * rho_inv;
  p->rho_gradient[2] *= h_inv_dim_plus_one * rho_inv;

#ifdef SWIFT_HYDRO_DENSITY_CHECKS
  p->n_gradient += kernel_root;
#endif
}

/**
 * @brief Sets all particle fields to sensible values when the #part has 0 ngbs.
 *
 * In the desperate case where a particle has no neighbours (likely because
 * of the h_max ceiling), set the particle fields to something sensible to avoid
 * NaNs in the next calculations.
 *
 * @param p The particle to act upon
 * @param xp The extended particle data to act upon
 * @param cosmo The cosmological model.
 */
__attribute__((always_inline)) INLINE static void hydro_part_has_no_neighbours(
    struct part *restrict p, struct xpart *restrict xp,
    const struct cosmology *cosmo) {

  /* Some smoothing length multiples. */
  const float h = p->h;
  const float h_inv = 1.0f / h;                 /* 1/h */
  const float h_inv_dim = pow_dimension(h_inv); /* 1/h^d */

  warning(
      "Gas particle with ID %lld treated as having no neighbours (h: %g, "
      "wcount: %g).",
      p->id, h, p->density.wcount);

  /* Re-set problematic values */
  p->rho = p->mass * kernel_root * h_inv_dim;
  p->viscosity.v_sig = 0.f;
  p->density.wcount = kernel_root * h_inv_dim;
  p->density.rho_dh = 0.f;
  p->density.wcount_dh = 0.f;

  p->density.rot_v[0] = 0.f;
  p->density.rot_v[1] = 0.f;
  p->density.rot_v[2] = 0.f;

  /* Probably not shocking, so this is safe to do */
  p->viscosity.div_v = 0.f;
  p->diffusion.laplace_u = 0.f;
}

/**
 * @brief Prepare a particle for the force calculation.
 *
 * This function is called in the ghost task to convert some quantities coming
 * from the density loop over neighbours into quantities ready to be used in the
 * force loop over neighbours. Quantities are typically read from the density
 * sub-structure and written to the force sub-structure.
 * Examples of calculations done here include the calculation of viscosity term
 * constants, thermal conduction terms, hydro conversions, etc.
 *
 * @param p The particle to act upon
 * @param xp The extended particle data to act upon
 * @param cosmo The current cosmological model.
 * @param hydro_props Hydrodynamic properties.
 * @param pressure_floor The #pressure_floor_props used.
 * @param dt_alpha The time-step used to evolve non-cosmological quantities such
 *                 as the artificial viscosity.
 * @param dt_therm The time-step used to evolve hydrodynamical quantities.
 */
__attribute__((always_inline)) INLINE static void hydro_prepare_force(
    struct part *restrict p, struct xpart *restrict xp,
    const struct cosmology *cosmo, const struct hydro_props *hydro_props,
    const struct pressure_floor_props *pressure_floor, const float dt_alpha,
    const float dt_therm) {

  /* Here we need to update the artificial viscosity */

  /* We use in this function that h is the radius of support */
  const float kernel_support_physical = p->h * cosmo->a * kernel_gamma;
  const float kernel_support_physical_inv = 1.f / kernel_support_physical;
  const float v_sig_physical = p->viscosity.v_sig * cosmo->a_factor_sound_speed;
  const float pressure = hydro_get_comoving_pressure(p);
  const float pressure_including_floor =
      pressure_floor_get_comoving_pressure(p, pressure_floor, pressure, cosmo);
  const float soundspeed_physical =
      gas_soundspeed_from_pressure(p->rho, pressure_including_floor) *
      cosmo->a_factor_sound_speed;

  const float sound_crossing_time_inverse =
      soundspeed_physical * kernel_support_physical_inv;

  /* Construct time differential of div.v implicitly following the ANARCHY spec
   */

  const float div_v_dt =
      dt_alpha == 0.f
          ? 0.f
          : (p->viscosity.div_v - p->viscosity.div_v_previous_step) / dt_alpha;

  /* Construct the source term for the AV; if shock detected this is _positive_
   * as div_v_dt should be _negative_ before the shock hits */
  /* Source term is only activated if flow is converging (i.e. in the pre-
   * shock region) */
  const float S = p->viscosity.div_v < 0.f
                      ? kernel_support_physical * kernel_support_physical *
                            max(0.f, -1.f * div_v_dt)
                      : 0.f;

  /* We want the decay to occur based on the thermodynamic properties
   * of the gas - hence use the soundspeed instead of the signal velocity */
  const float soundspeed_square = soundspeed_physical * soundspeed_physical;

  /* Calculate the current appropriate value of the AV based on the above */
  const float alpha_loc =
      hydro_props->viscosity.alpha_max * S / (soundspeed_square + S);

  if (alpha_loc > p->viscosity.alpha) {
    /* Reset the value of alpha to the appropriate value */
    p->viscosity.alpha = alpha_loc;
  } else {
    /* Integrate the alpha forward in time to decay back to alpha = alpha_loc */
    /* This type of integration is stable w.r.t. different time-step lengths
     * (Price 2018) */
    const float timescale_ratio =
        dt_alpha * sound_crossing_time_inverse * hydro_props->viscosity.length;

    p->viscosity.alpha += alpha_loc * timescale_ratio;
    p->viscosity.alpha /= (1.f + timescale_ratio);
  }

  /* Check that we did not hit the minimum */
  p->viscosity.alpha =
      max(p->viscosity.alpha, hydro_props->viscosity.alpha_min);

  /* Set our old div_v to the one for the next loop */
  p->viscosity.div_v_previous_step = p->viscosity.div_v;
  p->viscosity.div_v_dt = div_v_dt;

  /* Now for the diffusive alpha */

  const float diffusion_timescale_physical_inverse =
      v_sig_physical * kernel_support_physical_inv;

  const float sqrt_u_inv = 1.f / sqrtf(p->u);

  /* Calculate initial value of alpha dt before bounding */
  /* Evolution term: following Schaller+ 2015. This is made up of several
     cosmology factors: physical smoothing length, sound speed from laplace(u) /
     sqrt(u), and the 1 / a^2 coming from the laplace operator. */
  float alpha_diff_dt = hydro_props->diffusion.beta * kernel_support_physical *
                        p->diffusion.laplace_u * cosmo->a_factor_sound_speed *
                        sqrt_u_inv * cosmo->a2_inv;

  /* Decay term: not documented in Schaller+ 2015 but was present
   * in the original EAGLE code and in appendix of Schaye+ 2015 */
  alpha_diff_dt -= (p->diffusion.alpha - hydro_props->diffusion.alpha_min) *
                   diffusion_timescale_physical_inverse;

  float new_diffusion_alpha = p->diffusion.alpha;
  new_diffusion_alpha += alpha_diff_dt * dt_alpha;

  /* Consistency checks to ensure min < alpha < max */
  new_diffusion_alpha =
      max(new_diffusion_alpha, hydro_props->diffusion.alpha_min);

  /* Now we limit in viscous flows; remove diffusion there. If we
   * don't do that, then we end up diffusing energy away in supernovae.
   * This is an EAGLE-specific fix. We limit based on the maximal
   * viscous alpha over our neighbours in an attempt to keep diffusion
   * low near to supernovae sites. */

  /* This also enforces alpha_diff < alpha_diff_max */

  const float viscous_diffusion_limit =
      hydro_props->diffusion.alpha_max *
      (1.f - p->force.alpha_visc_max_ngb / hydro_props->viscosity.alpha_max);

  new_diffusion_alpha = min(new_diffusion_alpha, viscous_diffusion_limit);

  p->diffusion.alpha = new_diffusion_alpha;
}

/**
 * @brief Reset acceleration fields of a particle
 *
 * Resets all hydro acceleration and time derivative fields in preparation
 * for the sums taking  place in the various force tasks.
 *
 * @param p The particle to act upon
 */
__attribute__((always_inline)) INLINE static void hydro_reset_acceleration(
    struct part *restrict p) {

  /* Reset the acceleration. */
  p->a_hydro[0] = 0.0f;
  p->a_hydro[1] = 0.0f;
  p->a_hydro[2] = 0.0f;

  /* Reset the time derivatives. */
  p->u_dt = 0.0f;
  p->force.h_dt = 0.0f;
}

/**
 * @brief Sets the values to be predicted in the drifts to their values at a
 * kick time
 *
 * @param p The particle.
 * @param xp The extended data of this particle.
 * @param cosmo The cosmological model.
 * @param pressure_floor The #pressure_floor_props used.
 */
__attribute__((always_inline)) INLINE static void hydro_reset_predicted_values(
    struct part *restrict p, const struct xpart *restrict xp,
    const struct cosmology *cosmo,
    const struct pressure_floor_props *pressure_floor) {

  /* Re-set the predicted velocities */
  p->v[0] = p->v_full[0];
  p->v[1] = p->v_full[1];
  p->v[2] = p->v_full[2];

  /* Re-set the entropy */
  p->u = xp->u_full;

  /* Compute the sound speed */
  const float pressure = gas_pressure_from_internal_energy(p->rho, p->u);
  const float pressure_including_floor =
      pressure_floor_get_comoving_pressure(p, pressure_floor, pressure, cosmo);
  const float soundspeed =
      gas_soundspeed_from_pressure(p->rho, pressure_including_floor);

  p->force.pressure = pressure_including_floor;
  p->force.soundspeed = soundspeed;

  /* Update the signal velocity, if we need to. */
  p->viscosity.v_sig = max(p->viscosity.v_sig, 2.f * soundspeed);
}

/**
 * @brief Predict additional particle fields forward in time when drifting
 *
 * Additional hydrodynamic quantites are drifted forward in time here. These
 * include thermal quantities (thermal energy or total energy or entropy, ...).
 *
 * Note the different time-step sizes used for the different quantities as they
 * include cosmological factors.
 *
 * @param p The particle.
 * @param xp The extended data of the particle.
 * @param dt_drift The drift time-step for positions.
 * @param dt_therm The drift time-step for thermal quantities.
 * @param dt_kick_grav The time-step for gravity quantities.
 * @param cosmo The cosmological model.
 * @param hydro_props The properties of the hydro scheme.
 * @param floor_props The properties of the entropy floor.
 * @param pressure_floor The properties of the pressure floor.
 */
__attribute__((always_inline)) INLINE static void hydro_predict_extra(
    struct part *restrict p, const struct xpart *restrict xp, float dt_drift,
    float dt_therm, float dt_kick_grav, const struct cosmology *cosmo,
    const struct hydro_props *hydro_props,
    const struct entropy_floor_properties *floor_props,
    const struct pressure_floor_props *pressure_floor) {

  /* Predict the internal energy */
  p->u += p->u_dt * dt_therm;

  const float h_inv = 1.f / p->h;

  /* Predict smoothing length */
  const float w1 = p->force.h_dt * h_inv * dt_drift;
  if (fabsf(w1) < 0.2f)
    p->h *= approx_expf(w1); /* 4th order expansion of exp(w) */
  else
    p->h *= expf(w1);

  // TODO: WE NEED TO CHECK WHETHER WE NEED THIS FOR SPH + RT.
  // GIZMO DOES THIS. SPH DOESN'T.
  /* Limit the smoothing length correction (and make sure it is always
     positive). */
  /* if (h_corr < 2.0f && h_corr > 0.0f) { */
  /*   p->h *= h_corr; */
  /* } */

  /* Predict density and weighted pressure */
  const float w2 = -hydro_dimension * w1;
  if (fabsf(w2) < 0.2f) {
    const float expf_approx =
        approx_expf(w2); /* 4th order expansion of exp(w) */
    p->rho *= expf_approx;
  } else {
    const float expf_exact = expf(w2);
    p->rho *= expf_exact;
  }

  /* Check against entropy floor - explicitly do this after drifting the
   * density as this has a density dependence. */
  const float floor_A = entropy_floor(p, cosmo, floor_props);
  const float floor_u = gas_internal_energy_from_entropy(p->rho, floor_A);

  /* Check against absolute minimum */
  const float min_u =
      hydro_props->minimal_internal_energy / cosmo->a_factor_internal_energy;

  p->u = max(p->u, floor_u);
  p->u = max(p->u, min_u);

  /* Compute the new sound speed */
  const float pressure = gas_pressure_from_internal_energy(p->rho, p->u);
  const float pressure_including_floor =
      pressure_floor_get_comoving_pressure(p, pressure_floor, pressure, cosmo);
  const float soundspeed =
      gas_soundspeed_from_pressure(p->rho, pressure_including_floor);

  p->force.pressure = pressure_including_floor;
  p->force.soundspeed = soundspeed;

  /* Update signal velocity if we need to */
  p->viscosity.v_sig = max(p->viscosity.v_sig, 2.f * soundspeed);
}

/**
 * @brief Finishes the force calculation.
 *
 * Multiplies the force and accelerations by the appropiate constants
 * and add the self-contribution term. In most cases, there is little
 * to do here.
 *
 * Cosmological terms are also added/multiplied here.
 *
 * @param p The particle to act upon
 * @param cosmo The current cosmological model.
 */
__attribute__((always_inline)) INLINE static void hydro_end_force(
    struct part *restrict p, const struct cosmology *cosmo) {

  p->force.h_dt *= p->h * hydro_dimension_inv;
}

/**
 * @brief Kick the additional variables
 *
 * Additional hydrodynamic quantites are kicked forward in time here. These
 * include thermal quantities (thermal energy or total energy or entropy, ...).
 *
 * @param p The particle to act upon.
 * @param xp The particle extended data to act upon.
 * @param dt_therm The time-step for this kick (for thermodynamic quantities).
 * @param dt_grav The time-step for this kick (for gravity quantities).
 * @param dt_grav_mesh The time-step for this kick (mesh gravity).
 * @param dt_hydro The time-step for this kick (for hydro quantities).
 * @param dt_kick_corr The time-step for this kick (for gravity corrections).
 * @param cosmo The cosmological model.
 * @param hydro_props The constants used in the scheme
 * @param floor_props The properties of the entropy floor.
 */
__attribute__((always_inline)) INLINE static void hydro_kick_extra(
    struct part *restrict p, struct xpart *restrict xp, float dt_therm,
    float dt_grav, float dt_grav_mesh, float dt_hydro, float dt_kick_corr,
    const struct cosmology *cosmo, const struct hydro_props *hydro_props,
    const struct entropy_floor_properties *floor_props) {

  /* Integrate the internal energy forward in time */
  const float delta_u = p->u_dt * dt_therm;

  /* Do not decrease the energy by more than a factor of 2*/
  xp->u_full = max(xp->u_full + delta_u, 0.5f * xp->u_full);

  /* Check against entropy floor */
  const float floor_A = entropy_floor(p, cosmo, floor_props);
  const float floor_u = gas_internal_energy_from_entropy(p->rho, floor_A);

  /* Check against absolute minimum */
  const float min_u =
      hydro_props->minimal_internal_energy / cosmo->a_factor_internal_energy;

  /* Take highest of both limits */
  const float energy_min = max(min_u, floor_u);

  if (xp->u_full < energy_min) {
    xp->u_full = energy_min;
    p->u_dt = 0.f;
  }
}

/**
 * @brief Converts hydro quantity of a particle at the start of a run
 *
 * This function is called once at the end of the engine_init_particle()
 * routine (at the start of a calculation) after the densities of
 * particles have been computed.
 * This can be used to convert internal energy into entropy for instance.
 *
 * @param p The particle to act upon
 * @param xp The extended particle to act upon
 * @param cosmo The cosmological model.
 * @param hydro_props The constants used in the scheme.
 * @param pressure_floor The properties of the pressure floor.
 */
__attribute__((always_inline)) INLINE static void hydro_convert_quantities(
    struct part *restrict p, struct xpart *restrict xp,
    const struct cosmology *cosmo, const struct hydro_props *hydro_props,
    const struct pressure_floor_props *pressure_floor) {

  /* Convert the physcial internal energy to the comoving one. */
  /* u' = a^(3(g-1)) u */
  const float factor = 1.f / cosmo->a_factor_internal_energy;
  p->u *= factor;
  xp->u_full = p->u;

  /* Apply the minimal energy limit */
  const float min_comoving_energy =
      hydro_props->minimal_internal_energy / cosmo->a_factor_internal_energy;
  if (xp->u_full < min_comoving_energy) {
    xp->u_full = min_comoving_energy;
    p->u = min_comoving_energy;
    p->u_dt = 0.f;
  }

  /* Set the initial value of the artificial viscosity based on the non-variable
     schemes for safety */

  p->viscosity.alpha = hydro_props->viscosity.alpha;
  /* Initialise this here to keep all the AV variables together */
  p->viscosity.div_v_previous_step = 0.f;
  p->viscosity.div_v_dt = 0.f;

  /* Set the initial values for the thermal diffusion */
  p->diffusion.alpha = hydro_props->diffusion.alpha;

  const float pressure = gas_pressure_from_internal_energy(p->rho, p->u);
  const float pressure_including_floor =
      pressure_floor_get_comoving_pressure(p, pressure_floor, pressure, cosmo);
  const float soundspeed =
      gas_soundspeed_from_pressure(p->rho, pressure_including_floor);

  p->force.pressure = pressure_including_floor;
  p->force.soundspeed = soundspeed;
}

/**
 * @brief Initialises the particles for the first time
 *
 * This function is called only once just after the ICs have been
 * read in to do some conversions or assignments between the particle
 * and extended particle fields.
 *
 * @param p The particle to act upon
 * @param xp The extended particle data to act upon
 */
__attribute__((always_inline)) INLINE static void hydro_first_init_part(
    struct part *restrict p, struct xpart *restrict xp) {

  p->time_bin = 0;

  p->v_full[0] = p->v[0];
  p->v_full[1] = p->v[1];
  p->v_full[2] = p->v[2];
  xp->u_full = p->u;

  hydro_reset_acceleration(p);
  hydro_init_part(p, NULL);

  p->feedback_data.decoupling_delay_time = 0.f;
  p->feedback_data.number_of_times_decoupled = 0;
  p->feedback_data.cooling_shutoff_delay_time = 0.f;

#ifdef WITH_FOF_GALAXIES
  p->group_data.mass = 0.f;
  p->group_data.stellar_mass = 0.f;
#endif
}

/**
 * @brief Overwrite the initial internal energy of a particle.
 *
 * Note that in the cases where the thermodynamic variable is not
 * internal energy but gets converted later, we must overwrite that
 * field. The conversion to the actual variable happens later after
 * the initial fake time-step.
 *
 * @param p The #part to write to.
 * @param u_init The new initial internal energy.
 */
__attribute__((always_inline)) INLINE static void
hydro_set_init_internal_energy(struct part *p, float u_init) {

  p->u = u_init;
}

#endif /* SWIFT_SPHENIX_HYDRO_H */<|MERGE_RESOLUTION|>--- conflicted
+++ resolved
@@ -483,15 +483,9 @@
   const float dt_cfl = 2.f * kernel_gamma * CFL_condition * cosmo->a * p->h /
                        (cosmo->a_factor_sound_speed * p->viscosity.v_sig);
 
-<<<<<<< HEAD
-#ifdef SIMBA_DEBUG_CHECKS
-  if (dt_cfl <= 0.f) {
-    error("Timestep is wrong. id=%lld, dt_cfl=%g, h=%g, v_sig=%g, "
-=======
 //#ifdef SIMBA_DEBUG_CHECKS
   if (dt_cfl <= 1.e-12 ) {
     message("Timestep WRONG: id=%lld, dt_cfl=%g, h=%g, v_sig=%g, "
->>>>>>> 2749872d
           "decoupling_delay_time=%g, rho=%g, u=%g, "
           "mass=%g, v[0]=%g, v[1]=%g, v[2]=%g",
           p->id, 
@@ -505,11 +499,7 @@
           p->v_full[0], p->v_full[1], p->v_full[2]
     );
   }
-<<<<<<< HEAD
-#endif
-=======
 //#endif
->>>>>>> 2749872d
   return dt_cfl;
 }
 
