--- conflicted
+++ resolved
@@ -620,13 +620,6 @@
   if (pi->feedback_data.decoupling_delay_time == 0.f &&
       pj->feedback_data.decoupling_delay_time == 0.f) {
 
-<<<<<<< HEAD
-  /* Skip wind particles for force calculations */
-  if (pi->feedback_data.decoupling_delay_time == 0.f &&
-      pj->feedback_data.decoupling_delay_time == 0.f) {
-
-=======
->>>>>>> 2749872d
     /* Use the force Luke ! */
     pi->a_hydro[0] -= mj * acc * dx[0];
     pi->a_hydro[1] -= mj * acc * dx[1];
