--- conflicted
+++ resolved
@@ -32,14 +32,11 @@
 #include "cooling_struct.h"
 #include "csds.h"
 #include "feedback_struct.h"
-<<<<<<< HEAD
 #ifdef WITH_FOF_GALAXIES
 #include "fof_struct.h"
 #endif
 #include "geometry_struct_for_sph_gearrt.h"
-=======
 #include "fvpm_geometry_struct.h"
->>>>>>> 9c313726
 #include "mhd_struct.h"
 #include "particle_splitting_struct.h"
 #include "pressure_floor_struct.h"
@@ -338,12 +335,9 @@
   char limited_part;
 #endif
 
-<<<<<<< HEAD
   struct geometry_struct_for_rt geometry;
-=======
   /*! Geometrical quantities used for Finite Volume Particle Method RT. */
-  struct fvpm_geometry_struct geometry;
->>>>>>> 9c313726
+  //struct fvpm_geometry_struct geometry;
 
 } SWIFT_STRUCT_ALIGN;
 
