/*******************************************************************************
 * This file is part* of SWIFT.
 * Copyright (c) 2016 Matthieu Schaller (schaller@strw.leidenuniv.nl) &
 *                    Josh Borrow (joshua.borrow@durham.ac.uk)
 *
 * This program is free software: you can redistribute it and/or modify
 * it under the terms of the GNU Lesser General Public License as published
 * by the Free Software Foundation, either version 3 of the License, or
 * (at your option) any later version.
 *
 * This program is distributed in the hope that it will be useful,
 * but WITHOUT ANY WARRANTY; without even the implied warranty of
 * MERCHANTABILITY or FITNESS FOR A PARTICULAR PURPOSE.  See the
 * GNU General Public License for more details.
 *
 * You should have received a copy of the GNU Lesser General Public License
 * along with this program.  If not, see <http://www.gnu.org/licenses/>.
 *
 ******************************************************************************/
#ifndef SWIFT_PRESSURE_ENERGY_HYDRO_IACT_H
#define SWIFT_PRESSURE_ENERGY_HYDRO_IACT_H

/**
 * @file PressureEnergy/hydro_iact.h
 * @brief P-U implementation of SPH (Neighbour loop equations)
 *
 * The thermal variable is the internal energy (u). A simple constant
 * viscosity term with a Balsara switch is implemented.
 *
 * No thermal conduction term is implemented.
 *
 * See PressureEnergy/hydro.h for references.
 */

#include "adaptive_softening_iact.h"
#include "adiabatic_index.h"
#include "hydro_parameters.h"
#include "minmax.h"
#include "signal_velocity.h"

/**
 * @brief Density interaction between two particles.
 *
 * @param r2 Comoving square distance between the two particles.
 * @param dx Comoving vector separating both particles (pi - pj).
 * @param hi Comoving smoothing-length of part*icle i.
 * @param hj Comoving smoothing-length of part*icle j.
 * @param pi First part*icle.
 * @param pj Second part*icle.
 * @param a Current scale factor.
 * @param H Current Hubble parameter.
 */
__attribute__((always_inline)) INLINE static void runner_iact_density(
    const float r2, const float dx[3], const float hi, const float hj,
    struct part *restrict pi, struct part *restrict pj, const float a,
    const float H) {

  float wi, wj, wi_dx, wj_dx;
  float dv[3], curlvr[3];

  const float r = sqrtf(r2);

  /* Get the masses. */
  const float mi = pi->mass;
  const float mj = pj->mass;

  /* Compute density of pi. */
  const float hi_inv = 1.f / hi;
  const float ui = r * hi_inv;

  kernel_deval(ui, &wi, &wi_dx);

  pi->rho += mj * wi;
  pi->density.rho_dh -= mj * (hydro_dimension * wi + ui * wi_dx);

  pi->pressure_bar += mj * wi * pj->u;
  pi->density.pressure_bar_dh -=
      mj * pj->u * (hydro_dimension * wi + ui * wi_dx);
  pi->density.wcount += wi;
  pi->density.wcount_dh -= (hydro_dimension * wi + ui * wi_dx);
  adaptive_softening_add_correction_term(pi, ui, hi_inv, mj);

  /* Compute density of pj. */
  const float hj_inv = 1.f / hj;
  const float uj = r * hj_inv;
  kernel_deval(uj, &wj, &wj_dx);

  pj->rho += mi * wj;
  pj->density.rho_dh -= mi * (hydro_dimension * wj + uj * wj_dx);

  pj->pressure_bar += mi * wj * pi->u;
  pj->density.pressure_bar_dh -=
      mi * pi->u * (hydro_dimension * wj + uj * wj_dx);
  pj->density.wcount += wj;
  pj->density.wcount_dh -= (hydro_dimension * wj + uj * wj_dx);
  adaptive_softening_add_correction_term(pj, uj, hj_inv, mi);

  /* Now we need to compute the div terms */
  const float r_inv = r ? 1.0f / r : 0.0f;
  const float faci = mj * wi_dx * r_inv;
  const float facj = mi * wj_dx * r_inv;

  /* Compute dv dot r */
  dv[0] = pi->v[0] - pj->v[0];
  dv[1] = pi->v[1] - pj->v[1];
  dv[2] = pi->v[2] - pj->v[2];
  const float dvdr = dv[0] * dx[0] + dv[1] * dx[1] + dv[2] * dx[2];

  pi->density.div_v -= faci * dvdr;
  pj->density.div_v -= facj * dvdr;

  /* Compute dv cross r */
  curlvr[0] = dv[1] * dx[2] - dv[2] * dx[1];
  curlvr[1] = dv[2] * dx[0] - dv[0] * dx[2];
  curlvr[2] = dv[0] * dx[1] - dv[1] * dx[0];

  pi->density.rot_v[0] += faci * curlvr[0];
  pi->density.rot_v[1] += faci * curlvr[1];
  pi->density.rot_v[2] += faci * curlvr[2];

  /* Negative because of the change in sign of dx & dv. */
  pj->density.rot_v[0] += facj * curlvr[0];
  pj->density.rot_v[1] += facj * curlvr[1];
  pj->density.rot_v[2] += facj * curlvr[2];
}

/**
 * @brief Density interaction between two particles (non-symmetric).
 *
 * @param r2 Comoving square distance between the two particles.
 * @param dx Comoving vector separating both particles (pi - pj).
 * @param hi Comoving smoothing-length of part*icle i.
 * @param hj Comoving smoothing-length of part*icle j.
 * @param pi First part*icle.
 * @param pj Second part*icle (not updated).
 * @param a Current scale factor.
 * @param H Current Hubble parameter.
 */
__attribute__((always_inline)) INLINE static void runner_iact_nonsym_density(
    const float r2, const float dx[3], const float hi, const float hj,
    struct part *restrict pi, const struct part *restrict pj, const float a,
    const float H) {

  float wi, wi_dx;
  float dv[3], curlvr[3];

  /* Get the masses. */
  const float mj = pj->mass;

  /* Get r and r inverse. */
  const float r = sqrtf(r2);

  const float h_inv = 1.f / hi;
  const float ui = r * h_inv;
  kernel_deval(ui, &wi, &wi_dx);

  pi->rho += mj * wi;
  pi->density.rho_dh -= mj * (hydro_dimension * wi + ui * wi_dx);

  pi->pressure_bar += mj * wi * pj->u;

  pi->density.pressure_bar_dh -=
      mj * pj->u * (hydro_dimension * wi + ui * wi_dx);
  pi->density.wcount += wi;
  pi->density.wcount_dh -= (hydro_dimension * wi + ui * wi_dx);
  adaptive_softening_add_correction_term(pi, ui, h_inv, mj);

  const float r_inv = r ? 1.0f / r : 0.0f;
  const float faci = mj * wi_dx * r_inv;

  /* Compute dv dot r */
  dv[0] = pi->v[0] - pj->v[0];
  dv[1] = pi->v[1] - pj->v[1];
  dv[2] = pi->v[2] - pj->v[2];
  const float dvdr = dv[0] * dx[0] + dv[1] * dx[1] + dv[2] * dx[2];

  pi->density.div_v -= faci * dvdr;

  /* Compute dv cross r */
  curlvr[0] = dv[1] * dx[2] - dv[2] * dx[1];
  curlvr[1] = dv[2] * dx[0] - dv[0] * dx[2];
  curlvr[2] = dv[0] * dx[1] - dv[1] * dx[0];

  pi->density.rot_v[0] += faci * curlvr[0];
  pi->density.rot_v[1] += faci * curlvr[1];
  pi->density.rot_v[2] += faci * curlvr[2];
}

/**
 * @brief Calculate the gradient interaction between particle i and particle j
 *
 * Nothing to do here in this scheme.
 *
 * @param r2 Comoving squared distance between particle i and particle j.
 * @param dx Comoving distance vector between the particles (dx = pi->x -
 * pj->x).
 * @param hi Comoving smoothing-length of particle i.
 * @param hj Comoving smoothing-length of particle j.
 * @param pi Particle i.
 * @param pj Particle j.
 * @param a Current scale factor.
 * @param H Current Hubble parameter.
 */
__attribute__((always_inline)) INLINE static void runner_iact_gradient(
    const float r2, const float dx[3], const float hi, const float hj,
<<<<<<< HEAD
    struct part* restrict pi, struct part* restrict pj, const float a,
    const float H) {

  const float r = sqrtf(r2);
  const float r_inv = r ? 1.0f / r : 0.0f;

  /* Get the masses. */
  const float mi = pi->mass;
  const float mj = pj->mass;

  /* Need to get some kernel values F_ij = wi_dx */
  float wi, wi_dx, wj, wj_dx;

  const float ui = r / hi;
  const float uj = r / hj;

  kernel_deval(ui, &wi, &wi_dx);
  kernel_deval(uj, &wj, &wj_dx);

  /* Gradient of the density field */
  for (int j = 0; j < 3; j++) {
    const float drho_ij = pi->rho - pj->rho;
    const float dx_ij = pi->x[j] - pj->x[j];

    pi->rho_gradient[j] +=
        mj * drho_ij * dx_ij * wi_dx * r_inv;
    pj->rho_gradient[j] +=
        mi * drho_ij * dx_ij * wj_dx * r_inv;
  }
}
=======
    struct part *restrict pi, struct part *restrict pj, const float a,
    const float H) {}
>>>>>>> 265f198f

/**
 * @brief Calculate the gradient interaction between particle i and particle j:
 * non-symmetric version
 *
 * Nothing to do here in this scheme.
 *
 * @param r2 Comoving squared distance between particle i and particle j.
 * @param dx Comoving distance vector between the particles (dx = pi->x -
 * pj->x).
 * @param hi Comoving smoothing-length of particle i.
 * @param hj Comoving smoothing-length of particle j.
 * @param pi Particle i.
 * @param pj Particle j.
 * @param a Current scale factor.
 * @param H Current Hubble parameter.
 */
__attribute__((always_inline)) INLINE static void runner_iact_nonsym_gradient(
    const float r2, const float dx[3], const float hi, const float hj,
<<<<<<< HEAD
    struct part* restrict pi, struct part* restrict pj, const float a,
    const float H) {

  const float r = sqrtf(r2);
  const float r_inv = r ? 1.0f / r : 0.0f;

  /* Get the masses. */
  const float mj = pj->mass;

  /* Need to get some kernel values F_ij = wi_dx */
  float wi, wi_dx;

  const float ui = r / hi;

  kernel_deval(ui, &wi, &wi_dx);

  /* Gradient of the density field */
  for (int j = 0; j < 3; j++) {
    const float drho_ij = pi->rho - pj->rho;
    const float dx_ij = pi->x[j] - pj->x[j];

    pi->rho_gradient[j] +=
        mj * drho_ij * dx_ij * wi_dx * r_inv;
  }
}
=======
    struct part *restrict pi, struct part *restrict pj, const float a,
    const float H) {}
>>>>>>> 265f198f

/**
 * @brief Force interaction between two particles.
 *
 * @param r2 Comoving square distance between the two particles.
 * @param dx Comoving vector separating both particles (pi - pj).
 * @param hi Comoving smoothing-length of part*icle i.
 * @param hj Comoving smoothing-length of part*icle j.
 * @param pi First part*icle.
 * @param pj Second part*icle.
 * @param a Current scale factor.
 * @param H Current Hubble parameter.
 */
__attribute__((always_inline)) INLINE static void runner_iact_force(
    const float r2, const float dx[3], const float hi, const float hj,
    struct part *restrict pi, struct part *restrict pj, const float a,
    const float H) {

  /* Cosmological factors entering the EoMs */
  const float fac_mu = pow_three_gamma_minus_five_over_two(a);
  const float a2_Hubble = a * a * H;

  const float r = sqrtf(r2);
  const float r_inv = r ? 1.0f / r : 0.0f;

  /* Recover some data */
  const float mj = pj->mass;
  const float mi = pi->mass;

  const float miui = mi * pi->u;
  const float mjuj = mj * pj->u;

  const float rhoi = pi->rho;
  const float rhoj = pj->rho;
  /* Compute gradient terms */
  const float f_ij = 1.f - (pi->force.f / mjuj);
  const float f_ji = 1.f - (pj->force.f / miui);

  /* Get the kernel for hi. */
  const float hi_inv = 1.0f / hi;
  const float hid_inv = pow_dimension_plus_one(hi_inv); /* 1/h^(d+1) */
  const float xi = r * hi_inv;
  float wi, wi_dx;
  kernel_deval(xi, &wi, &wi_dx);
  const float wi_dr = hid_inv * wi_dx;

  /* Get the kernel for hj. */
  const float hj_inv = 1.0f / hj;
  const float hjd_inv = pow_dimension_plus_one(hj_inv); /* 1/h^(d+1) */
  const float xj = r * hj_inv;
  float wj, wj_dx;
  kernel_deval(xj, &wj, &wj_dx);
  const float wj_dr = hjd_inv * wj_dx;

  /* Compute dv dot r. */
  const float dvdr = (pi->v[0] - pj->v[0]) * dx[0] +
                     (pi->v[1] - pj->v[1]) * dx[1] +
                     (pi->v[2] - pj->v[2]) * dx[2];

  /* Includes the hubble flow term; not used for du/dt */
  const float dvdr_Hubble = dvdr + a2_Hubble * r2;

  /* Are the particles moving towards each others ? */
  const float omega_ij = min(dvdr_Hubble, 0.f);
  const float mu_ij = fac_mu * r_inv * omega_ij; /* This is 0 or negative */

  /* Compute sound speeds and signal velocity */
  const float v_sig = signal_velocity(dx, pi, pj, mu_ij, const_viscosity_beta);

  /* Balsara term */
  const float balsara_i = pi->force.balsara;
  const float balsara_j = pj->force.balsara;

  /* Construct the full viscosity term */
  const float rho_ij = 0.5f * (rhoi + rhoj);
  const float visc = -0.25f * v_sig * mu_ij * (balsara_i + balsara_j) / rho_ij;

  /* Convolve with the kernel */
  const float visc_acc_term = 0.5f * visc * (wi_dr + wj_dr) * r_inv;

  /* Compute the ratio of pressures */
  const float pressure_inverse_i =
      pi->force.pressure_bar_with_floor / (pi->pressure_bar * pi->pressure_bar);
  const float pressure_inverse_j =
      pj->force.pressure_bar_with_floor / (pj->pressure_bar * pj->pressure_bar);

  /* SPH acceleration term */
  const float sph_acc_term = pj->u * pi->u * hydro_gamma_minus_one *
                             hydro_gamma_minus_one *
                             ((f_ij * pressure_inverse_i) * wi_dr +
                              (f_ji * pressure_inverse_j) * wj_dr) *
                             r_inv;

  /* Adaptive softening acceleration term */
  const float adapt_soft_acc_term =
      adaptive_softening_get_acc_term(pi, pj, wi_dr, wj_dr, f_ij, f_ji, r_inv);

  /* Assemble the acceleration */
  const float acc = sph_acc_term + visc_acc_term + adapt_soft_acc_term;

  /* Skip wind particles for force calculations */
  if (pi->feedback_data.decoupling_delay_time == 0.f &&
      pj->feedback_data.decoupling_delay_time == 0.f) {  
    /* Use the force Luke ! */
    pi->a_hydro[0] -= mj * acc * dx[0];
    pi->a_hydro[1] -= mj * acc * dx[1];
    pi->a_hydro[2] -= mj * acc * dx[2];

    pj->a_hydro[0] += mi * acc * dx[0];
    pj->a_hydro[1] += mi * acc * dx[1];
    pj->a_hydro[2] += mi * acc * dx[2];
  }

  /* Get the time derivative for u. */

  const float sph_du_term_i = hydro_gamma_minus_one * hydro_gamma_minus_one *
                              pj->u * pi->u * (f_ij * pressure_inverse_i) *
                              wi_dr * dvdr * r_inv;

  const float sph_du_term_j = hydro_gamma_minus_one * hydro_gamma_minus_one *
                              pi->u * pj->u * (f_ji * pressure_inverse_j) *
                              wj_dr * dvdr * r_inv;

  /* Viscosity term */
  const float visc_du_term = 0.5f * visc_acc_term * dvdr_Hubble;

  /* Assemble the energy equation term */
  const float du_dt_i = sph_du_term_i + visc_du_term;
  const float du_dt_j = sph_du_term_j + visc_du_term;

  /* Skip wind particles for force calculations */
  if (pi->feedback_data.decoupling_delay_time == 0.f &&
      pj->feedback_data.decoupling_delay_time == 0.f) {  
    /* Internal energy time derivative */
    pi->u_dt += du_dt_i * mj;
    pj->u_dt += du_dt_j * mi;
  }

  /* Get the time derivative for h. */
  pi->force.h_dt -= mj * dvdr * r_inv / rhoj * wi_dr;
  pj->force.h_dt -= mi * dvdr * r_inv / rhoi * wj_dr;

  /* Update the signal velocity. */
  pi->force.v_sig = max(pi->force.v_sig, v_sig);
  pj->force.v_sig = max(pj->force.v_sig, v_sig);
}

/**
 * @brief Force interaction between two particles (non-symmetric).
 *
 * @param r2 Comoving square distance between the two particles.
 * @param dx Comoving vector separating both particles (pi - pj).
 * @param hi Comoving smoothing-length of part*icle i.
 * @param hj Comoving smoothing-length of part*icle j.
 * @param pi First part*icle.
 * @param pj Second part*icle (not updated).
 * @param a Current scale factor.
 * @param H Current Hubble parameter.
 */
__attribute__((always_inline)) INLINE static void runner_iact_nonsym_force(
    const float r2, const float dx[3], const float hi, const float hj,
    struct part *restrict pi, const struct part *restrict pj, const float a,
    const float H) {

  /* Cosmological factors entering the EoMs */
  const float fac_mu = pow_three_gamma_minus_five_over_two(a);
  const float a2_Hubble = a * a * H;

  const float r = sqrtf(r2);
  const float r_inv = r ? 1.0f / r : 0.0f;

  /* Recover some data */
  // const float mi = pi->mass;
  const float mj = pj->mass;
  const float mi = pi->mass;

  const float miui = mi * pi->u;
  const float mjuj = mj * pj->u;

  const float rhoi = pi->rho;
  const float rhoj = pj->rho;
  /* Compute gradient terms */
  const float f_ij = 1.f - (pi->force.f / mjuj);
  const float f_ji = 1.f - (pj->force.f / miui);

  /* Get the kernel for hi. */
  const float hi_inv = 1.0f / hi;
  const float hid_inv = pow_dimension_plus_one(hi_inv); /* 1/h^(d+1) */
  const float xi = r * hi_inv;
  float wi, wi_dx;
  kernel_deval(xi, &wi, &wi_dx);
  const float wi_dr = hid_inv * wi_dx;

  /* Get the kernel for hj. */
  const float hj_inv = 1.0f / hj;
  const float hjd_inv = pow_dimension_plus_one(hj_inv); /* 1/h^(d+1) */
  const float xj = r * hj_inv;
  float wj, wj_dx;
  kernel_deval(xj, &wj, &wj_dx);
  const float wj_dr = hjd_inv * wj_dx;

  /* Compute dv dot r. */
  const float dvdr = (pi->v[0] - pj->v[0]) * dx[0] +
                     (pi->v[1] - pj->v[1]) * dx[1] +
                     (pi->v[2] - pj->v[2]) * dx[2];

  /* Includes the hubble flow term; not used for du/dt */
  const float dvdr_Hubble = dvdr + a2_Hubble * r2;

  /* Are the particles moving towards each others ? */
  const float omega_ij = min(dvdr_Hubble, 0.f);
  const float mu_ij = fac_mu * r_inv * omega_ij; /* This is 0 or negative */

  /* Compute sound speeds and signal velocity */
  const float v_sig = signal_velocity(dx, pi, pj, mu_ij, const_viscosity_beta);

  /* Balsara term */
  const float balsara_i = pi->force.balsara;
  const float balsara_j = pj->force.balsara;

  /* Construct the full viscosity term */
  const float rho_ij = 0.5f * (rhoi + rhoj);
  const float visc = -0.25f * v_sig * mu_ij * (balsara_i + balsara_j) / rho_ij;

  /* Convolve with the kernel */
  const float visc_acc_term = 0.5f * visc * (wi_dr + wj_dr) * r_inv;

  /* Compute the ratio of pressures */
  const float pressure_inverse_i =
      pi->force.pressure_bar_with_floor / (pi->pressure_bar * pi->pressure_bar);
  const float pressure_inverse_j =
      pj->force.pressure_bar_with_floor / (pj->pressure_bar * pj->pressure_bar);

  /* SPH acceleration term */
  const float sph_acc_term = pj->u * pi->u * hydro_gamma_minus_one *
                             hydro_gamma_minus_one *
                             ((f_ij * pressure_inverse_i) * wi_dr +
                              (f_ji * pressure_inverse_j) * wj_dr) *
                             r_inv;

  /* Adaptive softening acceleration term */
  const float adapt_soft_acc_term =
      adaptive_softening_get_acc_term(pi, pj, wi_dr, wj_dr, f_ij, f_ji, r_inv);

  /* Assemble the acceleration */
  const float acc = sph_acc_term + visc_acc_term + adapt_soft_acc_term;

  /* Skip wind particles for force calculations */
  if (pi->feedback_data.decoupling_delay_time == 0.f &&
      pj->feedback_data.decoupling_delay_time == 0.f) {  
    /* Use the force Luke ! */
    pi->a_hydro[0] -= mj * acc * dx[0];
    pi->a_hydro[1] -= mj * acc * dx[1];
    pi->a_hydro[2] -= mj * acc * dx[2];
  }

  /* Get the time derivative for u. */
  const float sph_du_term_i = hydro_gamma_minus_one * hydro_gamma_minus_one *
                              pj->u * pi->u * (f_ij * pressure_inverse_i) *
                              wi_dr * dvdr * r_inv;

  /* Viscosity term */
  const float visc_du_term = 0.5f * visc_acc_term * dvdr_Hubble;

  /* Assemble the energy equation term */
  const float du_dt_i = sph_du_term_i + visc_du_term;

  /* Skip wind particles for force calculations */
  if (pi->feedback_data.decoupling_delay_time == 0.f &&
      pj->feedback_data.decoupling_delay_time == 0.f) {  
    /* Internal energy time derivatibe */
    pi->u_dt += du_dt_i * mj;
  }

  /* Get the time derivative for h. */
  pi->force.h_dt -= mj * dvdr * r_inv / rhoj * wi_dr;

  /* Update the signal velocity. */
  pi->force.v_sig = max(pi->force.v_sig, v_sig);
}

#endif /* SWIFT_PRESSURE_ENERGY_HYDRO_IACT_H */<|MERGE_RESOLUTION|>--- conflicted
+++ resolved
@@ -203,7 +203,6 @@
  */
 __attribute__((always_inline)) INLINE static void runner_iact_gradient(
     const float r2, const float dx[3], const float hi, const float hj,
-<<<<<<< HEAD
     struct part* restrict pi, struct part* restrict pj, const float a,
     const float H) {
 
@@ -234,10 +233,6 @@
         mi * drho_ij * dx_ij * wj_dx * r_inv;
   }
 }
-=======
-    struct part *restrict pi, struct part *restrict pj, const float a,
-    const float H) {}
->>>>>>> 265f198f
 
 /**
  * @brief Calculate the gradient interaction between particle i and particle j:
@@ -257,7 +252,6 @@
  */
 __attribute__((always_inline)) INLINE static void runner_iact_nonsym_gradient(
     const float r2, const float dx[3], const float hi, const float hj,
-<<<<<<< HEAD
     struct part* restrict pi, struct part* restrict pj, const float a,
     const float H) {
 
@@ -283,10 +277,6 @@
         mj * drho_ij * dx_ij * wi_dx * r_inv;
   }
 }
-=======
-    struct part *restrict pi, struct part *restrict pj, const float a,
-    const float H) {}
->>>>>>> 265f198f
 
 /**
  * @brief Force interaction between two particles.
