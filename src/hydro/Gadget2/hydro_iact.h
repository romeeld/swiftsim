--- conflicted
+++ resolved
@@ -488,14 +488,11 @@
     struct part *restrict pi, struct part *restrict pj, const float a,
     const float H) {
 
-<<<<<<< HEAD
-=======
   const int decoupled_i = pi->decoupled;
   const int decoupled_j = pj->decoupled;
 
   if (decoupled_i && decoupled_j) return;
 
->>>>>>> 6e1fabd4
   const float r = sqrtf(r2);
   const float r_inv = r ? 1.0f / r : 0.0f;
 
@@ -509,10 +506,6 @@
   const float ui = r / hi;
   const float uj = r / hj;
 
-<<<<<<< HEAD
-  kernel_deval(ui, &wi, &wi_dx);
-  kernel_deval(uj, &wj, &wj_dx);
-=======
   if (!decoupled_j) {
     kernel_deval(ui, &wi, &wi_dx);
   }
@@ -528,7 +521,6 @@
     wj = 0.f;
     wj_dx = 0.f;
   }
->>>>>>> 6e1fabd4
 
   /* Gradient of the density field */
   for (int j = 0; j < 3; j++) {
@@ -563,13 +555,10 @@
     struct part *restrict pi, struct part *restrict pj, const float a,
     const float H) {
 
-<<<<<<< HEAD
-=======
   /* In the non-sym case only the neighbor matters */
   const int decoupled_j = pj->decoupled;
   if (decoupled_j) return;
 
->>>>>>> 6e1fabd4
   const float r = sqrtf(r2);
   const float r_inv = r ? 1.0f / r : 0.0f;
 
