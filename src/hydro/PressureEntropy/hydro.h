--- conflicted
+++ resolved
@@ -743,9 +743,9 @@
     const struct pressure_floor_props *pressure_floor) {
 
   /* Re-set the predicted velocities */
-  p->v[0] = p->v_full[0];
-  p->v[1] = p->v_full[1];
-  p->v[2] = p->v_full[2];
+  p->v[0] = xp->v_full[0];
+  p->v[1] = xp->v_full[1];
+  p->v[2] = xp->v_full[2];
 
   /* Re-set the entropy */
   p->entropy = xp->entropy_full;
@@ -944,28 +944,17 @@
   p->time_bin = 0;
   p->rho_bar = 0.f;
   p->entropy_one_over_gamma = pow_one_over_gamma(p->entropy);
-  p->v_full[0] = p->v[0];
-  p->v_full[1] = p->v[1];
-  p->v_full[2] = p->v[2];
+  xp->v_full[0] = p->v[0];
+  xp->v_full[1] = p->v[1];
+  xp->v_full[2] = p->v[2];
 
   hydro_reset_acceleration(p);
   hydro_init_part(p, NULL);
 
-<<<<<<< HEAD
-  p->feedback_data.decoupling_delay_time = 0.f;
-  p->feedback_data.number_of_times_decoupled = 0;
-  p->feedback_data.cooling_shutoff_delay_time = 0.f;
-
-#ifdef WITH_FOF_GALAXIES
-  p->group_data.mass = 0.f;
-  p->group_data.stellar_mass = 0.f;
-#endif
-=======
   p->decoupled = 0;
   p->to_be_decoupled = 0;
   p->to_be_recoupled = 0;
 
->>>>>>> 6e1fabd4
 }
 
 /**
