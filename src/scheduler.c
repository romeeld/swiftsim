--- conflicted
+++ resolved
@@ -1031,18 +1031,6 @@
 
     /* Empty task? */
     /* Need defines in order to evaluate after check for t->ci == NULL */
-<<<<<<< HEAD
-#define pair_no_part                                          \
-  t->type == task_type_pair &&                                \
-      (t->ci->stars.count == 0 || t->cj->hydro.count == 0) && \
-      (t->cj->stars.count == 0 || t->ci->hydro.count == 0)
-#define self_no_part           \
-  t->type == task_type_self && \
-      (t->ci->stars.count == 0 || t->ci->hydro.count == 0)
-
-    if ((t->ci == NULL) || (t->type == task_type_pair && t->cj == NULL) ||
-        (self_no_part) || (pair_no_part)) {
-=======
     const int self = (t->ci != NULL) && t->type == task_type_self &&
       t->ci->stars.count != 0 && t->ci->hydro.count != 0;
 
@@ -1052,7 +1040,6 @@
        (t->cj->stars.count != 0 && t->ci->hydro.count != 0));
  
     if (!self && !pair) {
->>>>>>> 48df22d5
       t->type = task_type_none;
       t->subtype = task_subtype_none;
       t->cj = NULL;
@@ -1101,19 +1088,11 @@
 
           /* Make a task for each pair of progeny */
           for (int j = 0; j < 8; j++)
-<<<<<<< HEAD
-            if (ci->progeny[j] != NULL &&
-                (ci->progeny[j]->stars.count || ci->progeny[j]->hydro.count))
-              for (int k = j + 1; k < 8; k++)
-                if (ci->progeny[k] != NULL && (ci->progeny[k]->stars.count ||
-                                               ci->progeny[k]->hydro.count))
-=======
             if (ci->progeny[j] != NULL)
               for (int k = j + 1; k < 8; k++)
                 if (ci->progeny[k] != NULL &&
 		    ((ci->progeny[k]->stars.count != 0 && ci->progeny[j]->hydro.count != 0) ||
 		     (ci->progeny[j]->stars.count != 0 && ci->progeny[k]->hydro.count != 0)))
->>>>>>> 48df22d5
                   scheduler_splittask_stars(
                       scheduler_addtask(s, task_type_pair, t->subtype,
                                         sub_sid_flag[j][k], 0, ci->progeny[j],
@@ -1148,22 +1127,6 @@
               t->flags);
 #endif
 
-<<<<<<< HEAD
-      /* Compute number of interactions */
-      const int ci_interaction = (ci->stars.count * cj->hydro.count);
-      const int cj_interaction = (cj->stars.count * ci->hydro.count);
-
-      const int number_interactions = (ci_interaction + cj_interaction);
-
-      /* Should this task be split-up? */
-      if (cell_can_split_pair_stars_task(ci, cj) &&
-          cell_can_split_pair_stars_task(ci, cj)) {
-
-        /* Replace by a single sub-task? */
-        if (scheduler_dosub &&
-            number_interactions * sid_scale[sid] < space_subsize_pair_stars &&
-            !sort_is_corner(sid)) {
-=======
       /* Should this task be split-up? */
       if (cell_can_split_pair_stars_task(ci, cj) &&
           cell_can_split_pair_stars_task(cj, ci)) {
@@ -1173,7 +1136,6 @@
 	    ci->hydro.count * sid_scale[sid] <
 	    space_subsize_pair_hydro / cj->hydro.count &&
 	    !sort_is_corner(sid)) {
->>>>>>> 48df22d5
 
 	  /* Make this task a sub task. */
           t->type = task_type_sub_pair;
@@ -1520,11 +1482,7 @@
 
         /* Otherwise, break it up if it is too large? */
       } else if (scheduler_doforcesplit && ci->split && cj->split &&
-<<<<<<< HEAD
-                 (number_interactions > space_maxsize)) {
-=======
                  (ci->hydro.count > space_maxsize / cj->hydro.count)) {
->>>>>>> 48df22d5
 
         /* Replace the current task. */
         t->type = task_type_none;
