/*******************************************************************************
 * This file is part of SWIFT.
 * Copyright (c) 2012 Pedro Gonnet (pedro.gonnet@durham.ac.uk)
 *                    Matthieu Schaller (matthieu.schaller@durham.ac.uk)
 *
 * This program is free software: you can redistribute it and/or modify
 * it under the terms of the GNU Lesser General Public License as published
 * by the Free Software Foundation, either version 3 of the License, or
 * (at your option) any later version.
 *
 * This program is distributed in the hope that it will be useful,
 * but WITHOUT ANY WARRANTY; without even the implied warranty of
 * MERCHANTABILITY or FITNESS FOR A PARTICULAR PURPOSE.  See the
 * GNU General Public License for more details.
 *
 * You should have received a copy of the GNU Lesser General Public License
 * along with this program.  If not, see <http://www.gnu.org/licenses/>.
 *
 ******************************************************************************/

/* Config parameters. */
#include "../config.h"

/* Some standard headers. */
#include <limits.h>
#include <math.h>
#include <pthread.h>
#include <stdio.h>
#include <stdlib.h>
#include <string.h>

/* MPI headers. */
#ifdef WITH_MPI
#include <mpi.h>
#endif

/* This object's header. */
#include "scheduler.h"

/* Local headers. */
#include "atomic.h"
#include "const.h"
#include "cycle.h"
#include "error.h"
#include "intrinsics.h"
#include "kernel.h"
#include "timers.h"

//extern struct task *store;

/**
 * @brief Add an unlock_task to the given task.
 *
 * @param s The #scheduler.
 * @param ta The unlocking #task.
 * @param tb The #task that will be unlocked.
 */

void scheduler_addunlock(struct scheduler *s, struct task *ta,
                         struct task *tb) {

  /* Lock the scheduler since re-allocating the unlocks is not
     thread-safe. */
  if (lock_lock(&s->lock) != 0) error("Unable to lock scheduler.");

  /* Does the buffer need to be grown? */
  if (s->nr_unlocks == s->size_unlocks) {
    struct task **unlocks_new;
    int *unlock_ind_new;
    s->size_unlocks *= 2;
    if ((unlocks_new = (struct task **)malloc(
             sizeof(struct task *) *s->size_unlocks)) == NULL ||
        (unlock_ind_new = (int *)malloc(sizeof(int) * s->size_unlocks)) == NULL)
      error("Failed to re-allocate unlocks.");
    memcpy(unlocks_new, s->unlocks, sizeof(struct task *) * s->nr_unlocks);
    memcpy(unlock_ind_new, s->unlock_ind, sizeof(int) * s->nr_unlocks);
    free(s->unlocks);
    free(s->unlock_ind);
    s->unlocks = unlocks_new;
    s->unlock_ind = unlock_ind_new;
  }

  /* Write the unlock to the scheduler. */
  const int ind = atomic_inc(&s->nr_unlocks);
  s->unlocks[ind] = tb;
  s->unlock_ind[ind] = ta - s->tasks;

  /* Release the scheduler. */
  if (lock_unlock(&s->lock) != 0) error("Unable to unlock scheduler.");
}

/**
 * @brief Split tasks that may be too large.
 *
 * @param s The #scheduler we are working in.
 */

void scheduler_splittasks(struct scheduler *s) {

  int j, k, ind, sid, tid = 0, redo;
  struct cell *ci, *cj;
  double hi, hj, shift[3];
  struct task *t, *t_old;
  // float dt_step = s->dt_step;
  int pts[7][8] = {{-1, 12, 10, 9, 4, 3, 1, 0},
                   {-1, -1, 11, 10, 5, 4, 2, 1},
                   {-1, -1, -1, 12, 7, 6, 4, 3},
                   {-1, -1, -1, -1, 8, 7, 5, 4},
                   {-1, -1, -1, -1, -1, 12, 10, 9},
                   {-1, -1, -1, -1, -1, -1, 11, 10},
                   {-1, -1, -1, -1, -1, -1, -1, 12}};
  float sid_scale[13] = {0.1897, 0.4025, 0.1897, 0.4025, 0.5788, 0.4025, 0.1897,
                         0.4025, 0.1897, 0.4025, 0.5788, 0.4025, 0.5788};

  /* Loop through the tasks... */
  redo = 0;
  t_old = t = NULL;
  while (1) {

    /* Get a pointer on the task. */
    if (redo) {
      redo = 0;
      t = t_old;
    } else {
      if ((ind = atomic_inc(&tid)) < s->nr_tasks)
        t_old = t = &s->tasks[s->tasks_ind[ind]];
      else
        break;
    }

    /* Skip sorting tasks. */
    if (t->type == task_type_psort) continue;

    /* Empty task? */
    if (t->ci == NULL || (t->type == task_type_pair && t->cj == NULL)) {
      t->type = task_type_none;
      t->skip = 1;
      continue;
    }

    /* Non-local kick task? */
    if ((t->type == task_type_kick) && t->ci->nodeID != s->nodeID) {
      t->type = task_type_none;
      t->skip = 1;
      continue;
    }

    /* Non-local drift task? */
    if ((t->type == task_type_drift) && t->ci->nodeID != s->nodeID) {
      t->type = task_type_none;
      t->skip = 1;
      continue;
    }

    /* Non-local init task? */
    if ((t->type == task_type_init) && t->ci->nodeID != s->nodeID) {
      t->type = task_type_none;
      t->skip = 1;
      continue;
    }

    /* Self-interaction? */
    if (t->type == task_type_self) {

      /* Get a handle on the cell involved. */
      ci = t->ci;

      /* Foreign task? */
      if (ci->nodeID != s->nodeID) {
        t->skip = 1;
        continue;
      }

      /* Is this cell even split? */
      if (ci->split) {

        /* Make a sub? */
        if (scheduler_dosub && ci->count < space_subsize / ci->count) {

          /* convert to a self-subtask. */
          t->type = task_type_sub;

        }

        /* Otherwise, make tasks explicitly. */
        else {

          /* Take a step back (we're going to recycle the current task)... */
          redo = 1;

          /* Add the self task. */
          for (k = 0; ci->progeny[k] == NULL; k++)
            ;
          t->ci = ci->progeny[k];
          for (k += 1; k < 8; k++)
            if (ci->progeny[k] != NULL)
              scheduler_addtask(s, task_type_self, task_subtype_density, 0, 0,
                                ci->progeny[k], NULL, 0);

          /* Make a task for each pair of progeny. */
          for (j = 0; j < 8; j++)
            if (ci->progeny[j] != NULL)
              for (k = j + 1; k < 8; k++)
                if (ci->progeny[k] != NULL)
                  scheduler_addtask(s, task_type_pair, task_subtype_density,
                                    pts[j][k], 0, ci->progeny[j],
                                    ci->progeny[k], 0);
        }
      }

    }

    /* Pair interaction? */
    else if (t->type == task_type_pair) {

      /* Get a handle on the cells involved. */
      ci = t->ci;
      cj = t->cj;
      hi = ci->dmin;
      hj = cj->dmin;

      /* Foreign task? */
      if (ci->nodeID != s->nodeID && cj->nodeID != s->nodeID) {
        t->skip = 1;
        continue;
      }

      /* Get the sort ID, use space_getsid and not t->flags
         to make sure we get ci and cj swapped if needed. */
      sid = space_getsid(s->space, &ci, &cj, shift);

      /* Should this task be split-up? */
      if (ci->split && cj->split &&
          ci->h_max * kernel_gamma * space_stretch < hi / 2 &&
          cj->h_max * kernel_gamma * space_stretch < hj / 2) {

        /* Replace by a single sub-task? */
        if (scheduler_dosub &&
            ci->count * sid_scale[sid] < space_subsize / cj->count &&
            sid != 0 && sid != 2 && sid != 6 && sid != 8) {

          /* Make this task a sub task. */
          t->type = task_type_sub;

        }

        /* Otherwise, split it. */
        else {

          /* Take a step back (we're going to recycle the current task)... */
          redo = 1;

          /* For each different sorting type... */
          switch (sid) {

            case 0: /* (  1 ,  1 ,  1 ) */
              t->ci = ci->progeny[7];
              t->cj = cj->progeny[0];
              t->flags = 0;
              break;

            case 1: /* (  1 ,  1 ,  0 ) */
              t->ci = ci->progeny[6];
              t->cj = cj->progeny[0];
              t->flags = 1;
              t->tight = 1;
              t = scheduler_addtask(s, task_type_pair, t->subtype, 1, 0,
                                    ci->progeny[7], cj->progeny[1], 1);
              t = scheduler_addtask(s, task_type_pair, t->subtype, 0, 0,
                                    ci->progeny[6], cj->progeny[1], 1);
              t = scheduler_addtask(s, task_type_pair, t->subtype, 2, 0,
                                    ci->progeny[7], cj->progeny[0], 1);
              break;

            case 2: /* (  1 ,  1 , -1 ) */
              t->ci = ci->progeny[6];
              t->cj = cj->progeny[1];
              t->flags = 2;
              t->tight = 1;
              break;

            case 3: /* (  1 ,  0 ,  1 ) */
              t->ci = ci->progeny[5];
              t->cj = cj->progeny[0];
              t->flags = 3;
              t->tight = 1;
              t = scheduler_addtask(s, task_type_pair, t->subtype, 3, 0,
                                    ci->progeny[7], cj->progeny[2], 1);
              t = scheduler_addtask(s, task_type_pair, t->subtype, 0, 0,
                                    ci->progeny[5], cj->progeny[2], 1);
              t = scheduler_addtask(s, task_type_pair, t->subtype, 6, 0,
                                    ci->progeny[7], cj->progeny[0], 1);
              break;

            case 4: /* (  1 ,  0 ,  0 ) */
              t->ci = ci->progeny[4];
              t->cj = cj->progeny[0];
              t->flags = 4;
              t->tight = 1;
              t = scheduler_addtask(s, task_type_pair, t->subtype, 5, 0,
                                    ci->progeny[5], cj->progeny[0], 1);
              t = scheduler_addtask(s, task_type_pair, t->subtype, 7, 0,
                                    ci->progeny[6], cj->progeny[0], 1);
              t = scheduler_addtask(s, task_type_pair, t->subtype, 8, 0,
                                    ci->progeny[7], cj->progeny[0], 1);
              t = scheduler_addtask(s, task_type_pair, t->subtype, 3, 0,
                                    ci->progeny[4], cj->progeny[1], 1);
              t = scheduler_addtask(s, task_type_pair, t->subtype, 4, 0,
                                    ci->progeny[5], cj->progeny[1], 1);
              t = scheduler_addtask(s, task_type_pair, t->subtype, 6, 0,
                                    ci->progeny[6], cj->progeny[1], 1);
              t = scheduler_addtask(s, task_type_pair, t->subtype, 7, 0,
                                    ci->progeny[7], cj->progeny[1], 1);
              t = scheduler_addtask(s, task_type_pair, t->subtype, 1, 0,
                                    ci->progeny[4], cj->progeny[2], 1);
              t = scheduler_addtask(s, task_type_pair, t->subtype, 2, 0,
                                    ci->progeny[5], cj->progeny[2], 1);
              t = scheduler_addtask(s, task_type_pair, t->subtype, 4, 0,
                                    ci->progeny[6], cj->progeny[2], 1);
              t = scheduler_addtask(s, task_type_pair, t->subtype, 5, 0,
                                    ci->progeny[7], cj->progeny[2], 1);
              t = scheduler_addtask(s, task_type_pair, t->subtype, 0, 0,
                                    ci->progeny[4], cj->progeny[3], 1);
              t = scheduler_addtask(s, task_type_pair, t->subtype, 1, 0,
                                    ci->progeny[5], cj->progeny[3], 1);
              t = scheduler_addtask(s, task_type_pair, t->subtype, 3, 0,
                                    ci->progeny[6], cj->progeny[3], 1);
              t = scheduler_addtask(s, task_type_pair, t->subtype, 4, 0,
                                    ci->progeny[7], cj->progeny[3], 1);
              break;

            case 5: /* (  1 ,  0 , -1 ) */
              t->ci = ci->progeny[4];
              t->cj = cj->progeny[1];
              t->flags = 5;
              t->tight = 1;
              t = scheduler_addtask(s, task_type_pair, t->subtype, 5, 0,
                                    ci->progeny[6], cj->progeny[3], 1);
              t = scheduler_addtask(s, task_type_pair, t->subtype, 2, 0,
                                    ci->progeny[4], cj->progeny[3], 1);
              t = scheduler_addtask(s, task_type_pair, t->subtype, 8, 0,
                                    ci->progeny[6], cj->progeny[1], 1);
              break;

            case 6: /* (  1 , -1 ,  1 ) */
              t->ci = ci->progeny[5];
              t->cj = cj->progeny[2];
              t->flags = 6;
              t->tight = 1;
              break;

            case 7: /* (  1 , -1 ,  0 ) */
              t->ci = ci->progeny[4];
              t->cj = cj->progeny[3];
              t->flags = 6;
              t->tight = 1;
              t = scheduler_addtask(s, task_type_pair, t->subtype, 8, 0,
                                    ci->progeny[5], cj->progeny[2], 1);
              t = scheduler_addtask(s, task_type_pair, t->subtype, 7, 0,
                                    ci->progeny[4], cj->progeny[2], 1);
              t = scheduler_addtask(s, task_type_pair, t->subtype, 7, 0,
                                    ci->progeny[5], cj->progeny[3], 1);
              break;

            case 8: /* (  1 , -1 , -1 ) */
              t->ci = ci->progeny[4];
              t->cj = cj->progeny[3];
              t->flags = 8;
              t->tight = 1;
              break;

            case 9: /* (  0 ,  1 ,  1 ) */
              t->ci = ci->progeny[3];
              t->cj = cj->progeny[0];
              t->flags = 9;
              t->tight = 1;
              t = scheduler_addtask(s, task_type_pair, t->subtype, 9, 0,
                                    ci->progeny[7], cj->progeny[4], 1);
              t = scheduler_addtask(s, task_type_pair, t->subtype, 0, 0,
                                    ci->progeny[3], cj->progeny[4], 1);
              t = scheduler_addtask(s, task_type_pair, t->subtype, 8, 0,
                                    ci->progeny[7], cj->progeny[0], 1);
              break;

            case 10: /* (  0 ,  1 ,  0 ) */
              t->ci = ci->progeny[2];
              t->cj = cj->progeny[0];
              t->flags = 10;
              t->tight = 1;
              t = scheduler_addtask(s, task_type_pair, t->subtype, 11, 0,
                                    ci->progeny[3], cj->progeny[0], 1);
              t = scheduler_addtask(s, task_type_pair, t->subtype, 7, 0,
                                    ci->progeny[6], cj->progeny[0], 1);
              t = scheduler_addtask(s, task_type_pair, t->subtype, 6, 0,
                                    ci->progeny[7], cj->progeny[0], 1);
              t = scheduler_addtask(s, task_type_pair, t->subtype, 9, 0,
                                    ci->progeny[2], cj->progeny[1], 1);
              t = scheduler_addtask(s, task_type_pair, t->subtype, 10, 0,
                                    ci->progeny[3], cj->progeny[1], 1);
              t = scheduler_addtask(s, task_type_pair, t->subtype, 8, 0,
                                    ci->progeny[6], cj->progeny[1], 1);
              t = scheduler_addtask(s, task_type_pair, t->subtype, 7, 0,
                                    ci->progeny[7], cj->progeny[1], 1);
              t = scheduler_addtask(s, task_type_pair, t->subtype, 1, 0,
                                    ci->progeny[2], cj->progeny[4], 1);
              t = scheduler_addtask(s, task_type_pair, t->subtype, 2, 0,
                                    ci->progeny[3], cj->progeny[4], 1);
              t = scheduler_addtask(s, task_type_pair, t->subtype, 10, 0,
                                    ci->progeny[6], cj->progeny[4], 1);
              t = scheduler_addtask(s, task_type_pair, t->subtype, 11, 0,
                                    ci->progeny[7], cj->progeny[4], 1);
              t = scheduler_addtask(s, task_type_pair, t->subtype, 0, 0,
                                    ci->progeny[2], cj->progeny[5], 1);
              t = scheduler_addtask(s, task_type_pair, t->subtype, 1, 0,
                                    ci->progeny[3], cj->progeny[5], 1);
              t = scheduler_addtask(s, task_type_pair, t->subtype, 9, 0,
                                    ci->progeny[6], cj->progeny[5], 1);
              t = scheduler_addtask(s, task_type_pair, t->subtype, 10, 0,
                                    ci->progeny[7], cj->progeny[5], 1);
              break;

            case 11: /* (  0 ,  1 , -1 ) */
              t->ci = ci->progeny[2];
              t->cj = cj->progeny[1];
              t->flags = 11;
              t->tight = 1;
              t = scheduler_addtask(s, task_type_pair, t->subtype, 11, 0,
                                    ci->progeny[6], cj->progeny[5], 1);
              t = scheduler_addtask(s, task_type_pair, t->subtype, 2, 0,
                                    ci->progeny[2], cj->progeny[5], 1);
              t = scheduler_addtask(s, task_type_pair, t->subtype, 6, 0,
                                    ci->progeny[6], cj->progeny[1], 1);
              break;

            case 12: /* (  0 ,  0 ,  1 ) */
              t->ci = ci->progeny[1];
              t->cj = cj->progeny[0];
              t->flags = 12;
              t->tight = 1;
              t = scheduler_addtask(s, task_type_pair, t->subtype, 11, 0,
                                    ci->progeny[3], cj->progeny[0], 1);
              t = scheduler_addtask(s, task_type_pair, t->subtype, 5, 0,
                                    ci->progeny[5], cj->progeny[0], 1);
              t = scheduler_addtask(s, task_type_pair, t->subtype, 2, 0,
                                    ci->progeny[7], cj->progeny[0], 1);
              t = scheduler_addtask(s, task_type_pair, t->subtype, 9, 0,
                                    ci->progeny[1], cj->progeny[2], 1);
              t = scheduler_addtask(s, task_type_pair, t->subtype, 12, 0,
                                    ci->progeny[3], cj->progeny[2], 1);
              t = scheduler_addtask(s, task_type_pair, t->subtype, 8, 0,
                                    ci->progeny[5], cj->progeny[2], 1);
              t = scheduler_addtask(s, task_type_pair, t->subtype, 5, 0,
                                    ci->progeny[7], cj->progeny[2], 1);
              t = scheduler_addtask(s, task_type_pair, t->subtype, 3, 0,
                                    ci->progeny[1], cj->progeny[4], 1);
              t = scheduler_addtask(s, task_type_pair, t->subtype, 6, 0,
                                    ci->progeny[3], cj->progeny[4], 1);
              t = scheduler_addtask(s, task_type_pair, t->subtype, 12, 0,
                                    ci->progeny[5], cj->progeny[4], 1);
              t = scheduler_addtask(s, task_type_pair, t->subtype, 11, 0,
                                    ci->progeny[7], cj->progeny[4], 1);
              t = scheduler_addtask(s, task_type_pair, t->subtype, 0, 0,
                                    ci->progeny[1], cj->progeny[6], 1);
              t = scheduler_addtask(s, task_type_pair, t->subtype, 3, 0,
                                    ci->progeny[3], cj->progeny[6], 1);
              t = scheduler_addtask(s, task_type_pair, t->subtype, 9, 0,
                                    ci->progeny[5], cj->progeny[6], 1);
              t = scheduler_addtask(s, task_type_pair, t->subtype, 12, 0,
                                    ci->progeny[7], cj->progeny[6], 1);
              break;
          }
        }

      } /* split this task? */

      /* Otherwise, break it up if it is too large? */
      else if (scheduler_doforcesplit && ci->split && cj->split &&
               (ci->count > space_maxsize / cj->count)) {

        // message( "force splitting pair with %i and %i parts." , ci->count ,
        // cj->count );

        /* Replace the current task. */
        t->type = task_type_none;

        for (j = 0; j < 8; j++)
          if (ci->progeny[j] != NULL)
            for (k = 0; k < 8; k++)
              if (cj->progeny[k] != NULL) {
                t = scheduler_addtask(s, task_type_pair, t->subtype, 0, 0,
                                      ci->progeny[j], cj->progeny[k], 0);
                t->flags = space_getsid(s->space, &t->ci, &t->cj, shift);
              }

      }

      /* Otherwise, if not spilt, stitch-up the sorting. */
      else {

        /* Create the sort for ci. */
        // lock_lock( &ci->lock );
        if (ci->sorts == NULL)
          ci->sorts =
              scheduler_addtask(s, task_type_sort, 0, 1 << sid, 0, ci, NULL, 0);
        else
          ci->sorts->flags |= (1 << sid);
        // lock_unlock_blind( &ci->lock );
        scheduler_addunlock(s, ci->sorts, t);

        /* Create the sort for cj. */
        // lock_lock( &cj->lock );
        if (cj->sorts == NULL)
          cj->sorts =
              scheduler_addtask(s, task_type_sort, 0, 1 << sid, 0, cj, NULL, 0);
        else
          cj->sorts->flags |= (1 << sid);
        // lock_unlock_blind( &cj->lock );
        scheduler_addunlock(s, cj->sorts, t);
      }

    } /* pair interaction? */

    /* Gravity interaction? */
    else if (t->type == task_type_grav_mm) {

      /* Get a handle on the cells involved. */
      ci = t->ci;
      cj = t->cj;

      /* Self-interaction? */
      if (cj == NULL) {

        /* Ignore this task if the cell has no gparts. */
        if (ci->gcount == 0) t->type = task_type_none;

        /* If the cell is split, recurse. */
        else if (ci->split) {

          /* Make a single sub-task? */
          if (scheduler_dosub && ci->count < space_subsize / ci->count) {

            t->type = task_type_sub;
            t->subtype = task_subtype_grav;

          }

          /* Otherwise, just split the task. */
          else {

            /* Split this task into tasks on its progeny. */
            t->type = task_type_none;
            for (j = 0; j < 8; j++)
              if (ci->progeny[j] != NULL && ci->progeny[j]->gcount > 0) {
                if (t->type == task_type_none) {
                  t->type = task_type_grav_mm;
                  t->ci = ci->progeny[j];
                  t->cj = NULL;
                } else
                  t = scheduler_addtask(s, task_type_grav_mm, task_subtype_none,
                                        0, 0, ci->progeny[j], NULL, 0);
                for (k = j + 1; k < 8; k++)
                  if (ci->progeny[k] != NULL && ci->progeny[k]->gcount > 0) {
                    if (t->type == task_type_none) {
                      t->type = task_type_grav_mm;
                      t->ci = ci->progeny[j];
                      t->cj = ci->progeny[k];
                    } else
                      t = scheduler_addtask(s, task_type_grav_mm,
                                            task_subtype_none, 0, 0,
                                            ci->progeny[j], ci->progeny[k], 0);
                  }
              }
            redo = (t->type != task_type_none);
          }

        }

        /* Otherwise, just make a pp task out of it. */
        else
          t->type = task_type_grav_pp;

      }

      /* Nope, pair. */
      else {

        /* Make a sub-task? */
        if (scheduler_dosub && ci->count < space_subsize / cj->count) {

          t->type = task_type_sub;
          t->subtype = task_subtype_grav;

        }

        /* Otherwise, split the task. */
        else {

          /* Get the opening angle theta. */
          float dx[3], theta;
          for (k = 0; k < 3; k++) {
            dx[k] = fabsf(ci->loc[k] - cj->loc[k]);
            if (s->space->periodic && dx[k] > 0.5 * s->space->dim[k])
              dx[k] = -dx[k] + s->space->dim[k];
            if (dx[k] > 0.0f) dx[k] -= ci->h[k];
          }
          theta =
              (dx[0] * dx[0] + dx[1] * dx[1] + dx[2] * dx[2]) /
              (ci->h[0] * ci->h[0] + ci->h[1] * ci->h[1] + ci->h[2] * ci->h[2]);

          /* Ignore this task if the cell has no gparts. */
          if (ci->gcount == 0 || cj->gcount == 0) t->type = task_type_none;

          /* Split the interaction? */
          else if (theta < const_theta_max * const_theta_max) {

            /* Are both ci and cj split? */
            if (ci->split && cj->split) {

              /* Split this task into tasks on its progeny. */
              t->type = task_type_none;
              for (j = 0; j < 8; j++)
                if (ci->progeny[j] != NULL && ci->progeny[j]->gcount > 0) {
                  for (k = 0; k < 8; k++)
                    if (cj->progeny[k] != NULL && cj->progeny[k]->gcount > 0) {
                      if (t->type == task_type_none) {
                        t->type = task_type_grav_mm;
                        t->ci = ci->progeny[j];
                        t->cj = cj->progeny[k];
                      } else
                        t = scheduler_addtask(
                            s, task_type_grav_mm, task_subtype_none, 0, 0,
                            ci->progeny[j], cj->progeny[k], 0);
                    }
                }
              redo = (t->type != task_type_none);

            }

            /* Otherwise, make a pp task out of it. */
            else
              t->type = task_type_grav_pp;
          }
        }

      } /* gravity pair interaction? */

    } /* gravity interaction? */

  } /* loop over all tasks. */
}

/**
 * @brief Add a #task to the #scheduler.
 *
 * @param s The #scheduler we are working in.
 * @param type The type of the task.
 * @param subtype The sub-type of the task.
 * @param flags The flags of the task.
 * @param wait
 * @param ci The first cell to interact.
 * @param cj The second cell to interact.
 * @param tight
 */

struct task *scheduler_addtask(struct scheduler *s, int type, int subtype,
                               int flags, int wait, struct cell *ci,
                               struct cell *cj, int tight) {

  int ind;
  struct task *t;

  /* Get the next free task. */
  ind = atomic_inc(&s->tasks_next);

  /* Overflow? */
  if (ind >= s->size) error("Task list overflow.");

  /* Get a pointer to the new task. */
  t = &s->tasks[ind];

  /* Copy the data. */
  t->type = type;
  t->subtype = subtype;
  t->flags = flags;
  t->wait = wait;
  t->ci = ci;
  t->cj = cj;
  t->skip = 0;
  t->tight = tight;
  t->implicit = 0;
  t->weight = 0;
  t->rank = 0;
  t->tic = 0;
  t->toc = 0;
  t->nr_unlock_tasks = 0;

  /* Init the lock. */
  lock_init(&t->lock);

  /* Add an index for it. */
  // lock_lock( &s->lock );
  s->tasks_ind[atomic_inc(&s->nr_tasks)] = ind;
  // lock_unlock_blind( &s->lock );

  /* Return a pointer to the new task. */
  return t;
}

/**
 * @brief Set the unlock pointers in each task.
 *
 * @param s The #scheduler.
 */

void scheduler_set_unlocks(struct scheduler *s) {

  /* Store the counts for each task. */
  int *counts;
  if ((counts = (int *)malloc(sizeof(int) * s->nr_tasks)) == NULL)
    error("Failed to allocate temporary counts array.");
  bzero(counts, sizeof(int) * s->nr_tasks);
  for (int k = 0; k < s->nr_unlocks; k++) counts[s->unlock_ind[k]] += 1;

  /* Compute the offset for each unlock block. */
  int *offsets;
  if ((offsets = (int *)malloc(sizeof(int) * (s->nr_tasks + 1))) == NULL)
    error("Failed to allocate temporary offsets array.");
  offsets[0] = 0;
  for (int k = 0; k < s->nr_tasks; k++) offsets[k + 1] = offsets[k] + counts[k];

  /* Create and fill a temporary array with the sorted unlocks. */
  struct task **unlocks;
  if ((unlocks = (struct task **)malloc(sizeof(struct task *) *
                                        s->size_unlocks)) == NULL)
    error("Failed to allocate temporary unlocks array.");
  for (int k = 0; k < s->nr_unlocks; k++) {
    const int ind = s->unlock_ind[k];
    unlocks[offsets[ind]] = s->unlocks[k];
    offsets[ind] += 1;
  }

  /* Swap the unlocks. */
  free(s->unlocks);
  s->unlocks = unlocks;

  /* Re-set the offsets. */
  offsets[0] = 0;
  for (int k = 1; k < s->nr_tasks; k++)
    offsets[k] = offsets[k - 1] + counts[k - 1];
  for (int k = 0; k < s->nr_tasks; k++)
    for (int j = offsets[k]; j < offsets[k + 1]; j++) s->unlock_ind[j] = k;

  /* Set the unlocks in the tasks. */
  for (int k = 0; k < s->nr_tasks; k++) {
    struct task *t = &s->tasks[k];
    t->nr_unlock_tasks = counts[k];
    t->unlock_tasks = &s->unlocks[offsets[k]];
    for (int j = offsets[k]; j < offsets[k + 1]; j++) s->unlock_ind[j] = k;
  }

  /* Clean up. */
  free(counts);
  free(offsets);
}

/**
 * @brief Sort the tasks in topological order over all queues.
 *
 * @param s The #scheduler.
 */

void scheduler_ranktasks(struct scheduler *s) {

  int i, j = 0, k, temp, left = 0, rank;
  struct task *t, *tasks = s->tasks;
  int *tid = s->tasks_ind, nr_tasks = s->nr_tasks;

  /* Run through the tasks and get all the waits right. */
  for (i = 0, k = 0; k < nr_tasks; k++) {
    tid[k] = k;
    for (j = 0; j < tasks[k].nr_unlock_tasks; j++)
      tasks[k].unlock_tasks[j]->wait += 1;
  }

  /* Main loop. */
  for (j = 0, rank = 0; left < nr_tasks; rank++) {

    /* Load the tids of tasks with no waits. */
    for (k = left; k < nr_tasks; k++)
      if (tasks[tid[k]].wait == 0) {
        temp = tid[j];
        tid[j] = tid[k];
        tid[k] = temp;
        j += 1;
      }

    /* Did we get anything? */
    if (j == left) error("Unsatisfiable task dependencies detected.");

    /* Unlock the next layer of tasks. */
    for (i = left; i < j; i++) {
      t = &tasks[tid[i]];
      t->rank = rank;
      tid[i] = t - tasks;
      if (tid[i] >= nr_tasks) error("Task index overshoot.");
      /* message( "task %i of type %s has rank %i." , i ,
          (t->type == task_type_self) ? "self" : (t->type == task_type_pair) ?
         "pair" : "sort" , rank ); */
      for (k = 0; k < t->nr_unlock_tasks; k++) t->unlock_tasks[k]->wait -= 1;
    }

    /* The new left (no, not tony). */
    left = j;
  }

  /* Verify that the tasks were ranked correctly. */
  /* for ( k = 1 ; k < s->nr_tasks ; k++ )
      if ( tasks[ tid[k-1] ].rank > tasks[ tid[k-1] ].rank )
          error( "Task ranking failed." ); */
}

/**
 * @brief (Re)allocate the task arrays.
 *
 * @param s The #scheduler.
 * @param size The maximum number of tasks in the #scheduler.
 */

void scheduler_reset(struct scheduler *s, int size) {

  int k;

  /* Do we need to re-allocate? */
  if (size > s->size) {

    /* Free existing task lists if necessary. */
    if (s->tasks != NULL) free(s->tasks);
    if (s->tasks_ind != NULL) free(s->tasks_ind);

    /* Allocate the new lists. */
    if ((s->tasks = (struct task *)malloc(sizeof(struct task) *size)) == NULL ||
        (s->tasks_ind = (int *)malloc(sizeof(int) * size)) == NULL)
      error("Failed to allocate task lists.");
  }

  /* Reset the task data. */
  bzero(s->tasks, sizeof(struct task) * size);

  /* Reset the counters. */
  s->size = size;
  s->nr_tasks = 0;
  s->tasks_next = 0;
  s->waiting = 0;
  s->mask = 0;
  s->nr_unlocks = 0;

  /* Set the task pointers in the queues. */
  for (k = 0; k < s->nr_queues; k++) s->queues[k].tasks = s->tasks;
}

/**
 * @brief Compute the task weights
 *
 * @param s The #scheduler.
 */

void scheduler_reweight(struct scheduler *s) {

  int k, j, nr_tasks = s->nr_tasks, *tid = s->tasks_ind;
  struct task *t, *tasks = s->tasks;
  int nodeID = s->nodeID;
  float sid_scale[13] = {0.1897, 0.4025, 0.1897, 0.4025, 0.5788, 0.4025, 0.1897,
                         0.4025, 0.1897, 0.4025, 0.5788, 0.4025, 0.5788};
  float wscale = 0.001;
  // ticks tic;

  /* Run through the tasks backwards and set their waits and
     weights. */
  // tic = getticks();
  for (k = nr_tasks - 1; k >= 0; k--) {
    t = &tasks[tid[k]];
    t->weight = 0;
    for (j = 0; j < t->nr_unlock_tasks; j++)
      if (t->unlock_tasks[j]->weight > t->weight)
        t->weight = t->unlock_tasks[j]->weight;
    if (!t->implicit && t->tic > 0)
      t->weight += wscale * (t->toc - t->tic);
    else
      switch (t->type) {
        case task_type_sort:
          t->weight += wscale * intrinsics_popcount(t->flags) * t->ci->count *
                       (sizeof(int) * 8 - intrinsics_clz(t->ci->count));
          break;
        case task_type_self:
          t->weight += 1 * t->ci->count * t->ci->count;
          break;
        case task_type_pair:
          if (t->ci->nodeID != nodeID || t->cj->nodeID != nodeID)
            t->weight +=
                3 * wscale * t->ci->count * t->cj->count * sid_scale[t->flags];
          else
            t->weight +=
                2 * wscale * t->ci->count * t->cj->count * sid_scale[t->flags];
          break;
        case task_type_sub:
          if (t->cj != NULL) {
            if (t->ci->nodeID != nodeID || t->cj->nodeID != nodeID) {
              if (t->flags < 0)
                t->weight += 3 * wscale * t->ci->count * t->cj->count;
              else
                t->weight += 3 * wscale * t->ci->count * t->cj->count *
                             sid_scale[t->flags];
            } else {
              if (t->flags < 0)
                t->weight += 2 * wscale * t->ci->count * t->cj->count;
              else
                t->weight += 2 * wscale * t->ci->count * t->cj->count *
                             sid_scale[t->flags];
            }
          } else
            t->weight += 1 * wscale * t->ci->count * t->ci->count;
          break;
        case task_type_ghost:
          if (t->ci == t->ci->super) t->weight += wscale * t->ci->count;
          break;
        case task_type_kick:
          t->weight += wscale * t->ci->count;
          break;
        case task_type_drift:
          t->weight += wscale * t->ci->count;
          break;
        case task_type_init:
          t->weight += wscale * t->ci->count;
          break;
        default:
          break;
      }
    if (t->type == task_type_send) t->weight = INT_MAX / 8;
    if (t->type == task_type_recv) t->weight *= 1.41;
  }
  // message( "weighting tasks took %.3f ms." , (double)( getticks() - tic ) /
  // CPU_TPS * 1000 );

  /* int min = tasks[0].weight, max = tasks[0].weight;
  for ( k = 1 ; k < nr_tasks ; k++ )
      if ( tasks[k].weight < min )
          min = tasks[k].weight;
      else if ( tasks[k].weight > max )
          max = tasks[k].weight;
  message( "task weights are in [ %i , %i ]." , min , max ); */
}

/**
 * @brief Start the scheduler, i.e. fill the queues with ready tasks.
 *
 * @param s The #scheduler.
 * @param mask The task types to enqueue.
 */

void scheduler_start(struct scheduler *s, unsigned int mask) {

  int nr_tasks = s->nr_tasks, *tid = s->tasks_ind;
  struct task *t, *tasks = s->tasks;
  // ticks tic;

  //store = NULL;

  /* Store the mask */
  s->mask = mask | (1 << task_type_rewait);

  /* Clear all the waits and rids. */
  // ticks tic = getticks();
  for (int k = 0; k < s->nr_tasks; k++) {
    s->tasks[k].wait = 1;
    s->tasks[k].rid = -1;
  }
  // message( "waiting tasks took %.3f ms." , (double)( getticks() - tic ) /
  // CPU_TPS * 1000 );

  /* Enqueue a set of extraenous tasks to set the task waits. */
  struct task *rewait_tasks = &s->tasks[s->nr_tasks];
  const int num_rewait_tasks = s->nr_queues > s->size - s->nr_tasks
                                   ? s->size - s->nr_tasks
                                   : s->nr_queues;

  /* Remember that engine_launch may fiddle with this value. */
  const int waiting_old = s->waiting;  

  /* We are going to use the task structure in a modified way to pass information
     to the task. Don't do this at home !
     - ci and cj will give the range of tasks to which the waits will be applied
     - the flags will be used to transfer the mask
     - the rest is unused.
  */
  for (int k = 0; k < num_rewait_tasks; k++) {
    rewait_tasks[k].type = task_type_rewait;
    rewait_tasks[k].ci = (struct cell *)&s->tasks[k * nr_tasks / s->nr_queues];
    rewait_tasks[k].cj =
        (struct cell *)&s->tasks[(k + 1) * nr_tasks / s->nr_queues];
    rewait_tasks[k].flags = s->mask;
    rewait_tasks[k].skip = 0;
    rewait_tasks[k].wait = 0;
    rewait_tasks[k].rid = -1;
    rewait_tasks[k].weight = 1;
    rewait_tasks[k].implicit = 0;
    rewait_tasks[k].nr_unlock_tasks = 0;
    scheduler_enqueue(s, &rewait_tasks[k]);
    pthread_cond_broadcast(&s->sleep_cond);
  }

  /* Wait for the rewait tasks to have executed. */
  pthread_mutex_lock(&s->sleep_mutex);
  while (s->waiting > waiting_old) {
    pthread_cond_wait(&s->sleep_cond, &s->sleep_mutex);
  }
  pthread_mutex_unlock(&s->sleep_mutex);
  /* message("waiting tasks took %.3f ms.",
          (double)(getticks() - tic) / CPU_TPS * 1000); */

  //scheduler_print_tasks(s, "tasks_start.dat");

  s->mask = mask;

  /* Loop over the tasks and enqueue whoever is ready. */
  // tic = getticks();
  for (int k = 0; k < s->nr_tasks; k++) {
    t = &tasks[tid[k]];
    if (atomic_dec(&t->wait) == 1 && ((1 << t->type) & s->mask) && !t->skip) {
      scheduler_enqueue(s, t);
      pthread_cond_broadcast(&s->sleep_cond);
    }
  }

  // message( "enqueueing tasks took %.3f ms." , (double)( getticks() - tic ) /
  // CPU_TPS * 1000 );
}

/**
 * @brief Put a task on one of the queues.
 *
 * @param s The #scheduler.
 * @param t The #task.
 */

void scheduler_enqueue(struct scheduler *s, struct task *t) {

  int qid = -1;
#ifdef WITH_MPI
  int err;
#endif

  /* Fail if this task has already been enqueued before. */
  if (t->rid >= 0) error("Task has already been enqueued.");

  /* Ignore skipped tasks and tasks not in the mask. */
  if (t->skip || (1 << t->type) & ~(s->mask)) {
    return;
  }

  /* If this is an implicit task, just pretend it's done. */
  if (t->implicit) {
    for (int j = 0; j < t->nr_unlock_tasks; j++) {
      struct task *t2 = t->unlock_tasks[j];

      /* if (t2 == store) { */
      /*   message("Unlocked by task %s-%s address: %p", taskID_names[t->type], */
      /*           subtaskID_names[t->subtype], t); */
      /* } */

      if (atomic_dec(&t2->wait) == 1) scheduler_enqueue(s, t2);
    }
  }

  /* Otherwise, look for a suitable queue. */
  else {

    /* Find the previous owner for each task type, and do
       any pre-processing needed. */
    switch (t->type) {
      case task_type_self:
      case task_type_sort:
      case task_type_ghost:
      case task_type_kick:
      case task_type_drift:
      case task_type_init:
        qid = t->ci->super->owner;
        break;
      case task_type_pair:
      case task_type_sub:
        qid = t->ci->super->owner;
        if (t->cj != NULL &&
            (qid < 0 ||
             s->queues[qid].count > s->queues[t->cj->super->owner].count))
          qid = t->cj->super->owner;
        break;
      case task_type_recv:
#ifdef WITH_MPI
        if ((err = MPI_Irecv(t->ci->parts, t->ci->count, s->part_mpi_type,
                             t->ci->nodeID, t->flags, MPI_COMM_WORLD,
                             &t->req)) != MPI_SUCCESS) {
          char buff[MPI_MAX_ERROR_STRING];
          int len;
          MPI_Error_string(err, buff, &len);
          error("Failed to emit irecv for particle data (%s).", buff);
        }
        // message( "receiving %i parts with tag=%i from %i to %i." ,
        //     t->ci->count , t->flags , t->ci->nodeID , s->nodeID );
        // fflush(stdout);
        qid = 1 % s->nr_queues;
#else
        error("SWIFT was not compiled with MPI support.");
#endif
        break;
      case task_type_send:
#ifdef WITH_MPI
        if ((err = MPI_Isend(t->ci->parts, t->ci->count, s->part_mpi_type, 
			     t->cj->nodeID, t->flags, MPI_COMM_WORLD, 
			     &t->req)) != MPI_SUCCESS) {
          char buff[MPI_MAX_ERROR_STRING];
          int len;
          MPI_Error_string(err, buff, &len);
          error("Failed to emit isend for particle data (%s).", buff);
        }
        // message( "sending %i parts with tag=%i from %i to %i." ,
        //     t->ci->count , t->flags , s->nodeID , t->cj->nodeID );
        // fflush(stdout);
        qid = 0;
#else
        error("SWIFT was not compiled with MPI support.");
#endif
        break;
      default:
        qid = -1;
    }

    if (qid >= s->nr_queues) error("Bad computed qid.");

    /* If no previous owner, find the shortest queue. */
    if (qid < 0) qid = rand() % s->nr_queues;

    /* Increase the waiting counter. */
    atomic_inc(&s->waiting);

    /* Insert the task into that queue. */
    queue_insert(&s->queues[qid], t);
  }
}

/**
 * @brief Take care of a tasks dependencies.
 *
 * @param s The #scheduler.
 * @param t The finished #task.
 *
 * @return A pointer to the next task, if a suitable one has
 *         been identified.
 */

struct task *scheduler_done(struct scheduler *s, struct task *t) {

  /* Release whatever locks this task held. */
  if (!t->implicit) task_unlock(t);

  /* if (t == store) */
  /*   message("\nChecking task %s-%s address: %p", taskID_names[t->type], */
  /*           subtaskID_names[t->subtype], t); */

  /* Loop through the dependencies and add them to a queue if
     they are ready. */
  for (int k = 0; k < t->nr_unlock_tasks; k++) {
    struct task *t2 = t->unlock_tasks[k];

    /* if (t2 == store) { */
    /*   message("Unlocked by task %s-%s address: %p", taskID_names[t->type], */
    /*           subtaskID_names[t->subtype], t); */
    /* } */

    int res = atomic_dec(&t2->wait);
    if (res < 1) {
      error("Negative wait!");
    } else if (res == 1) {
      scheduler_enqueue(s, t2);
    }
  }

  /* Task definitely done, signal any sleeping runners. */
  if (!t->implicit) {
    t->toc = getticks();
    pthread_mutex_lock(&s->sleep_mutex);
    atomic_dec(&s->waiting);
    pthread_cond_broadcast(&s->sleep_cond);
    pthread_mutex_unlock(&s->sleep_mutex);
  }

  /* Return the next best task. Note that we currently do not
     implement anything that does this, as getting it to respect
     priorities is too tricky and currently unnecessary. */
  return NULL;
}

/**
 * @brief Resolve a single dependency by hand.
 *
 * @param s The #scheduler.
 * @param t The dependent #task.
 *
 * @return A pointer to the next task, if a suitable one has
 *         been identified.
 */

struct task *scheduler_unlock(struct scheduler *s, struct task *t) {

  /* Loop through the dependencies and add them to a queue if
     they are ready. */
  for (int k = 0; k < t->nr_unlock_tasks; k++) {
    struct task *t2 = t->unlock_tasks[k];
    int res = atomic_dec(&t2->wait);
    if (res < 1) {
      error("Negative wait!");
    } else if (res == 1) {
      scheduler_enqueue(s, t2);
    }
  }

  /* Task definitely done. */
  if (!t->implicit) {
    t->toc = getticks();
    pthread_mutex_lock(&s->sleep_mutex);
    atomic_dec(&s->waiting);
    pthread_cond_broadcast(&s->sleep_cond);
    pthread_mutex_unlock(&s->sleep_mutex);
  }

  /* Return the next best task. Note that we currently do not
     implement anything that does this, as getting it to respect
     priorities is too tricky and currently unnecessary. */
  return NULL;
}

/**
 * @brief Get a task, preferably from the given queue.
 *
 * @param s The #scheduler.
 * @param qid The ID of the preferred #queue.
 * @param prev the previous task that was run.
 *
 * @return A pointer to a #task or @c NULL if there are no available tasks.
 */

struct task *scheduler_gettask(struct scheduler *s, int qid,
                               const struct task *prev) {

  struct task *res = NULL;
  int k, nr_queues = s->nr_queues;
  unsigned int seed = qid;

  /* Check qid. */
  if (qid >= nr_queues || qid < 0) error("Bad queue ID.");

  /* Loop as long as there are tasks... */
  while (s->waiting > 0 && res == NULL) {

    /* Try more than once before sleeping. */
    for (int tries = 0; res == NULL && s->waiting && tries < scheduler_maxtries;
         tries++) {

      /* Try to get a task from the suggested queue. */
      if (s->queues[qid].count > 0) {
        TIMER_TIC
        res = queue_gettask(&s->queues[qid], prev, 0);
        TIMER_TOC(timer_qget);
        if (res != NULL) break;
      }

      /* If unsuccessful, try stealing from the other queues. */
      if (s->flags & scheduler_flag_steal) {
        int count = 0, qids[nr_queues];
        for (k = 0; k < nr_queues; k++)
          if (s->queues[k].count > 0) qids[count++] = k;
        for (k = 0; k < scheduler_maxsteal && count > 0; k++) {
          int ind = rand_r(&seed) % count;
          TIMER_TIC
          res = queue_gettask(&s->queues[qids[ind]], prev, 0);
          TIMER_TOC(timer_qsteal);
          if (res != NULL)
            break;
          else
            qids[ind] = qids[--count];
        }
        if (res != NULL) break;
      }
    }

/* If we failed, take a short nap. */
#ifdef WITH_MPI
    if (res == NULL && qid > 1) {
#else
    if (res == NULL) {
#endif
      pthread_mutex_lock(&s->sleep_mutex);
      if (s->waiting > 0) pthread_cond_wait(&s->sleep_cond, &s->sleep_mutex);
      pthread_mutex_unlock(&s->sleep_mutex);
    }
  }

  /* Start the timer on this task, if we got one. */
  if (res != NULL) {
    res->tic = getticks();
    res->rid = qid;
  }

  /* No milk today. */
  return res;
}

/**
 * @brief Initialize the #scheduler.
 *
 * @param s The #scheduler.
 * @param space The #space we are working with
 * @param nr_tasks The number of tasks to allocate initially.
 * @param nr_queues The number of queues in this scheduler.
 * @param flags The #scheduler flags.
 * @param nodeID The MPI rank
 */

void scheduler_init(struct scheduler *s, struct space *space, int nr_tasks,
                    int nr_queues, unsigned int flags, int nodeID) {

  /* Init the lock. */
  lock_init(&s->lock);

  /* Allocate the queues. */
  if ((s->queues = (struct queue *)malloc(sizeof(struct queue) * nr_queues)) ==
      NULL)
    error("Failed to allocate queues.");

  /* Initialize each queue. */
  for (int k = 0; k < nr_queues; k++) queue_init(&s->queues[k], NULL);

  /* Init the sleep mutex and cond. */
  if (pthread_cond_init(&s->sleep_cond, NULL) != 0 ||
      pthread_mutex_init(&s->sleep_mutex, NULL) != 0)
    error("Failed to initialize sleep barrier.");

  /* Init the unlocks. */
  if ((s->unlocks = (struct task **)malloc(
           sizeof(struct task *) *scheduler_init_nr_unlocks)) == NULL ||
      (s->unlock_ind =
           (int *)malloc(sizeof(int) * scheduler_init_nr_unlocks)) == NULL)
    error("Failed to allocate unlocks.");
  s->nr_unlocks = 0;
  s->size_unlocks = scheduler_init_nr_unlocks;

  /* Set the scheduler variables. */
  s->nr_queues = nr_queues;
  s->flags = flags;
  s->space = space;
  s->nodeID = nodeID;

  /* Init the tasks array. */
  s->size = 0;
  s->tasks = NULL;
  s->tasks_ind = NULL;
<<<<<<< HEAD
  s->waiting = 0;
  s->size = 0;
  s->nr_tasks = 0;
  s->tasks_next = 0;
}

/**
 * @brief Prints the list of tasks to a file
 *
 * @param s The #scheduler
 * @param fileName Name of the file to write to
 */
void scheduler_print_tasks(struct scheduler *s, char *fileName) {

  const int nr_tasks = s->nr_tasks, *tid = s->tasks_ind;
  struct task *t, *tasks = s->tasks;

  FILE *file = fopen(fileName, "w");

  fprintf(file, "# Rank  Name  Subname  unlocks  waits\n");

  for (int k = nr_tasks - 1; k >= 0; k--) {
    t = &tasks[tid[k]];
    if (!((1 << t->type)) || t->skip) continue;
    fprintf(file, "%d %s %s %d %d\n", k, taskID_names[t->type],
            subtaskID_names[t->subtype], t->nr_unlock_tasks, t->wait);
  }

  fclose(file);
=======
  scheduler_reset(s, nr_tasks);

/* Construct types for MPI communications */
#ifdef WITH_MPI
  part_create_mpi_type(&s->part_mpi_type);
  xpart_create_mpi_type(&s->xpart_mpi_type);
#endif
>>>>>>> b46be395
}<|MERGE_RESOLUTION|>--- conflicted
+++ resolved
@@ -1362,11 +1362,13 @@
   s->size = 0;
   s->tasks = NULL;
   s->tasks_ind = NULL;
-<<<<<<< HEAD
-  s->waiting = 0;
-  s->size = 0;
-  s->nr_tasks = 0;
-  s->tasks_next = 0;
+  scheduler_reset(s, nr_tasks);
+
+/* Construct types for MPI communications */
+#ifdef WITH_MPI
+  part_create_mpi_type(&s->part_mpi_type);
+  xpart_create_mpi_type(&s->xpart_mpi_type);
+#endif
 }
 
 /**
@@ -1392,13 +1394,32 @@
   }
 
   fclose(file);
-=======
-  scheduler_reset(s, nr_tasks);
-
-/* Construct types for MPI communications */
-#ifdef WITH_MPI
-  part_create_mpi_type(&s->part_mpi_type);
-  xpart_create_mpi_type(&s->xpart_mpi_type);
-#endif
->>>>>>> b46be395
-}+}
+
+/**
+ * @brief Sets the waits of the dependants of a range of task
+ *
+ * @param t_begin Beginning of the #task range
+ * @param t_end End of the #task range
+ * @param mask The scheduler mask
+ */
+void scheduler_do_rewait(struct task *t_begin, struct task *t_end,
+			  unsigned int mask) {
+  for (struct task *t2 = t_begin; t2 != t_end; t2++) {
+    
+    if (t2->skip) continue;
+    
+    /* Skip tasks not in the mask */
+    if (!((1 << t2->type) & mask)) continue;
+    
+    /* Skip sort tasks that have already been performed */
+    if (t2->type == task_type_sort && t2->flags == 0) continue;
+    
+    /* Sets the waits of the dependances */
+    for (int k = 0; k < t2->nr_unlock_tasks; k++) {
+      struct task *t3 = t2->unlock_tasks[k];
+      atomic_inc(&t3->wait);
+    }
+  }
+}
+ 