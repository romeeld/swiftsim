/*******************************************************************************
 * This file is part of SWIFT.
 * Copyright (c) 2012 Pedro Gonnet (pedro.gonnet@durham.ac.uk)
 *                    Matthieu Schaller (matthieu.schaller@durham.ac.uk)
 *               2015 Peter W. Draper (p.w.draper@durham.ac.uk)
 *
 * This program is free software: you can redistribute it and/or modify
 * it under the terms of the GNU Lesser General Public License as published
 * by the Free Software Foundation, either version 3 of the License, or
 * (at your option) any later version.
 *
 * This program is distributed in the hope that it will be useful,
 * but WITHOUT ANY WARRANTY; without even the implied warranty of
 * MERCHANTABILITY or FITNESS FOR A PARTICULAR PURPOSE.  See the
 * GNU General Public License for more details.
 *
 * You should have received a copy of the GNU Lesser General Public License
 * along with this program.  If not, see <http://www.gnu.org/licenses/>.
 *
 ******************************************************************************/

/* Config parameters. */
#include "../config.h"

/* MPI headers. */
#ifdef WITH_MPI
#include <mpi.h>
#endif

/* This object's header. */
#include "runner.h"

/* Local headers. */
#include "engine.h"
#include "feedback.h"
#include "scheduler.h"
#include "space_getsid.h"
#include "timers.h"

/* Import the gravity loop functions. */
#include "runner_doiact_grav.h"

/* Import the dark matter density loop functions. */
#define FUNCTION dark_matter_density
#include "runner_doiact_dark_matter.h"
#undef FUNCTION

/* Import the limiter loop functions. */
/*#define FUNCTION dm_limiter
#include "runner_doiact_dark_matter_limiter.h"
#undef FUNCTION*/

/* Import the density loop functions. */
#define FUNCTION density
#define FUNCTION_TASK_LOOP TASK_LOOP_DENSITY
#include "runner_doiact_hydro.h"
#undef FUNCTION
#undef FUNCTION_TASK_LOOP

/* Import the gradient loop functions (if required). */
#ifdef EXTRA_HYDRO_LOOP
#define FUNCTION gradient
#define FUNCTION_TASK_LOOP TASK_LOOP_GRADIENT
#include "runner_doiact_hydro.h"
#undef FUNCTION
#undef FUNCTION_TASK_LOOP
#endif

/* Import the force loop functions. */
#define FUNCTION force
#define FUNCTION_TASK_LOOP TASK_LOOP_FORCE
#include "runner_doiact_hydro.h"
#undef FUNCTION
#undef FUNCTION_TASK_LOOP

/* Import the limiter loop functions. */
#define FUNCTION limiter
#define FUNCTION_TASK_LOOP TASK_LOOP_LIMITER
#include "runner_doiact_limiter.h"
#undef FUNCTION
#undef FUNCTION_TASK_LOOP

/* Import the stars density loop functions. */
#define FUNCTION density
#define FUNCTION_TASK_LOOP TASK_LOOP_DENSITY
#include "runner_doiact_stars.h"
#undef FUNCTION_TASK_LOOP
#undef FUNCTION

#ifdef EXTRA_STAR_LOOPS

/* Import the stars prepare1 loop functions. */
#define FUNCTION prep1
#define FUNCTION_TASK_LOOP TASK_LOOP_STARS_PREP1
#include "runner_doiact_stars.h"
#undef FUNCTION_TASK_LOOP
#undef FUNCTION

/* Import the stars prepare2 loop functions. */
#define FUNCTION prep2
#define FUNCTION_TASK_LOOP TASK_LOOP_STARS_PREP2
#include "runner_doiact_stars.h"
#undef FUNCTION_TASK_LOOP
#undef FUNCTION

#endif /* EXTRA_STAR_LOOPS */

/* Import the stars feedback loop functions. */
#define FUNCTION feedback
#define FUNCTION_TASK_LOOP TASK_LOOP_FEEDBACK
#include "runner_doiact_stars.h"
#undef FUNCTION_TASK_LOOP
#undef FUNCTION

/* Import the black hole density loop functions. */
#define FUNCTION density
#define FUNCTION_TASK_LOOP TASK_LOOP_DENSITY
#include "runner_doiact_black_holes.h"
#undef FUNCTION_TASK_LOOP
#undef FUNCTION

/* Import the black hole feedback loop functions. */
#define FUNCTION swallow
#define FUNCTION_TASK_LOOP TASK_LOOP_SWALLOW
#include "runner_doiact_black_holes.h"
#undef FUNCTION_TASK_LOOP
#undef FUNCTION

/* Import the black hole feedback loop functions. */
#define FUNCTION feedback
#define FUNCTION_TASK_LOOP TASK_LOOP_FEEDBACK
#include "runner_doiact_black_holes.h"
#undef FUNCTION_TASK_LOOP
#undef FUNCTION

/* Import radiative transfer loop functions. */
#define FUNCTION inject
#define FUNCTION_TASK_LOOP TASK_LOOP_RT_INJECT
#include "runner_doiact_rt.h"
#undef FUNCTION
#undef FUNCTION_TASK_LOOP

/* Import the RT gradient loop functions */
#define FUNCTION rt_gradient
#define FUNCTION_TASK_LOOP TASK_LOOP_RT_GRADIENT
#include "runner_doiact_hydro.h"
#undef FUNCTION
#undef FUNCTION_TASK_LOOP

/* Import the RT transport (force) loop functions. */
#define FUNCTION rt_transport
#define FUNCTION_TASK_LOOP TASK_LOOP_RT_TRANSPORT
#include "runner_doiact_hydro.h"
#undef FUNCTION
#undef FUNCTION_TASK_LOOP

/* Import the sink compute formation loop functions. */
#define FUNCTION compute_formation
#define FUNCTION_TASK_LOOP TASK_LOOP_SINK_FORMATION
#include "runner_doiact_sinks.h"
#undef FUNCTION_TASK_LOOP
#undef FUNCTION

/* Import the sink compute formation loop functions. */
#define FUNCTION accretion
#define FUNCTION_TASK_LOOP TASK_LOOP_SINK_ACCRETION
#include "runner_doiact_sinks.h"
#undef FUNCTION_TASK_LOOP
#undef FUNCTION

/* Import the sink merger loop functions. */
#define FUNCTION merger
#define FUNCTION_TASK_LOOP TASK_LOOP_SINK_MERGER
#include "runner_doiact_sinks_merger.h"
#undef FUNCTION_TASK_LOOP
#undef FUNCTION

/**
 * @brief The #runner main thread routine.
 *
 * @param data A pointer to this thread's data.
 */
void *runner_main(void *data) {

  struct runner *r = (struct runner *)data;
  struct engine *e = r->e;
  struct scheduler *sched = &e->sched;
  unsigned int seed = r->id;
  pthread_setspecific(sched->local_seed_pointer, &seed);
  /* Main loop. */
  while (1) {

    /* Wait at the barrier. */
    engine_barrier(e);

    /* Can we go home yet? */
    if (e->step_props & engine_step_prop_done) break;

    /* Re-set the pointer to the previous task, as there is none. */
    struct task *t = NULL;
    struct task *prev = NULL;

    /* Loop while there are tasks... */
    while (1) {

      /* If there's no old task, try to get a new one. */
      if (t == NULL) {

        /* Get the task. */
        TIMER_TIC
        t = scheduler_gettask(sched, r->qid, prev);
        TIMER_TOC(timer_gettask);

        /* Did I get anything? */
        if (t == NULL) break;
      }

      /* Get the cells. */
      struct cell *ci = t->ci;
      struct cell *cj = t->cj;

#ifdef SWIFT_DEBUG_TASKS
      /* Mark the thread we run on */
      t->rid = r->cpuid;

      /* And recover the pair direction */
      if (t->type == task_type_pair || t->type == task_type_sub_pair) {
        struct cell *ci_temp = ci;
        struct cell *cj_temp = cj;
        double shift[3];
        t->sid = space_getsid(e->s, &ci_temp, &cj_temp, shift);
      } else {
        t->sid = -1;
      }
#endif

#ifdef SWIFT_DEBUG_CHECKS
      /* Check that we haven't scheduled an inactive task */
      t->ti_run = e->ti_current;
      /* Store the task that will be running (for debugging only) */
      r->t = t;
#endif

      /* Different types of tasks... */
      switch (t->type) {
        case task_type_self:
          if (t->subtype == task_subtype_density)
            runner_doself1_branch_density(r, ci);
#ifdef EXTRA_HYDRO_LOOP
          else if (t->subtype == task_subtype_gradient)
            runner_doself1_branch_gradient(r, ci);
#endif
          else if (t->subtype == task_subtype_force)
            runner_doself2_branch_force(r, ci);
          else if (t->subtype == task_subtype_limiter)
            runner_doself1_branch_limiter(r, ci);
          /*else if (t->subtype == task_subtype_dark_matter_limiter)
            runner_doself1_branch_dm_limiter(r, ci);*/
          else if (t->subtype == task_subtype_dark_matter_density)
            runner_doself1_branch_dark_matter_density(r, ci);
          else if (t->subtype == task_subtype_sidm)
            runner_doself2_branch_dark_matter_sidm(r, ci);
          else if (t->subtype == task_subtype_grav)
            runner_doself_recursive_grav(r, ci, 1);
          else if (t->subtype == task_subtype_external_grav)
            runner_do_grav_external(r, ci, 1);
          else if (t->subtype == task_subtype_stars_density)
            runner_doself_branch_stars_density(r, ci);
#ifdef EXTRA_STAR_LOOPS
          else if (t->subtype == task_subtype_stars_prep1)
            runner_doself_branch_stars_prep1(r, ci);
          else if (t->subtype == task_subtype_stars_prep2)
            runner_doself_branch_stars_prep2(r, ci);
#endif
          else if (t->subtype == task_subtype_stars_feedback)
            runner_doself_branch_stars_feedback(r, ci);
          else if (t->subtype == task_subtype_bh_density)
            runner_doself_branch_bh_density(r, ci);
          else if (t->subtype == task_subtype_bh_swallow)
            runner_doself_branch_bh_swallow(r, ci);
          else if (t->subtype == task_subtype_do_gas_swallow)
            runner_do_gas_swallow_self(r, ci, 1);
          else if (t->subtype == task_subtype_do_bh_swallow)
            runner_do_bh_swallow_self(r, ci, 1);
          else if (t->subtype == task_subtype_bh_feedback)
            runner_doself_branch_bh_feedback(r, ci);
          else if (t->subtype == task_subtype_rt_inject)
            runner_doself_branch_rt_inject(r, ci, 1);
          else if (t->subtype == task_subtype_rt_gradient)
            runner_doself1_branch_rt_gradient(r, ci);
          else if (t->subtype == task_subtype_rt_transport)
            runner_doself2_branch_rt_transport(r, ci);
          else if (t->subtype == task_subtype_sink_compute_formation)
            runner_doself_branch_sinks_compute_formation(r, ci);
          else if (t->subtype == task_subtype_sink_accretion)
            runner_doself_branch_sinks_accretion(r, ci);
          else if (t->subtype == task_subtype_sink_merger)
            runner_doself_sinks_merger(r, ci);
          else
            error("Unknown/invalid task subtype (%s).",
                  subtaskID_names[t->subtype]);
          break;

        case task_type_pair:
          if (t->subtype == task_subtype_density)
            runner_dopair1_branch_density(r, ci, cj);
#ifdef EXTRA_HYDRO_LOOP
          else if (t->subtype == task_subtype_gradient)
            runner_dopair1_branch_gradient(r, ci, cj);
#endif
          else if (t->subtype == task_subtype_force)
            runner_dopair2_branch_force(r, ci, cj);
          else if (t->subtype == task_subtype_limiter)
            runner_dopair1_branch_limiter(r, ci, cj);
          /*else if (t->subtype == task_subtype_dark_matter_limiter)
            runner_dopair1_branch_dm_limiter(r, ci, cj);*/
          else if (t->subtype == task_subtype_dark_matter_density)
            runner_dopair1_branch_dark_matter_density(r, ci, cj);
          else if (t->subtype == task_subtype_sidm)
            runner_dopair2_branch_dark_matter_sidm(r, ci, cj);
          else if (t->subtype == task_subtype_grav)
            runner_dopair_recursive_grav(r, ci, cj, 1);
          else if (t->subtype == task_subtype_stars_density)
            runner_dopair_branch_stars_density(r, ci, cj);
#ifdef EXTRA_STAR_LOOPS
          else if (t->subtype == task_subtype_stars_prep1)
            runner_dopair_branch_stars_prep1(r, ci, cj);
          else if (t->subtype == task_subtype_stars_prep2)
            runner_dopair_branch_stars_prep2(r, ci, cj);
#endif
          else if (t->subtype == task_subtype_stars_feedback)
            runner_dopair_branch_stars_feedback(r, ci, cj);
          else if (t->subtype == task_subtype_bh_density)
            runner_dopair_branch_bh_density(r, ci, cj);
          else if (t->subtype == task_subtype_bh_swallow)
            runner_dopair_branch_bh_swallow(r, ci, cj);
          else if (t->subtype == task_subtype_do_gas_swallow)
            runner_do_gas_swallow_pair(r, ci, cj, 1);
          else if (t->subtype == task_subtype_do_bh_swallow)
            runner_do_bh_swallow_pair(r, ci, cj, 1);
          else if (t->subtype == task_subtype_bh_feedback)
            runner_dopair_branch_bh_feedback(r, ci, cj);
          else if (t->subtype == task_subtype_rt_inject)
            runner_dopair_branch_rt_inject(r, ci, cj, 1);
          else if (t->subtype == task_subtype_rt_gradient)
            runner_dopair1_branch_rt_gradient(r, ci, cj);
          else if (t->subtype == task_subtype_rt_transport)
            runner_dopair2_branch_rt_transport(r, ci, cj);
          else if (t->subtype == task_subtype_sink_compute_formation)
            runner_dopair_branch_sinks_compute_formation(r, ci, cj);
          else if (t->subtype == task_subtype_sink_accretion)
            runner_dopair_branch_sinks_accretion(r, ci, cj);
          else if (t->subtype == task_subtype_sink_merger)
            runner_do_sym_pair_sinks_merger(r, ci, cj);
          else
            error("Unknown/invalid task subtype (%s/%s).",
                  taskID_names[t->type], subtaskID_names[t->subtype]);
          break;

<<<<<<< HEAD
        case task_type_sub_self:
          if (t->subtype == task_subtype_density)
            runner_dosub_self1_density(r, ci, 1);
#ifdef EXTRA_HYDRO_LOOP
          else if (t->subtype == task_subtype_gradient)
            runner_dosub_self1_gradient(r, ci, 1);
#endif
          else if (t->subtype == task_subtype_force)
            runner_dosub_self2_force(r, ci, 1);
          else if (t->subtype == task_subtype_limiter)
            runner_dosub_self1_limiter(r, ci, 1);
          else if (t->subtype == task_subtype_stars_density)
            runner_dosub_self_stars_density(r, ci, 1);
#ifdef EXTRA_STAR_LOOPS
          else if (t->subtype == task_subtype_stars_prep1)
            runner_dosub_self_stars_prep1(r, ci, 1);
          else if (t->subtype == task_subtype_stars_prep2)
            runner_dosub_self_stars_prep2(r, ci, 1);
#endif
          else if (t->subtype == task_subtype_stars_feedback)
            runner_dosub_self_stars_feedback(r, ci, 1);
          else if (t->subtype == task_subtype_bh_density)
            runner_dosub_self_bh_density(r, ci, 1);
          else if (t->subtype == task_subtype_bh_swallow)
            runner_dosub_self_bh_swallow(r, ci, 1);
          else if (t->subtype == task_subtype_do_gas_swallow)
            runner_do_gas_swallow_self(r, ci, 1);
          else if (t->subtype == task_subtype_do_bh_swallow)
            runner_do_bh_swallow_self(r, ci, 1);
          else if (t->subtype == task_subtype_bh_feedback)
            runner_dosub_self_bh_feedback(r, ci, 1);
          else if (t->subtype == task_subtype_rt_inject)
            runner_dosub_self_rt_inject(r, ci, 1);
          else if (t->subtype == task_subtype_rt_gradient)
            runner_dosub_self1_rt_gradient(r, ci, 1);
          else if (t->subtype == task_subtype_rt_transport)
            runner_dosub_self2_rt_transport(r, ci, 1);
          else if (t->subtype == task_subtype_sink_compute_formation)
            runner_dosub_self_sinks_compute_formation(r, ci, 1);
          else if (t->subtype == task_subtype_sink_accretion)
            runner_dosub_self_sinks_accretion(r, ci, 1);
          else if (t->subtype == task_subtype_sink_merger)
            runner_dosub_self_sinks_merger(r, ci);
          else
            error("Unknown/invalid task subtype (%s/%s).",
                  taskID_names[t->type], subtaskID_names[t->subtype]);
          break;
=======
            case task_type_sub_self:
              if (t->subtype == task_subtype_density)
                runner_dosub_self1_density(r, ci, 1);
    #ifdef EXTRA_HYDRO_LOOP
              else if (t->subtype == task_subtype_gradient)
                runner_dosub_self1_gradient(r, ci, 1);
    #endif
              else if (t->subtype == task_subtype_force)
                runner_dosub_self2_force(r, ci, 1);
              else if (t->subtype == task_subtype_limiter)
                runner_dosub_self1_limiter(r, ci, 1);
              /*else if (t->subtype == task_subtype_dark_matter_limiter)
                runner_dosub_self1_dm_limiter(r, ci, 1);*/
              else if (t->subtype == task_subtype_stars_density)
                runner_dosub_self_stars_density(r, ci, 1);
              else if (t->subtype == task_subtype_stars_feedback)
                runner_dosub_self_stars_feedback(r, ci, 1);
              else if (t->subtype == task_subtype_dark_matter_density)
                runner_dosub_self1_dark_matter_density(r, ci);
              else if (t->subtype == task_subtype_sidm)
                runner_dosub_self2_dark_matter_sidm(r, ci);
              else if (t->subtype == task_subtype_bh_density)
                runner_dosub_self_bh_density(r, ci, 1);
              else if (t->subtype == task_subtype_bh_swallow)
                runner_dosub_self_bh_swallow(r, ci, 1);
              else if (t->subtype == task_subtype_do_gas_swallow)
                runner_do_gas_swallow_self(r, ci, 1);
              else if (t->subtype == task_subtype_do_bh_swallow)
                runner_do_bh_swallow_self(r, ci, 1);
              else if (t->subtype == task_subtype_bh_feedback)
                runner_dosub_self_bh_feedback(r, ci, 1);
              else
                error("Unknown/invalid task subtype (%s/%s).",
                      taskID_names[t->type], subtaskID_names[t->subtype]);
              break;
>>>>>>> 4e26a0e3

        case task_type_sub_pair:
          if (t->subtype == task_subtype_density)
            runner_dosub_pair1_density(r, ci, cj, 1);
#ifdef EXTRA_HYDRO_LOOP
          else if (t->subtype == task_subtype_gradient)
            runner_dosub_pair1_gradient(r, ci, cj, 1);
#endif
          else if (t->subtype == task_subtype_force)
            runner_dosub_pair2_force(r, ci, cj, 1);
          else if (t->subtype == task_subtype_limiter)
            runner_dosub_pair1_limiter(r, ci, cj, 1);
          /*else if (t->subtype == task_subtype_dark_matter_limiter)
            runner_dosub_pair1_dm_limiter(r, ci, cj, 1);*/
          else if (t->subtype == task_subtype_stars_density)
            runner_dosub_pair_stars_density(r, ci, cj, 1);
#ifdef EXTRA_STAR_LOOPS
          else if (t->subtype == task_subtype_stars_prep1)
            runner_dosub_pair_stars_prep1(r, ci, cj, 1);
          else if (t->subtype == task_subtype_stars_prep2)
            runner_dosub_pair_stars_prep2(r, ci, cj, 1);
#endif
          else if (t->subtype == task_subtype_stars_feedback)
            runner_dosub_pair_stars_feedback(r, ci, cj, 1);
          else if (t->subtype == task_subtype_dark_matter_density)
            runner_dosub_pair1_dark_matter_density(r, ci, cj);
          else if (t->subtype == task_subtype_sidm)
            runner_dosub_pair2_dark_matter_sidm(r, ci, cj);
          else if (t->subtype == task_subtype_bh_density)
            runner_dosub_pair_bh_density(r, ci, cj, 1);
          else if (t->subtype == task_subtype_bh_swallow)
            runner_dosub_pair_bh_swallow(r, ci, cj, 1);
          else if (t->subtype == task_subtype_do_gas_swallow)
            runner_do_gas_swallow_pair(r, ci, cj, 1);
          else if (t->subtype == task_subtype_do_bh_swallow)
            runner_do_bh_swallow_pair(r, ci, cj, 1);
          else if (t->subtype == task_subtype_bh_feedback)
            runner_dosub_pair_bh_feedback(r, ci, cj, 1);
          else if (t->subtype == task_subtype_rt_inject)
            runner_dosub_pair_rt_inject(r, ci, cj, 1);
          else if (t->subtype == task_subtype_rt_gradient)
            runner_dosub_pair1_rt_gradient(r, ci, cj, 1);
          else if (t->subtype == task_subtype_rt_transport)
            runner_dosub_pair2_rt_transport(r, ci, cj, 1);
          else if (t->subtype == task_subtype_sink_compute_formation)
            runner_dosub_pair_sinks_compute_formation(r, ci, cj, 1);
          else if (t->subtype == task_subtype_sink_accretion)
            runner_dosub_pair_sinks_accretion(r, ci, cj, 1);
          else if (t->subtype == task_subtype_sink_merger)
            runner_dosub_pair_sinks_merger(r, ci, cj);
          else
            error("Unknown/invalid task subtype (%s/%s).",
                  taskID_names[t->type], subtaskID_names[t->subtype]);
          break;

        case task_type_sort:
          /* Cleanup only if any of the indices went stale. */
          runner_do_hydro_sort(
              r, ci, t->flags,
              ci->hydro.dx_max_sort_old > space_maxreldx * ci->dmin, 1);
          /* Reset the sort flags as our work here is done. */
          t->flags = 0;
          break;
        case task_type_stars_sort:
          /* Cleanup only if any of the indices went stale. */
          runner_do_stars_sort(
              r, ci, t->flags,
              ci->stars.dx_max_sort_old > space_maxreldx * ci->dmin, 1);
          /* Reset the sort flags as our work here is done. */
          t->flags = 0;
          break;
        case task_type_init_grav:
          runner_do_init_grav(r, ci, 1);
          break;
        case task_type_ghost:
          runner_do_ghost(r, ci, 1);
          break;
#ifdef EXTRA_HYDRO_LOOP
        case task_type_extra_ghost:
          runner_do_extra_ghost(r, ci, 1);
          break;
#endif
        case task_type_stars_ghost:
          runner_do_stars_ghost(r, ci, 1);
          break;
        case task_type_dark_matter_ghost:
          runner_do_dark_matter_density_ghost(r, ci);
          break;
        case task_type_bh_density_ghost:
          runner_do_black_holes_density_ghost(r, ci, 1);
          break;
        case task_type_bh_swallow_ghost3:
          runner_do_black_holes_swallow_ghost(r, ci, 1);
          break;
        case task_type_drift_part:
          runner_do_drift_part(r, ci, 1);
          break;
        case task_type_drift_spart:
          runner_do_drift_spart(r, ci, 1);
          break;
        case task_type_drift_sink:
          runner_do_drift_sink(r, ci, 1);
          break;
        case task_type_drift_bpart:
          runner_do_drift_bpart(r, ci, 1);
          break;
        case task_type_drift_gpart:
          runner_do_drift_gpart(r, ci, 1);
          break;
        case task_type_drift_dmpart:
          runner_do_drift_dmpart(r, ci, 1);
          break;
        case task_type_kick1:
          runner_do_kick1(r, ci, 1);
          break;
        case task_type_sidm_kick:
          runner_do_sidm_kick(r, ci);
        break;
        case task_type_kick2:
          runner_do_kick2(r, ci, 1);
          break;
        case task_type_end_hydro_force:
          runner_do_end_hydro_force(r, ci, 1);
          break;
        case task_type_end_grav_force:
          runner_do_end_grav_force(r, ci, 1);
          break;
        case task_type_csds:
          runner_do_csds(r, ci, 1);
          break;
        case task_type_timestep:
          runner_do_timestep(r, ci, 1);
          break;
        case task_type_timestep_limiter:
          runner_do_limiter(r, ci, 0, 1);
          break;
        /*case task_type_timestep_dark_matter_limiter:
          runner_do_dm_limiter(r, ci, 0);
          break;*/
        case task_type_timestep_sync:
          runner_do_sync(r, ci, 0, 1);
          break;
        case task_type_timestep_dark_matter_sync:
          runner_do_sync_dmparts(r, ci, 0);
          break;
#ifdef WITH_MPI
        case task_type_send:
          if (t->subtype == task_subtype_tend_part) {
            free(t->buff);
          } else if (t->subtype == task_subtype_tend_gpart) {
            free(t->buff);
          } else if (t->subtype == task_subtype_tend_spart) {
            free(t->buff);
          } else if (t->subtype == task_subtype_tend_bpart) {
            free(t->buff);
          } else if (t->subtype == task_subtype_tend_dmpart) {
              free(t->buff);
          } else if (t->subtype == task_subtype_sf_counts) {
            free(t->buff);
          } else if (t->subtype == task_subtype_part_swallow) {
            free(t->buff);
          } else if (t->subtype == task_subtype_bpart_merger) {
            free(t->buff);
          }
          break;
        case task_type_recv:
          if (t->subtype == task_subtype_tend_part) {
            cell_unpack_end_step_hydro(ci, (struct pcell_step_hydro *)t->buff);
            free(t->buff);
          } else if (t->subtype == task_subtype_tend_gpart) {
            cell_unpack_end_step_grav(ci, (struct pcell_step_grav *)t->buff);
            free(t->buff);
          } else if (t->subtype == task_subtype_tend_spart) {
            cell_unpack_end_step_stars(ci, (struct pcell_step_stars *)t->buff);
            free(t->buff);
          } else if (t->subtype == task_subtype_tend_dmpart) {
              cell_unpack_end_step_dark_matter(ci, (struct pcell_step_dark_matter *)t->buff);
              free(t->buff);
          } else if (t->subtype == task_subtype_tend_bpart) {
            cell_unpack_end_step_black_holes(
                ci, (struct pcell_step_black_holes *)t->buff);
            free(t->buff);
          } else if (t->subtype == task_subtype_sf_counts) {
            cell_unpack_sf_counts(ci, (struct pcell_sf *)t->buff);
            cell_clear_stars_sort_flags(ci, /*clear_unused_flags=*/0);
            free(t->buff);
          } else if (t->subtype == task_subtype_xv) {
            runner_do_recv_part(r, ci, 1, 1);
          } else if (t->subtype == task_subtype_rho) {
            runner_do_recv_part(r, ci, 0, 1);
          } else if (t->subtype == task_subtype_gradient) {
            runner_do_recv_part(r, ci, 0, 1);
          } else if (t->subtype == task_subtype_part_swallow) {
            cell_unpack_part_swallow(ci,
                                     (struct black_holes_part_data *)t->buff);
            free(t->buff);
          } else if (t->subtype == task_subtype_bpart_merger) {
            cell_unpack_bpart_swallow(ci,
                                      (struct black_holes_bpart_data *)t->buff);
            free(t->buff);
          } else if (t->subtype == task_subtype_limiter) {
            runner_do_recv_part(r, ci, 0, 1);
          } else if (t->subtype == task_subtype_gpart) {
            runner_do_recv_gpart(r, ci, 1);
          } else if (t->subtype == task_subtype_spart_density) {
            runner_do_recv_spart(r, ci, 1, 1);
<<<<<<< HEAD
          } else if (t->subtype == task_subtype_part_prep1) {
            runner_do_recv_part(r, ci, 0, 1);
          } else if (t->subtype == task_subtype_spart_prep2) {
            runner_do_recv_spart(r, ci, 0, 1);
=======
          } else if (t->subtype == task_subtype_dmpart_xv) {
            runner_do_recv_dmpart(r, ci, 1, 1);
          } else if (t->subtype == task_subtype_dmpart_rho) {
            runner_do_recv_dmpart(r, ci, 0, 1);
>>>>>>> 4e26a0e3
          } else if (t->subtype == task_subtype_bpart_rho) {
            runner_do_recv_bpart(r, ci, 1, 1);
          } else if (t->subtype == task_subtype_bpart_swallow) {
            runner_do_recv_bpart(r, ci, 0, 1);
          } else if (t->subtype == task_subtype_bpart_feedback) {
            runner_do_recv_bpart(r, ci, 0, 1);
          } else if (t->subtype == task_subtype_multipole) {
            cell_unpack_multipoles(ci, (struct gravity_tensors *)t->buff);
            free(t->buff);
          } else {
            error("Unknown/invalid task subtype (%d).", t->subtype);
          }
          break;
#endif
        case task_type_grav_down:
          runner_do_grav_down(r, t->ci, 1);
          break;
        case task_type_grav_long_range:
          runner_do_grav_long_range(r, t->ci, 1);
          break;
        case task_type_grav_mm:
          runner_dopair_grav_mm_progenies(r, t->flags, t->ci, t->cj);
          break;
        case task_type_cooling:
          runner_do_cooling(r, t->ci, 1);
          break;
        case task_type_star_formation:
          runner_do_star_formation(r, t->ci, 1);
          break;
        case task_type_star_formation_sink:
          runner_do_star_formation_sink(r, t->ci, 1);
          break;
        case task_type_stars_resort:
          runner_do_stars_resort(r, t->ci, 1);
          break;
        case task_type_sink_formation:
          runner_do_sink_formation(r, t->ci);
          break;
        case task_type_fof_self:
          runner_do_fof_self(r, t->ci, 1);
          break;
        case task_type_fof_pair:
          runner_do_fof_pair(r, t->ci, t->cj, 1);
          break;
        case task_type_neutrino_weight:
          runner_do_neutrino_weighting(r, ci, 1);
          break;
        case task_type_rt_ghost1:
          runner_do_rt_ghost1(r, t->ci, 1);
          break;
        case task_type_rt_ghost2:
          runner_do_rt_ghost2(r, t->ci, 1);
          break;
        case task_type_rt_tchem:
          runner_do_rt_tchem(r, t->ci, 1);
          break;
        default:
          error("Unknown/invalid task type (%d).", t->type);
      }

/* Mark that we have run this task on these cells */
#ifdef SWIFT_DEBUG_CHECKS
      if (ci != NULL) {
        ci->tasks_executed[t->type]++;
        ci->subtasks_executed[t->subtype]++;
      }
      if (cj != NULL) {
        cj->tasks_executed[t->type]++;
        cj->subtasks_executed[t->subtype]++;
      }

      /* This runner is not doing a task anymore */
      r->t = NULL;
#endif

      /* We're done with this task, see if we get a next one. */
      prev = t;
      t = scheduler_done(sched, t);

    } /* main loop. */
  }

  /* Be kind, rewind. */
  return NULL;
}<|MERGE_RESOLUTION|>--- conflicted
+++ resolved
@@ -45,11 +45,6 @@
 #include "runner_doiact_dark_matter.h"
 #undef FUNCTION
 
-/* Import the limiter loop functions. */
-/*#define FUNCTION dm_limiter
-#include "runner_doiact_dark_matter_limiter.h"
-#undef FUNCTION*/
-
 /* Import the density loop functions. */
 #define FUNCTION density
 #define FUNCTION_TASK_LOOP TASK_LOOP_DENSITY
@@ -254,8 +249,6 @@
             runner_doself2_branch_force(r, ci);
           else if (t->subtype == task_subtype_limiter)
             runner_doself1_branch_limiter(r, ci);
-          /*else if (t->subtype == task_subtype_dark_matter_limiter)
-            runner_doself1_branch_dm_limiter(r, ci);*/
           else if (t->subtype == task_subtype_dark_matter_density)
             runner_doself1_branch_dark_matter_density(r, ci);
           else if (t->subtype == task_subtype_sidm)
@@ -312,8 +305,6 @@
             runner_dopair2_branch_force(r, ci, cj);
           else if (t->subtype == task_subtype_limiter)
             runner_dopair1_branch_limiter(r, ci, cj);
-          /*else if (t->subtype == task_subtype_dark_matter_limiter)
-            runner_dopair1_branch_dm_limiter(r, ci, cj);*/
           else if (t->subtype == task_subtype_dark_matter_density)
             runner_dopair1_branch_dark_matter_density(r, ci, cj);
           else if (t->subtype == task_subtype_sidm)
@@ -357,7 +348,6 @@
                   taskID_names[t->type], subtaskID_names[t->subtype]);
           break;
 
-<<<<<<< HEAD
         case task_type_sub_self:
           if (t->subtype == task_subtype_density)
             runner_dosub_self1_density(r, ci, 1);
@@ -369,6 +359,10 @@
             runner_dosub_self2_force(r, ci, 1);
           else if (t->subtype == task_subtype_limiter)
             runner_dosub_self1_limiter(r, ci, 1);
+          else if (t->subtype == task_subtype_dark_matter_density)
+            runner_dosub_self1_dark_matter_density(r, ci);
+          else if (t->subtype == task_subtype_sidm)
+            runner_dosub_self2_dark_matter_sidm(r, ci);
           else if (t->subtype == task_subtype_stars_density)
             runner_dosub_self_stars_density(r, ci, 1);
 #ifdef EXTRA_STAR_LOOPS
@@ -405,43 +399,7 @@
             error("Unknown/invalid task subtype (%s/%s).",
                   taskID_names[t->type], subtaskID_names[t->subtype]);
           break;
-=======
-            case task_type_sub_self:
-              if (t->subtype == task_subtype_density)
-                runner_dosub_self1_density(r, ci, 1);
-    #ifdef EXTRA_HYDRO_LOOP
-              else if (t->subtype == task_subtype_gradient)
-                runner_dosub_self1_gradient(r, ci, 1);
-    #endif
-              else if (t->subtype == task_subtype_force)
-                runner_dosub_self2_force(r, ci, 1);
-              else if (t->subtype == task_subtype_limiter)
-                runner_dosub_self1_limiter(r, ci, 1);
-              /*else if (t->subtype == task_subtype_dark_matter_limiter)
-                runner_dosub_self1_dm_limiter(r, ci, 1);*/
-              else if (t->subtype == task_subtype_stars_density)
-                runner_dosub_self_stars_density(r, ci, 1);
-              else if (t->subtype == task_subtype_stars_feedback)
-                runner_dosub_self_stars_feedback(r, ci, 1);
-              else if (t->subtype == task_subtype_dark_matter_density)
-                runner_dosub_self1_dark_matter_density(r, ci);
-              else if (t->subtype == task_subtype_sidm)
-                runner_dosub_self2_dark_matter_sidm(r, ci);
-              else if (t->subtype == task_subtype_bh_density)
-                runner_dosub_self_bh_density(r, ci, 1);
-              else if (t->subtype == task_subtype_bh_swallow)
-                runner_dosub_self_bh_swallow(r, ci, 1);
-              else if (t->subtype == task_subtype_do_gas_swallow)
-                runner_do_gas_swallow_self(r, ci, 1);
-              else if (t->subtype == task_subtype_do_bh_swallow)
-                runner_do_bh_swallow_self(r, ci, 1);
-              else if (t->subtype == task_subtype_bh_feedback)
-                runner_dosub_self_bh_feedback(r, ci, 1);
-              else
-                error("Unknown/invalid task subtype (%s/%s).",
-                      taskID_names[t->type], subtaskID_names[t->subtype]);
-              break;
->>>>>>> 4e26a0e3
+
 
         case task_type_sub_pair:
           if (t->subtype == task_subtype_density)
@@ -454,8 +412,6 @@
             runner_dosub_pair2_force(r, ci, cj, 1);
           else if (t->subtype == task_subtype_limiter)
             runner_dosub_pair1_limiter(r, ci, cj, 1);
-          /*else if (t->subtype == task_subtype_dark_matter_limiter)
-            runner_dosub_pair1_dm_limiter(r, ci, cj, 1);*/
           else if (t->subtype == task_subtype_stars_density)
             runner_dosub_pair_stars_density(r, ci, cj, 1);
 #ifdef EXTRA_STAR_LOOPS
@@ -578,9 +534,6 @@
         case task_type_timestep_limiter:
           runner_do_limiter(r, ci, 0, 1);
           break;
-        /*case task_type_timestep_dark_matter_limiter:
-          runner_do_dm_limiter(r, ci, 0);
-          break;*/
         case task_type_timestep_sync:
           runner_do_sync(r, ci, 0, 1);
           break;
@@ -648,17 +601,14 @@
             runner_do_recv_gpart(r, ci, 1);
           } else if (t->subtype == task_subtype_spart_density) {
             runner_do_recv_spart(r, ci, 1, 1);
-<<<<<<< HEAD
           } else if (t->subtype == task_subtype_part_prep1) {
             runner_do_recv_part(r, ci, 0, 1);
           } else if (t->subtype == task_subtype_spart_prep2) {
             runner_do_recv_spart(r, ci, 0, 1);
-=======
           } else if (t->subtype == task_subtype_dmpart_xv) {
             runner_do_recv_dmpart(r, ci, 1, 1);
           } else if (t->subtype == task_subtype_dmpart_rho) {
             runner_do_recv_dmpart(r, ci, 0, 1);
->>>>>>> 4e26a0e3
           } else if (t->subtype == task_subtype_bpart_rho) {
             runner_do_recv_bpart(r, ci, 1, 1);
           } else if (t->subtype == task_subtype_bpart_swallow) {
