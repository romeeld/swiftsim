/*******************************************************************************
 * This file is part of SWIFT.
 * Copyright (c) 2019 James Willis (james.s.willis@durham.ac.uk)
 *                    Pedro Gonnet (pedro.gonnet@gmail.com)
 *
 * This program is free software: you can redistribute it and/or modify
 * it under the terms of the GNU Lesser General Public License as published
 * by the Free Software Foundation, either version 3 of the License, or
 * (at your option) any later version.
 *
 * This program is distributed in the hope that it will be useful,
 * but WITHOUT ANY WARRANTY; without even the implied warranty of
 * MERCHANTABILITY or FITNESS FOR A PARTICULAR PURPOSE.  See the
 * GNU General Public License for more details.
 *
 * You should have received a copy of the GNU Lesser General Public License
 * along with this program.  If not, see <http://www.gnu.org/licenses/>.
 *
 ******************************************************************************/
/*
 * Generic hashmap manipulation functions
 *
 * Originally by Elliot C Back -
 * http://elliottback.com/wp/hashmap-implementation-in-c/
 *
 * Modified by Pete Warden to fix a serious performance problem, support strings
 * as keys and removed thread synchronization - http://petewarden.typepad.com
 */
#ifndef SWIFT_HASHMAP_H
#define SWIFT_HASHMAP_H

/* Some standard headers. */
#include <stdbool.h>
#include <stddef.h>

/* Local headers. */
#include "align.h"

// Type used for chunk bitmasks.
typedef size_t hashmap_mask_t;

#define HASHMAP_BITS_PER_MASK ((int)sizeof(hashmap_mask_t) * 8)

// Type used for the hashmap keys (must have a valid '==' operation).
#ifndef hashmap_key_t
#define hashmap_key_t size_t
#endif

// Type used for the hashmap values (must have a valid '==' operation).
#ifndef hashmap_value_t
typedef struct _hashmap_struct {
  long long value_st;
  long long value_ll;
  float value_flt;
  double value_dbl;
#ifdef WITH_FOF_GALAXIES
<<<<<<< HEAD
  float value_2_dbl;
  float value_3_dbl;
=======
  double value_dbl_2;
  double value_dbl_3;
>>>>>>> 6e1fabd4
#endif
  double value_array_dbl[3];
  double value_array2_dbl[3];
} hashmap_struct_t;
#define hashmap_value_t hashmap_struct_t
#endif

/* We need to keep keys and values */
typedef struct _hashmap_element {
  hashmap_key_t key;
  hashmap_value_t value;
} hashmap_element_t;

/* Make sure a chunk fits in a given size. */
#define HASHMAP_TARGET_CHUNK_BYTES (80 * 1024)
#define HASHMAP_BITS_PER_ELEMENT ((int)sizeof(hashmap_element_t) * 8 + 1)
#define HASHMAP_ELEMENTS_PER_CHUNK \
  ((HASHMAP_TARGET_CHUNK_BYTES * 8) / HASHMAP_BITS_PER_ELEMENT)
#define HASHMAP_MASKS_PER_CHUNK                               \
  ((HASHMAP_ELEMENTS_PER_CHUNK + HASHMAP_BITS_PER_MASK - 1) / \
   HASHMAP_BITS_PER_MASK)

#define HASHMAP_ALLOCS_INITIAL_SIZE (80 * 1024)
#define HASHMAP_ALLOC_SIZE_FRACTION (0.1)

#define HASHMAP_MAX_CHAIN_LENGTH (HASHMAP_ELEMENTS_PER_CHUNK / 8)
#ifndef HASHMAP_DEBUG_OUTPUT
#define HASHMAP_DEBUG_OUTPUT (0)
#endif  // HASHMAP_DEBUG_OUTPUT

/* A chunk of hashmap_element, with the corresponding bitmask. */
typedef struct _hashmap_chunk {
  union {
    hashmap_mask_t masks[HASHMAP_MASKS_PER_CHUNK];
    void *next;
  };
  hashmap_element_t data[HASHMAP_ELEMENTS_PER_CHUNK];
} SWIFT_STRUCT_ALIGN hashmap_chunk_t;

/* A hashmap has some maximum size and current size,
 * as well as the data to hold. */
typedef struct _hashmap {
  size_t table_size;
  size_t size;
  size_t nr_chunks;
  hashmap_chunk_t *
      *chunks;  // Pointer to chunks in use, but not densely populated.
  hashmap_chunk_t
      *graveyard;  // Pointer to allocated, but currently unused chunks.

  void **allocs;        // Pointers to allocated blocks of chunks.
  size_t allocs_size;   // Size of the allocs array.
  size_t allocs_count;  // Number of elements in the allocs array.

#if HASHMAP_DEBUG_OUTPUT
  /* Chain lengths, used for debugging only. */
  size_t chain_length_counts[HASHMAP_MAX_CHAIN_LENGTH];
#endif
} hashmap_t;

/**
 * Pointer to a function that can take a key, a pointer to a value, and a
 * void pointer extra data payload.
 */
typedef void (*hashmap_mapper_t)(hashmap_key_t, hashmap_value_t *, void *);

/**
 * @brief Initialize a hashmap.
 */
void hashmap_init(hashmap_t *m);

/**
 * @brief Re-size the hashmap.
 *
 * Note that the hashmap size does not necessarily correspond to its
 * capacity, since it will grow if too many collisions occur. As a rule
 * of thumb, allocate twice as many elements as you think you will need.
 *
 * @param m The hasmmap to grow.
 * @param new_size New table size. If zero, the current size will be increase
 *                 by a fixed rate.
 */
void hashmap_grow(hashmap_t *m, size_t new_size);

/**
 * @brief Add a key/value pair to the hashmap, overwriting whatever was
 * previously there.
 */
extern void hashmap_put(hashmap_t *m, hashmap_key_t key, hashmap_value_t value);

/**
 * @brief Get the value for a given key. If no value exists a new one will be
 * created.
 *
 * Note that the returned pointer is volatile and will be invalidated if the
 * hashmap is re-hashed!
 */
extern hashmap_value_t *hashmap_get(hashmap_t *m, hashmap_key_t key);

/**
 * @brief Get the value for a given key. If no value exists a new one will be
 * created. Return a flag indicating whether a new element has been added.
 *
 * Note that the returned pointer is volatile and will be invalidated if the
 * hashmap is re-hashed!
 */
extern hashmap_value_t *hashmap_get_new(hashmap_t *m, hashmap_key_t key,
                                        int *created_new_element);

/**
 * @brief Look for the given key and return a pointer to its value or NULL if
 * it is not in the hashmap.
 *
 * Note that the returned pointer is volatile and will be invalidated if the
 * hashmap is re-hashed!
 */
extern hashmap_value_t *hashmap_lookup(hashmap_t *m, hashmap_key_t key);

/**
 * @brief Iterate the function parameter over each element in the hashmap.
 *
 * The function `f` takes three arguments, the first and second are the element
 * key and a pointer to the correspondig value, respectively, while the third
 * is the `void *data` argument.
 */
extern void hashmap_iterate(hashmap_t *m, hashmap_mapper_t f, void *data);

/**
 * @brief De-allocate memory associated with this hashmap, clears all the
 * entries.
 *
 * After a call to `hashmap_free`, the hashmap cna be re-initialized with
 * `hashmap_init`.
 */
extern void hashmap_free(hashmap_t *m);

/**
 * Get the current size of a hashmap
 */
extern size_t hashmap_size(hashmap_t *m);

/**
 * @brief Print all sorts of stats on the given hashmap.
 */
void hashmap_print_stats(hashmap_t *m);

#endif /* SWIFT_HASHMAP_H */<|MERGE_RESOLUTION|>--- conflicted
+++ resolved
@@ -54,13 +54,8 @@
   float value_flt;
   double value_dbl;
 #ifdef WITH_FOF_GALAXIES
-<<<<<<< HEAD
-  float value_2_dbl;
-  float value_3_dbl;
-=======
   double value_dbl_2;
   double value_dbl_3;
->>>>>>> 6e1fabd4
 #endif
   double value_array_dbl[3];
   double value_array2_dbl[3];
