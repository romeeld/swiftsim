--- conflicted
+++ resolved
@@ -82,12 +82,7 @@
  *
  */
 INLINE static float sink_get_physical_div_v_from_part(
-<<<<<<< HEAD
-    const struct part* restrict p,
-    const struct cosmology* cosmo) {
-=======
     const struct part* restrict p, const struct cosmology* cosmo) {
->>>>>>> fd607374
 
   float div_v = 0.0;
 
