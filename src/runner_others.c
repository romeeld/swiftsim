--- conflicted
+++ resolved
@@ -479,78 +479,20 @@
             const int n_spart_convert =
                 star_formation_number_spart_to_convert(p, xp, sf_props);
 
-<<<<<<< HEAD
-            /* Are we using a model that actually generates star particles? */
-            if (swift_star_formation_model_creates_stars) {
-              /* Check if we should create a new particle or transform one */
-              if (spawn_spart) {
-                /* Spawn a new spart (+ gpart) */
-                sp = cell_spawn_new_spart_from_part(e, c, p, xp);
-              } else {
-                /* Convert the gas particle to a star particle */
-                sp = cell_convert_part_to_spart(e, c, p, xp);
-#ifdef WITH_CSDS
-                /* Write the particle */
-                /* Logs all the fields request by the user */
-                // TODO select only the requested fields
-                csds_log_part(e->csds, p, xp, e, /* log_all */ 1,
-                              csds_flag_change_type, swift_type_stars);
-#endif
-              }
-            } else {
-=======
 #ifdef SWIFT_DEBUG_CHECKS
             if (n_spart_convert > 1 || n_spart_convert < 0)
               error("Invalid number of sparts to convert");
 #endif
 
             int n_spart_to_create = n_spart_spawn + n_spart_convert;
->>>>>>> 1c2c5a6f
 
             while (n_spart_to_create > 0) {
 
               struct spart *sp = NULL;
               int part_converted;
 
-<<<<<<< HEAD
-#ifdef WITH_FOF_GALAXIES
-              /* Star particles are always grouppable with WITH_FOF_GALAXIES */
-              fof_mark_spart_as_grouppable(sp);
-#endif
-
-              /* Copy the properties of the gas particle to the star particle */
-              star_formation_copy_properties(
-                  p, xp, sp, e, sf_props, cosmo, with_cosmology, phys_const,
-                  hydro_props, us, cooling, !spawn_spart);
-
-              /* Update the Star formation history */
-              star_formation_logger_log_new_spart(sp, &c->stars.sfh);
-
-              /* Update the h_max */
-              c->stars.h_max = max(c->stars.h_max, sp->h);
-              c->stars.h_max_active = max(c->stars.h_max_active, sp->h);
-
-              /* Update the displacement information */
-              if (star_formation_need_update_dx_max) {
-                const float dx2_part = xp->x_diff[0] * xp->x_diff[0] +
-                                       xp->x_diff[1] * xp->x_diff[1] +
-                                       xp->x_diff[2] * xp->x_diff[2];
-                const float dx2_sort = xp->x_diff_sort[0] * xp->x_diff_sort[0] +
-                                       xp->x_diff_sort[1] * xp->x_diff_sort[1] +
-                                       xp->x_diff_sort[2] * xp->x_diff_sort[2];
-
-                const float dx_part = sqrtf(dx2_part);
-                const float dx_sort = sqrtf(dx2_sort);
-
-                /* Note: no need to update quantities further up the tree as
-                   this task is always called at the top-level */
-                c->hydro.dx_max_part = max(c->hydro.dx_max_part, dx_part);
-                c->hydro.dx_max_sort = max(c->hydro.dx_max_sort, dx_sort);
-              }
-=======
               /* Are we using a model that actually generates star particles? */
               if (swift_star_formation_model_creates_stars) {
->>>>>>> 1c2c5a6f
 
                 /* Check if we should create a new particle or transform one */
                 if (n_spart_to_create == 1 && n_spart_convert == 1) {
@@ -594,6 +536,11 @@
                 c->stars.h_max = max(c->stars.h_max, sp->h);
                 c->stars.h_max_active = max(c->stars.h_max_active, sp->h);
 
+#ifdef WITH_FOF_GALAXIES
+                /* Star particles are always grouppable with WITH_FOF_GALAXIES */
+                fof_mark_spart_as_grouppable(sp);
+#endif
+
                 /* Update the displacement information */
                 if (star_formation_need_update_dx_max) {
                   const float dx2_part = xp->x_diff[0] * xp->x_diff[0] +
@@ -629,15 +576,19 @@
 #endif
               } else if (swift_star_formation_model_creates_stars) {
 
-<<<<<<< HEAD
-              /* Do something about the fact no star could be formed.
-                 Note that in such cases a tree rebuild to create more free
-                 slots has already been triggered by the function
-                 cell_convert_part_to_spart() */
-              star_formation_no_spart_available(e, p, xp);
-            }
-          } 
-          else if (should_kick_wind) {
+                /* Do something about the fact no star could be formed.
+                   Note that in such cases a tree rebuild to create more free
+                   slots has already been triggered by the function
+                   cell_convert_part_to_spart() */
+                star_formation_no_spart_available(e, p, xp);
+              }
+
+              /* We have spawned a particle, decrease the counter of particles
+               * to create */
+              n_spart_to_create--;
+
+            } /* while n_spart_to_create > 0 */
+          } else if (should_kick_wind) {
 
             /* Here we are NOT converting a gas to star, but we could kick! */
             feedback_kick_and_decouple_part(p, xp, e, cosmo, 
@@ -647,32 +598,7 @@
                                             dt_star,
                                             wind_mass);
 
-          } else {
-#ifdef WITH_FOF_GALAXIES
-            /* Mark (possibly) as grouppable AFTER we know its not wind
-             * or a star particle.
-             */
-            fof_mark_part_as_grouppable(p, xp, e, cosmo, hydro_props, 
-                                        entropy_floor);
-#endif
-=======
-                /* Do something about the fact no star could be formed.
-                   Note that in such cases a tree rebuild to create more free
-                   slots has already been triggered by the function
-                   cell_convert_part_to_spart() */
-                star_formation_no_spart_available(e, p, xp);
-              }
-
-              /* We have spawned a particle, decrease the counter of particles
-               * to create */
-              n_spart_to_create--;
-
-            } /* while n_spart_to_create > 0 */
->>>>>>> 1c2c5a6f
-          }
-
           /* D. Rennehan: Logging needs to go AFTER decoupling */
-
           /* Add the SFR and SFR*dt to the SFH struct of this cell */
           star_formation_logger_log_active_part(p, xp, &c->stars.sfh, dt_star);
 
