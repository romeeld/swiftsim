/*******************************************************************************
 * This file is part of SWIFT.
 * Copyright (c) 2017 Matthieu Schaller (matthieu.schaller@durham.ac.uk)
 *
 * This program is free software: you can redistribute it and/or modify
 * it under the terms of the GNU Lesser General Public License as published
 * by the Free Software Foundation, either version 3 of the License, or
 * (at your option) any later version.
 *
 * This program is distributed in the hope that it will be useful,
 * but WITHOUT ANY WARRANTY; without even the implied warranty of
 * MERCHANTABILITY or FITNESS FOR A PARTICULAR PURPOSE.  See the
 * GNU General Public License for more details.
 *
 * You should have received a copy of the GNU Lesser General Public License
 * along with this program.  If not, see <http://www.gnu.org/licenses/>.
 *
 ******************************************************************************/
#ifndef SWIFT_INTERPOL_EAGLE_H
#define SWIFT_INTERPOL_EAGLE_H

/**
 * @file src/cooling/EAGLE/interpolate.h
 * @brief Interpolation functions for EAGLE tables
 */

/* Config parameters. */
#include "../config.h"

/* Local includes. */
#include "align.h"
#include "error.h"
#include "inline.h"

/**
 * @brief Returns the 1d index of element with 2d indices x,y
 * from a flattened 2d array in row major order
 *
 * @param x, y Indices of element of interest
 * @param Nx, Ny Sizes of array dimensions
 */
__attribute__((always_inline)) INLINE int row_major_index_2d(const int x,
                                                             const int y,
                                                             const int Nx,
                                                             const int Ny) {
#ifdef SWIFT_DEBUG_CHECKS
  assert(x < Nx);
  assert(y < Ny);
#endif
  return x * Ny + y;
}

/**
 * @brief Returns the 1d index of element with 3d indices x,y,z
 * from a flattened 3d array in row major order
 *
 * @param x, y, z Indices of element of interest
 * @param Nx, Ny, Nz Sizes of array dimensions
 */
__attribute__((always_inline)) INLINE int row_major_index_3d(
    const int x, const int y, const int z, const int Nx, const int Ny,
    const int Nz) {
#ifdef SWIFT_DEBUG_CHECKS
  assert(x < Nx);
  assert(y < Ny);
  assert(z < Nz);
#endif
  return x * Ny * Nz + y * Nz + z;
}

/**
 * @brief Returns the 1d index of element with 4d indices x,y,z,w
 * from a flattened 4d array in row major order
 *
 * @param x, y, z, w Indices of element of interest
 * @param Nx, Ny, Nz, Nw Sizes of array dimensions
 */
__attribute__((always_inline)) INLINE int row_major_index_4d(
    const int x, const int y, const int z, const int w, const int Nx,
    const int Ny, const int Nz, const int Nw) {
#ifdef SWIFT_DEBUG_CHECKS
  assert(x < Nx);
  assert(y < Ny);
  assert(z < Nz);
  assert(w < Nw);
#endif
  return x * Ny * Nz * Nw + y * Nz * Nw + z * Nw + w;
}

/**
 * @brief Finds the index of a value in a table and compute delta to nearest
 * element.
 *
 * This function assumes the table is monotonically increasing with a constant
 * difference between adjacent values.
 *
 * The returned difference is expressed in units of the table separation. This
 * means dx = (x - table[i]) / (table[i+1] - table[i]). It is always between
 * 0 and 1.
 *
 * We use a small epsilon of 1e-4 to avoid out-of-range accesses due to
 * rounding errors.
 *
 * @param table The table to search in.
 * @param size The number of elements in the table.
 * @param x The value to search for.
 * @param i (return) The index in the table of the element.
 * @param *dx (return) The difference between x and table[i]
 */
__attribute__((always_inline)) INLINE void get_index_1d(
    const float *restrict table, const int size, const float x, int *i,
    float *restrict dx) {

<<<<<<< HEAD
  const float delta = (size - 1) / (table[size - 1] - table[0]);
=======
  /* Small epsilon to avoid rounding issues leading to out-of-bound
   * access when using the indices later to read data from the tables. */
>>>>>>> cd866b51
  const float epsilon = 1e-4f;

  /* Indicate that the whole array is aligned on boundaries */
  swift_align_information(float, table, SWIFT_STRUCT_ALIGNMENT);

<<<<<<< HEAD
=======
  /* Distance between elements in the array */
  const float delta = (size - 1) / (table[size - 1] - table[0]);

>>>>>>> cd866b51
  if (x < table[0] + epsilon) {
    /* We are below the first element */
    *i = 0;
    *dx = 0.f;
  } else if (x < table[size - 1] - epsilon) {
    /* Normal case */
    *i = (x - table[0]) * delta;

#ifdef SWIFT_DEBUG_CHECKS
    if (*i > size || *i < 0) {
      error(
          "trying to get index for value outside table range. Table size: %d, "
          "calculated index: %d, value: %.5e, table[0]: %.5e, grid size: %.5e",
          size, *i, x, table[0], delta);
    }
#endif

    *dx = (x - table[*i]) * delta;
  } else {
    /* We are after the last element */
    *i = size - 2;
    *dx = 1.f;
  }

#ifdef SWIFT_DEBUG_CHECKS
  if (*dx < -0.001f || *dx > 1.001f) error("Invalid distance found dx=%e", *dx);
#endif
}

/**
 * @brief Interpolate a flattened 2D table at a given position.
 *
 * This function uses linear interpolation along each axis. It also
 * assumes that the table is aligned on SWIFT_STRUCT_ALIGNMENT.
 *
 * @param table The 2D table to interpolate.
 * @param xi, yi Indices of element of interest.
 * @param Nx, Ny Sizes of array dimensions.
 * @param dx, dy Distance between the point and the index in units of
 * the grid spacing.
 */
__attribute__((always_inline)) INLINE float interpolation_2d(
    const float *table, const int xi, const int yi, const float dx,
    const float dy, const int Nx, const int Ny) {

#ifdef SWIFT_DEBUG_CHECKS
  if (dx < -0.001f || dx > 1.001f) error("Invalid dx=%e", dx);
  if (dy < -0.001f || dy > 1.001f) error("Invalid dy=%e", dy);
#endif

  const float tx = 1.f - dx;
  const float ty = 1.f - dy;

  /* Indicate that the whole array is aligned on boundaries */
  swift_align_information(float, table, SWIFT_STRUCT_ALIGNMENT);

  /* Linear interpolation along each axis. We read the table 2^2=4 times */
  float result = tx * ty * table[row_major_index_2d(xi + 0, yi + 0, Nx, Ny)];

  result += tx * dy * table[row_major_index_2d(xi + 0, yi + 1, Nx, Ny)];
  result += dx * ty * table[row_major_index_2d(xi + 1, yi + 0, Nx, Ny)];

  result += dx * dy * table[row_major_index_2d(xi + 1, yi + 1, Nx, Ny)];

  return result;
}

/**
 * @brief Interpolate a flattened 3D table at a given position.
 *
 * This function uses linear interpolation along each axis. It also
 * assumes that the table is aligned on SWIFT_STRUCT_ALIGNMENT.
 *
 * @param table The 3D table to interpolate.
 * @param xi, yi, zi Indices of element of interest.
 * @param Nx, Ny, Nz Sizes of array dimensions.
 * @param dx, dy, dz Distance between the point and the index in units of
 * the grid spacing.
 */
__attribute__((always_inline)) INLINE float interpolation_3d(
    const float *table, const int xi, const int yi, const int zi,
    const float dx, const float dy, const float dz, const int Nx, const int Ny,
    const int Nz) {

#ifdef SWIFT_DEBUG_CHECKS
  if (dx < -0.001f || dx > 1.001f) error("Invalid dx=%e", dx);
  if (dy < -0.001f || dy > 1.001f) error("Invalid dy=%e", dy);
  if (dz < -0.001f || dz > 1.001f) error("Invalid dz=%e", dz);
#endif

  const float tx = 1.f - dx;
  const float ty = 1.f - dy;
  const float tz = 1.f - dz;

  /* Indicate that the whole array is aligned on page boundaries */
  swift_align_information(float, table, SWIFT_STRUCT_ALIGNMENT);

  /* Linear interpolation along each axis. We read the table 2^3=8 times */
  float result = tx * ty * tz *
                 table[row_major_index_3d(xi + 0, yi + 0, zi + 0, Nx, Ny, Nz)];

  result += tx * ty * dz *
            table[row_major_index_3d(xi + 0, yi + 0, zi + 1, Nx, Ny, Nz)];
  result += tx * dy * tz *
            table[row_major_index_3d(xi + 0, yi + 1, zi + 0, Nx, Ny, Nz)];
  result += dx * ty * tz *
            table[row_major_index_3d(xi + 1, yi + 0, zi + 0, Nx, Ny, Nz)];

  result += tx * dy * dz *
            table[row_major_index_3d(xi + 0, yi + 1, zi + 1, Nx, Ny, Nz)];
  result += dx * ty * dz *
            table[row_major_index_3d(xi + 1, yi + 0, zi + 1, Nx, Ny, Nz)];
  result += dx * dy * tz *
            table[row_major_index_3d(xi + 1, yi + 1, zi + 0, Nx, Ny, Nz)];

  result += dx * dy * dz *
            table[row_major_index_3d(xi + 1, yi + 1, zi + 1, Nx, Ny, Nz)];

  return result;
}

/**
 * @brief Interpolate a flattened 3D table at a given position but avoid the
 * x-dimension.
 *
 * This function uses linear interpolation along each axis.
 * We look at the xi coordoniate but do not interpolate around it. We just
 * interpolate the remaining 2 dimensions.
 * The function also assumes that the table is aligned on
 * SWIFT_STRUCT_ALIGNMENT.
 *
 * @param table The 3D table to interpolate.
 * @param xi, yi, zi Indices of element of interest.
 * @param Nx, Ny, Nz Sizes of array dimensions.
 * @param dx, dy, dz Distance between the point and the index in units of
 * the grid spacing.
 */
__attribute__((always_inline)) INLINE float interpolation_3d_no_x(
    const float *table, const int xi, const int yi, const int zi,
    const float dx, const float dy, const float dz, const int Nx, const int Ny,
    const int Nz) {

#ifdef SWIFT_DEBUG_CHECKS
  if (dx != 0.f) error("Attempting to interpolate along x!");
  if (dy < -0.001f || dy > 1.001f) error("Invalid dy=%e", dy);
  if (dz < -0.001f || dz > 1.001f) error("Invalid dz=%e", dz);
#endif

  const float tx = 1.f;
  const float ty = 1.f - dy;
  const float tz = 1.f - dz;

  /* Indicate that the whole array is aligned on page boundaries */
  swift_align_information(float, table, SWIFT_STRUCT_ALIGNMENT);

  /* Linear interpolation along each axis. We read the table 2^2=4 times */
  /* Note that we intentionally kept the table access along the axis where */
  /* we do not interpolate as comments in the code to allow readers to */
  /* understand what is going on. */
  float result = tx * ty * tz *
                 table[row_major_index_3d(xi + 0, yi + 0, zi + 0, Nx, Ny, Nz)];

  result += tx * ty * dz *
            table[row_major_index_3d(xi + 0, yi + 0, zi + 1, Nx, Ny, Nz)];
  result += tx * dy * tz *
            table[row_major_index_3d(xi + 0, yi + 1, zi + 0, Nx, Ny, Nz)];
  /* result += dx * ty * tz * */
  /*           table[row_major_index_3d(xi + 1, yi + 0, zi + 0, Nx, Ny, Nz)]; */

  result += tx * dy * dz *
            table[row_major_index_3d(xi + 0, yi + 1, zi + 1, Nx, Ny, Nz)];
  /* result += dx * ty * dz * */
  /*           table[row_major_index_3d(xi + 1, yi + 0, zi + 1, Nx, Ny, Nz)]; */
  /* result += dx * dy * tz * */
  /*           table[row_major_index_3d(xi + 1, yi + 1, zi + 0, Nx, Ny, Nz)]; */

  /* result += dx * dy * dz * */
  /*           table[row_major_index_3d(xi + 1, yi + 1, zi + 1, Nx, Ny, Nz)]; */

  return result;
}

/**
 * @brief Interpolate a flattened 4D table at a given position.
 *
 * This function uses linear interpolation along each axis. It also
 * assumes that the table is aligned on SWIFT_STRUCT_ALIGNMENT.
 *
 * @param table The 4D table to interpolate.
 * @param xi, yi, zi, wi Indices of element of interest.
 * @param Nx, Ny, Nz, Nw Sizes of array dimensions.
 * @param dx, dy, dz, dw Distance between the point and the index in units of
 * the grid spacing.
 */
__attribute__((always_inline)) INLINE float interpolation_4d(
    const float *table, const int xi, const int yi, const int zi, const int wi,
    const float dx, const float dy, const float dz, const float dw,
    const int Nx, const int Ny, const int Nz, const int Nw) {

#ifdef SWIFT_DEBUG_CHECKS
  if (dx < -0.001f || dx > 1.001f) error("Invalid dx=%e", dx);
  if (dy < -0.001f || dy > 1.001f) error("Invalid dy=%e", dy);
  if (dz < -0.001f || dz > 1.001f) error("Invalid dz=%e", dz);
  if (dw < -0.001f || dw > 1.001f) error("Invalid dw=%e", dw);
#endif

  const float tx = 1.f - dx;
  const float ty = 1.f - dy;
  const float tz = 1.f - dz;
  const float tw = 1.f - dw;

  /* Indicate that the whole array is aligned on page boundaries */
  swift_align_information(float, table, SWIFT_STRUCT_ALIGNMENT);

  /* Linear interpolation along each axis. We read the table 2^4=16 times */
  float result =
      tx * ty * tz * tw *
      table[row_major_index_4d(xi + 0, yi + 0, zi + 0, wi + 0, Nx, Ny, Nz, Nw)];

  result +=
      tx * ty * tz * dw *
      table[row_major_index_4d(xi + 0, yi + 0, zi + 0, wi + 1, Nx, Ny, Nz, Nw)];
  result +=
      tx * ty * dz * tw *
      table[row_major_index_4d(xi + 0, yi + 0, zi + 1, wi + 0, Nx, Ny, Nz, Nw)];
  result +=
      tx * dy * tz * tw *
      table[row_major_index_4d(xi + 0, yi + 1, zi + 0, wi + 0, Nx, Ny, Nz, Nw)];
  result +=
      dx * ty * tz * tw *
      table[row_major_index_4d(xi + 1, yi + 0, zi + 0, wi + 0, Nx, Ny, Nz, Nw)];

  result +=
      tx * ty * dz * dw *
      table[row_major_index_4d(xi + 0, yi + 0, zi + 1, wi + 1, Nx, Ny, Nz, Nw)];
  result +=
      tx * dy * tz * dw *
      table[row_major_index_4d(xi + 0, yi + 1, zi + 0, wi + 1, Nx, Ny, Nz, Nw)];
  result +=
      dx * ty * tz * dw *
      table[row_major_index_4d(xi + 1, yi + 0, zi + 0, wi + 1, Nx, Ny, Nz, Nw)];
  result +=
      tx * dy * dz * tw *
      table[row_major_index_4d(xi + 0, yi + 1, zi + 1, wi + 0, Nx, Ny, Nz, Nw)];
  result +=
      dx * ty * dz * tw *
      table[row_major_index_4d(xi + 1, yi + 0, zi + 1, wi + 0, Nx, Ny, Nz, Nw)];
  result +=
      dx * dy * tz * tw *
      table[row_major_index_4d(xi + 1, yi + 1, zi + 0, wi + 0, Nx, Ny, Nz, Nw)];

  result +=
      dx * dy * dz * tw *
      table[row_major_index_4d(xi + 1, yi + 1, zi + 1, wi + 0, Nx, Ny, Nz, Nw)];
  result +=
      dx * dy * tz * dw *
      table[row_major_index_4d(xi + 1, yi + 1, zi + 0, wi + 1, Nx, Ny, Nz, Nw)];
  result +=
      dx * ty * dz * dw *
      table[row_major_index_4d(xi + 1, yi + 0, zi + 1, wi + 1, Nx, Ny, Nz, Nw)];
  result +=
      tx * dy * dz * dw *
      table[row_major_index_4d(xi + 0, yi + 1, zi + 1, wi + 1, Nx, Ny, Nz, Nw)];

  result +=
      dx * dy * dz * dw *
      table[row_major_index_4d(xi + 1, yi + 1, zi + 1, wi + 1, Nx, Ny, Nz, Nw)];

  return result;
}

/**
 * @brief Interpolate a flattened 4D table at a given position but avoid the
 * x-dimension.
 *
 * This function uses linear interpolation along each axis.
 * We look at the xi coordoniate but do not interpolate around it. We just
 * interpolate the remaining 3 dimensions.
 * The function also assumes that the table is aligned on
 * SWIFT_STRUCT_ALIGNMENT.
 *
 * @param table The 4D table to interpolate.
 * @param xi, yi, zi, wi Indices of element of interest.
 * @param Nx, Ny, Nz, Nw Sizes of array dimensions.
 * @param dx, dy, dz, dw Distance between the point and the index in units of
 * the grid spacing.
 */
__attribute__((always_inline)) INLINE float interpolation_4d_no_x(
    const float *table, const int xi, const int yi, const int zi, const int wi,
    const float dx, const float dy, const float dz, const float dw,
    const int Nx, const int Ny, const int Nz, const int Nw) {

#ifdef SWIFT_DEBUG_CHECKS
  if (dx != 0.f) error("Attempting to interpolate along x!");
  if (dy < -0.001f || dy > 1.001f) error("Invalid dy=%e", dy);
  if (dz < -0.001f || dz > 1.001f) error("Invalid dz=%e", dz);
  if (dw < -0.001f || dw > 1.001f) error("Invalid dw=%e", dw);
#endif

  const float tx = 1.f;
  const float ty = 1.f - dy;
  const float tz = 1.f - dz;
  const float tw = 1.f - dw;

  /* Indicate that the whole array is aligned on boundaries */
  swift_align_information(float, table, SWIFT_STRUCT_ALIGNMENT);

  /* Linear interpolation along each axis. We read the table 2^3=8 times */
  /* Note that we intentionally kept the table access along the axis where */
  /* we do not interpolate as comments in the code to allow readers to */
  /* understand what is going on. */
  float result =
      tx * ty * tz * tw *
      table[row_major_index_4d(xi + 0, yi + 0, zi + 0, wi + 0, Nx, Ny, Nz, Nw)];

  result +=
      tx * ty * tz * dw *
      table[row_major_index_4d(xi + 0, yi + 0, zi + 0, wi + 1, Nx, Ny, Nz, Nw)];
  result +=
      tx * ty * dz * tw *
      table[row_major_index_4d(xi + 0, yi + 0, zi + 1, wi + 0, Nx, Ny, Nz, Nw)];
  result +=
      tx * dy * tz * tw *
      table[row_major_index_4d(xi + 0, yi + 1, zi + 0, wi + 0, Nx, Ny, Nz, Nw)];
  /* result += */
  /*     dx * ty * tz * tw * */
  /*     table[row_major_index_4d(xi + 1, yi + 0, zi + 0, wi + 0, Nx, Ny, Nz,
   * Nw)]; */

  result +=
      tx * ty * dz * dw *
      table[row_major_index_4d(xi + 0, yi + 0, zi + 1, wi + 1, Nx, Ny, Nz, Nw)];
  result +=
      tx * dy * tz * dw *
      table[row_major_index_4d(xi + 0, yi + 1, zi + 0, wi + 1, Nx, Ny, Nz, Nw)];
  /* result += */
  /*     dx * ty * tz * dw * */
  /*     table[row_major_index_4d(xi + 1, yi + 0, zi + 0, wi + 1, Nx, Ny, Nz,
   * Nw)]; */
  result +=
      tx * dy * dz * tw *
      table[row_major_index_4d(xi + 0, yi + 1, zi + 1, wi + 0, Nx, Ny, Nz, Nw)];
  /* result += */
  /*     dx * ty * dz * tw * */
  /*     table[row_major_index_4d(xi + 1, yi + 0, zi + 1, wi + 0, Nx, Ny, Nz,
   * Nw)]; */
  /* result += */
  /*     dx * dy * tz * tw * */
  /*     table[row_major_index_4d(xi + 1, yi + 1, zi + 0, wi + 0, Nx, Ny, Nz, */
  /* Nw)]; */

  /* result += */
  /*     dx * dy * dz * tw * */
  /*     table[row_major_index_4d(xi + 1, yi + 1, zi + 1, wi + 0, Nx, Ny, Nz, */
  /* Nw)]; */
  /* result += */
  /*     dx * dy * tz * dw * */
  /*     table[row_major_index_4d(xi + 1, yi + 1, zi + 0, wi + 1, Nx, Ny, Nz, */
  /* Nw)]; */
  /* result += */
  /*     dx * ty * dz * dw * */
  /*     table[row_major_index_4d(xi + 1, yi + 0, zi + 1, wi + 1, Nx, Ny, Nz,
   * Nw)]; */
  result +=
      tx * dy * dz * dw *
      table[row_major_index_4d(xi + 0, yi + 1, zi + 1, wi + 1, Nx, Ny, Nz, Nw)];

  /* result += */
  /*     dx * dy * dz * dw * */
  /*     table[row_major_index_4d(xi + 1, yi + 1, zi + 1, wi + 1, Nx, Ny, Nz, */
  /* Nw)]; */

  return result;
}

#endif<|MERGE_RESOLUTION|>--- conflicted
+++ resolved
@@ -111,23 +111,16 @@
     const float *restrict table, const int size, const float x, int *i,
     float *restrict dx) {
 
-<<<<<<< HEAD
-  const float delta = (size - 1) / (table[size - 1] - table[0]);
-=======
   /* Small epsilon to avoid rounding issues leading to out-of-bound
    * access when using the indices later to read data from the tables. */
->>>>>>> cd866b51
   const float epsilon = 1e-4f;
 
   /* Indicate that the whole array is aligned on boundaries */
   swift_align_information(float, table, SWIFT_STRUCT_ALIGNMENT);
 
-<<<<<<< HEAD
-=======
   /* Distance between elements in the array */
   const float delta = (size - 1) / (table[size - 1] - table[0]);
 
->>>>>>> cd866b51
   if (x < table[0] + epsilon) {
     /* We are below the first element */
     *i = 0;
