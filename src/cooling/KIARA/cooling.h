--- conflicted
+++ resolved
@@ -114,15 +114,9 @@
                              const struct cosmology* restrict cosmo,
 			                       const struct cooling_function_data* restrict cooling,
                              const struct part* p, const struct xpart* xp,
-<<<<<<< HEAD
 			     const double dt, const double T_floor, 
 			     gr_float species_densities[N_SPECIES],
 			     int mode);
-=======
-                             const double dt, const double u_floor,
-                             gr_float species_densities[N_SPECIES],
-                             int mode);
->>>>>>> a7333229
 void cooling_copy_from_grackle(grackle_field_data* data, struct part* p,
                                struct xpart* xp, 
                                const struct cooling_function_data* restrict cooling, 
@@ -135,12 +129,8 @@
                                 const struct cooling_function_data* restrict cooling,
                                 struct part* restrict p,
                                 struct xpart* restrict xp, double dt, 
-<<<<<<< HEAD
 				double T_floor,
 				int mode);
-=======
-                                double u_floor, int mode);
->>>>>>> a7333229
 
 gr_float cooling_time(const struct phys_const* restrict phys_const,
                       const struct unit_system* restrict us,
