/*******************************************************************************
 * This file is part of SWIFT.
 * Copyright (c) 2016 Matthieu Schaller (schaller@strw.leidenuniv.nl)
 *
 * This program is free software: you can redistribute it and/or modify
 * it under the terms of the GNU Lesser General Public License as published
 * by the Free Software Foundation, either version 3 of the License, or
 * (at your option) any later version.
 *
 * This program is distributed in the hope that it will be useful,
 * but WITHOUT ANY WARRANTY; without even the implied warranty of
 * MERCHANTABILITY or FITNESS FOR A PARTICULAR PURPOSE.  See the
 * GNU General Public License for more details.
 *
 * You should have received a copy of the GNU Lesser General Public License
 * along with this program.  If not, see <http://www.gnu.org/licenses/>.
 *
 ******************************************************************************/
#ifndef SWIFT_COOLING_KIARA_H
#define SWIFT_COOLING_KIARA_H

/**
 * @file src/cooling/KIARA/cooling.h
 * @brief Cooling using the GRACKLE 3.1.1 library.
 */

/* Some standard headers. */
#include <fenv.h>
#include <float.h>
#include <math.h>

/* The grackle library itself */
#include <grackle.h>

/* Local includes. */
#include "chemistry.h"
#include "cooling_io.h"
#include "cooling_properties.h"
#include "entropy_floor.h"
#include "error.h"
#include "hydro.h"
#include "parser.h"
#include "part.h"
#include "physical_constants.h"
#include "units.h"

/* need to rework (and check) code if changed */
#define GRACKLE_NPART 1
#define GRACKLE_RANK 3
#if COOLING_GRACKLE_MODE >= 2
  #define N_SPECIES 46  /* This further includes properties for dust model */
#else
  #define N_SPECIES 21  /* This includes extra values at end to hold rho,u,dudt,vx,vy,vz,u_floor,mZ,dummyvar */
#endif

/* define heating and cooling limits on thermal energy, per timestep */
#define GRACKLE_HEATLIM 1000.f
#define GRACKLE_COOLLIM 0.01f
<<<<<<< HEAD
#define MAX_COLD_ISM_FRACTION 0.9f
=======
/* Minimum particle column length as a fraction of p->h.
 * Should be <= mean interparticle spacing. 
 * For 48 Ngb mean spacing ~ 0.887
 * For 57 Ngb mean spacing ~ 0.837
 * For 114 Ngb mean spacing ~ 0.664
 *
 * Basically a limiter on rho / |grad rho| for a depth
 * for shielding, and how bad you think |grad rho|
 * really is at estimating the depth. */
#define MIN_SHIELD_H_FRAC 0.332f
>>>>>>> d0422b39

void cooling_update(const struct phys_const *phys_const,
                    const struct cosmology *cosmo,
                    const struct pressure_floor_props *pressure_floor,
                    struct cooling_function_data *cooling, struct space *s,
                    const double time);

void cooling_print_fractions(const struct xpart* restrict xp);
void cooling_first_init_part(const struct phys_const* restrict phys_const,
                             const struct unit_system* restrict us,
                             const struct hydro_props* hydro_properties,
                             const struct cosmology* restrict cosmo,
                             const struct cooling_function_data* cooling,
                             struct part* restrict p,
                             struct xpart* restrict xp);
void cooling_post_init_part(const struct phys_const *restrict phys_const,
    			    const struct unit_system *restrict us,
    			    const struct hydro_props *hydro_props,
    			    const struct cosmology *restrict cosmo,
    			    const struct cooling_function_data *restrict cooling,
    			    const struct part *restrict p, struct xpart *restrict xp);

void cooling_print_backend(const struct cooling_function_data* cooling);

void cooling_copy_to_grackle1(grackle_field_data* data, const struct part* p,
                              const struct xpart* xp, gr_float rho,
                              gr_float species_densities[N_SPECIES]);
void cooling_copy_to_grackle2(grackle_field_data* data, const struct part* p,
                              const struct xpart* xp, 
                              const struct cooling_function_data* restrict cooling,
			      const double dt, gr_float rho,
                              gr_float species_densities[N_SPECIES]);
void cooling_copy_to_grackle3(grackle_field_data* data, const struct part* p,
                              const struct xpart* xp, gr_float rho,
                              gr_float species_densities[N_SPECIES]);
void cooling_copy_from_grackle1(grackle_field_data* data, const struct part* p,
                                struct xpart* xp, gr_float rho);
void cooling_copy_from_grackle2(grackle_field_data* data, struct part* p,
                                struct xpart* xp,
                                const struct cooling_function_data* restrict cooling,
                                gr_float rho);
void cooling_copy_from_grackle3(grackle_field_data* data, const struct part* p,
                                struct xpart* xp, gr_float rho);
void cooling_copy_to_grackle(grackle_field_data* data,
                             const struct unit_system* restrict us,
                             const struct cosmology* restrict cosmo,
			                       const struct cooling_function_data* restrict cooling,
                             const struct part* p, const struct xpart* xp,
			     const double dt, const double T_floor, 
			     gr_float species_densities[N_SPECIES],
			     int mode);
void cooling_copy_from_grackle(grackle_field_data* data, struct part* p,
                               struct xpart* xp, 
                               const struct cooling_function_data* restrict cooling, 
                               gr_float rho);
void cooling_grackle_free_data(grackle_field_data* data);
gr_float cooling_grackle_driver(const struct phys_const* restrict phys_const,
                                const struct unit_system* restrict us,
                                const struct cosmology* restrict cosmo,
                                const struct hydro_props* hydro_properties,
                                const struct cooling_function_data* restrict cooling,
                                struct part* restrict p,
                                struct xpart* restrict xp, double dt, 
				double T_floor,
				int mode);

gr_float cooling_time(const struct phys_const* restrict phys_const,
                      const struct unit_system* restrict us,
                      const struct hydro_props* hydro_properties,
                      const struct cosmology* restrict cosmo,
                      const struct cooling_function_data* restrict cooling,
                      const struct part* restrict p, struct xpart* restrict xp,
		                  const float rhocool, const float ucool);

float cooling_get_temperature(
    const struct phys_const* restrict phys_const,
    const struct hydro_props* hydro_properties,
    const struct unit_system* restrict us,
    const struct cosmology* restrict cosmo,
    const struct cooling_function_data* restrict cooling,
    const struct part* restrict p, const struct xpart* restrict xp);

void firehose_cooling_and_dust(
    const struct phys_const* restrict phys_const,
    const struct unit_system* restrict us,
    const struct cosmology* restrict cosmo,
    const struct hydro_props* restrict hydro_props,
    const struct cooling_function_data* restrict cooling,
    struct part* restrict p, struct xpart* restrict xp, const double dt);

void cooling_cool_part(const struct phys_const* restrict phys_const,
                       const struct unit_system* restrict us,
                       const struct cosmology* restrict cosmo,
                       const struct hydro_props* hydro_properties,
                       const struct entropy_floor_properties* floor_props,
		                   const struct pressure_floor_props *pressure_floor_props,
                       const struct cooling_function_data* restrict cooling,
                       struct part* restrict p, struct xpart* restrict xp,
                       const double dt, const double dt_therm,
                       const double time);

void cooling_set_particle_subgrid_properties(
    const struct phys_const *phys_const, const struct unit_system *us,
    const struct cosmology *cosmo, const struct hydro_props *hydro_props,
    const struct entropy_floor_properties *floor_props,
    const struct cooling_function_data *cooling, 
    struct part *p, struct xpart *xp);

float cooling_get_subgrid_temperature(const struct part *p,
                                      const struct xpart *xp);

float cooling_get_subgrid_density(const struct part *p, const struct xpart *xp);

float cooling_get_radiated_energy(const struct xpart* restrict xp);

double cooling_get_ycompton(const struct phys_const* phys_const,
                            const struct hydro_props* hydro_props,
                            const struct unit_system* us,
                            const struct cosmology* cosmo,
                            const struct cooling_function_data* cooling,
                            const struct part* p, const struct xpart* xp);

float cooling_timestep(const struct cooling_function_data* restrict cooling,
                       const struct phys_const* restrict phys_const,
                       const struct cosmology* restrict cosmo,
                       const struct unit_system* restrict us,
                       const struct hydro_props* hydro_properties,
                       const struct part* restrict p,
                       const struct xpart* restrict xp);

void cooling_split_part(struct part* p, struct xpart* xp, double n);

void cooling_init_units(const struct unit_system* us,
                        const struct phys_const* phys_const,
                        struct cooling_function_data* cooling);
void cooling_init_grackle(struct cooling_function_data* cooling);

void cooling_init_backend(struct swift_params* parameter_file,
                          const struct unit_system* us,
                          const struct phys_const* phys_const,
                          const struct hydro_props* hydro_props,
                          struct cooling_function_data* cooling);

void cooling_clean(struct cooling_function_data* cooling);
void cooling_struct_dump(const struct cooling_function_data* cooling,
                         FILE* stream);
void cooling_struct_restore(struct cooling_function_data* cooling, FILE* stream,
                            const struct cosmology* cosmo);
float cooling_compute_G0(
		const struct part *restrict p,
		const float rho,
		const struct cooling_function_data *cooling,
		const double dt);
void cooling_sputter_dust(
    const struct unit_system* restrict us,
    const struct cosmology* restrict cosmo,
    const struct cooling_function_data* restrict cooling,
    struct part* restrict p, struct xpart* restrict xp, const double dt);

/**
 * @brief Compute the electron pressure of a #part based on the cooling
 * function.
 *
 * Does not exist in this model. We return 0.
 *
 * @param phys_const #phys_const data structure.
 * @param hydro_props The properties of the hydro scheme.
 * @param us The internal system of units.
 * @param cosmo #cosmology data structure.
 * @param cooling #cooling_function_data struct.
 * @param p #part data.
 * @param xp Pointer to the #xpart data.
 */
INLINE static double cooling_get_electron_pressure(
    const struct phys_const* phys_const, const struct hydro_props* hydro_props,
    const struct unit_system* us, const struct cosmology* cosmo,
    const struct cooling_function_data* cooling, const struct part* p,
    const struct xpart* xp) {
  return 0;
}

/**
 * @brief Compute the specific thermal energy (physical) for a given temperature.
 *
 * Converts T to u (internal physical units) for a given particle.
 *
 * @param temperature Particle temperature in K
 * @param ne Electron number density relative to H atom density
 * @param cooling #cooling_function_data struct.
 * @param p #part data.
 */
INLINE static double cooling_convert_temp_to_u(
    const double temperature, const double ne, const struct cooling_function_data* cooling, 
    const struct part* p) {

  const float X_H = chemistry_get_metal_mass_fraction_for_cooling(p)[chemistry_element_H];
  const float yhelium = (1. - X_H) / (4. * X_H);
  const float mu = (1. + yhelium) / (1. + ne + 4. * yhelium);

  return temperature * mu * cooling->temp_to_u_factor;
}

/**
 * @brief Compute the temperature for a given physical specific energy
 *
 * Converts T to u (internal physical units) for a given particle.
 *
 * @param u Physical specific energy
 * @param ne Electron number density relative to H atom density
 * @param cooling #cooling_function_data struct.
 * @param p #part data.
 */
INLINE static double cooling_convert_u_to_temp(
    const double u, const double ne, const struct cooling_function_data* cooling, 
    const struct part* p) {

  const float X_H = chemistry_get_metal_mass_fraction_for_cooling(p)[chemistry_element_H];
  const float yhelium = (1. - X_H) / (4. * X_H);
  const float mu = (1. + yhelium) / (1. + ne + 4. * yhelium);

  return u / (mu * cooling->temp_to_u_factor);
}

/**
 * @brief Compute the cold ISM fraction at a given factor above subgrid threshold density
 *
 * Compute the cold ISM fraction at a given factor above subgrid threshold density.
 * This uses a fit to the density vs. cold gas fraction relation from Springel+Hernquist 2003.
 *
 * @param dens_fac Density factor above threshold density
 * @param cooling #cooling_function_data struct.
 */
INLINE static double cooling_compute_cold_ISM_fraction(
    const double dens_fac, const struct cooling_function_data* cooling) {

  float fc = cooling->cold_ISM_frac;
  if (dens_fac > 1.) {
    fc = cooling->cold_ISM_frac + (1. - cooling->cold_ISM_frac) * (1. - exp(-log10(dens_fac)));
    fc = fmin(fc, MAX_COLD_ISM_FRACTION);
  }
  return fc;
}

/**
 * @brief Compute the subgrid density based on pressure equilibrium in a 2-phase ISM model
 *
 * We set the subgrid density based on pressure equilibrium with overall particle.
 * The pressure is set by 1-cold_ISM_frac of the mass in the warm phase.
 *
 * @param rho SPH (non-subgrid) physical particle density.
 * @param temp SPH (non-subgrid) particle temperature.
 * @param subgrid_temp Subgrid particle temperature.
 * @param floor_props Properties of the entropy floor.
 * @param cooling #cooling_function_data struct.
 */
INLINE static double cooling_compute_subgrid_density(
    const double rho, const double temp, const double subgrid_temp,
    const struct entropy_floor_properties *floor_props,
    const struct cooling_function_data* cooling) {

  const double ism_frac = 
      cooling_compute_cold_ISM_fraction(rho / floor_props->Jeans_density_threshold, 
                                        cooling);
  double subgrid_dens = 
      (1.f - ism_frac) * rho * temp / (ism_frac * subgrid_temp);

  /* Cap at max value which should be something vaguely like GMC densities */
  subgrid_dens = fmin(subgrid_dens, cooling->max_subgrid_density);
  return subgrid_dens;
}


/**
 * @brief Copy all grackle fields into a new set.  THIS IS ONLY USED FOR DEBUGGING.
 *
 * @param my_fields The target (new) set of grackle particle properties.
 * @param old_fields The original (old) set of grackle particle properties.
 * @param field_size Number of particles to copy.
 */
INLINE static void cooling_copy_grackle_fields(grackle_field_data *my_fields,
                                               grackle_field_data *old_fields, 
                                               int field_size) {
  int i;

  for (i = 0; i < field_size; i++) {

    printf("loop copy_grackle_fields %g %p\n",old_fields->density[0],my_fields->density);

    my_fields->density[i] = old_fields->density[i];
    my_fields->HI_density[i] = old_fields->HI_density[i];
    my_fields->HII_density[i] = old_fields->HII_density[i];
    my_fields->HM_density[i] = old_fields->HM_density[i];
    my_fields->HeI_density[i] = old_fields->HeI_density[i];
    my_fields->HeII_density[i] = old_fields->HeII_density[i];
    my_fields->HeIII_density[i] = old_fields->HeIII_density[i];
    my_fields->H2I_density[i] = old_fields->H2I_density[i];
    my_fields->H2II_density[i] = old_fields->H2II_density[i];
    my_fields->DI_density[i] = old_fields->DI_density[i];
    my_fields->DII_density[i] = old_fields->DII_density[i];
    my_fields->HDI_density[i] = old_fields->HDI_density[i];
    my_fields->e_density[i] = old_fields->e_density[i];
    // solar metallicity
    my_fields->metal_density[i] = old_fields->metal_density[i];

    my_fields->x_velocity[i] = 0.0;
    my_fields->y_velocity[i] = 0.0;
    my_fields->z_velocity[i] = 0.0;

    // initilize internal energy (here 1000 K for no reason)
    my_fields->internal_energy[i] = old_fields->internal_energy[i];

    my_fields->volumetric_heating_rate[i] = old_fields->volumetric_heating_rate[i];
    my_fields->specific_heating_rate[i] = old_fields->specific_heating_rate[i];
    my_fields->temperature_floor[i] = old_fields->temperature_floor[i];

    my_fields->isrf_habing[i] = old_fields->isrf_habing[i];
    my_fields->RT_HI_ionization_rate[i] = old_fields->RT_HI_ionization_rate[i];
    my_fields->RT_HeI_ionization_rate[i] = old_fields->RT_HeI_ionization_rate[i];
    my_fields->RT_HeII_ionization_rate[i] = old_fields->RT_HeII_ionization_rate[i];
    my_fields->RT_H2_dissociation_rate[i] = old_fields->RT_H2_dissociation_rate[i];
    my_fields->RT_heating_rate[i] = old_fields->RT_heating_rate[i];

    if (grackle_data->use_dust_evol) {
      my_fields->dust_density[i] = old_fields->dust_density[i];
      my_fields->He_gas_metalDensity[i] = old_fields->He_gas_metalDensity[i];
      my_fields->C_gas_metalDensity[i] = old_fields->C_gas_metalDensity[i];
      my_fields->N_gas_metalDensity[i] = old_fields->N_gas_metalDensity[i];
      my_fields->O_gas_metalDensity[i] = old_fields->O_gas_metalDensity[i];
      my_fields->Ne_gas_metalDensity[i] = old_fields->Ne_gas_metalDensity[i];
      my_fields->Mg_gas_metalDensity[i] = old_fields->Mg_gas_metalDensity[i];
      my_fields->Si_gas_metalDensity[i] = old_fields->Si_gas_metalDensity[i];
      my_fields->S_gas_metalDensity[i] = old_fields->S_gas_metalDensity[i];
      my_fields->Ca_gas_metalDensity[i] = old_fields->Ca_gas_metalDensity[i];
      my_fields->Fe_gas_metalDensity[i] = old_fields->Fe_gas_metalDensity[i];
      my_fields->He_dust_metalDensity[i] = old_fields->He_dust_metalDensity[i];
      my_fields->C_dust_metalDensity[i] = old_fields->C_dust_metalDensity[i];
      my_fields->N_dust_metalDensity[i] = old_fields->N_dust_metalDensity[i];
      my_fields->O_dust_metalDensity[i] = old_fields->O_dust_metalDensity[i];
      my_fields->Ne_dust_metalDensity[i] = old_fields->Ne_dust_metalDensity[i];
      my_fields->Mg_dust_metalDensity[i] = old_fields->Mg_dust_metalDensity[i];
      my_fields->Si_dust_metalDensity[i] = old_fields->Si_dust_metalDensity[i];
      my_fields->S_dust_metalDensity[i] = old_fields->S_dust_metalDensity[i];
      my_fields->Ca_dust_metalDensity[i] = old_fields->Ca_dust_metalDensity[i];
      my_fields->Fe_dust_metalDensity[i] = old_fields->Fe_dust_metalDensity[i];
      my_fields->SNe_ThisTimeStep[i] = old_fields->SNe_ThisTimeStep[i];
    }
  }
  printf("done copy_grackle_fields\n");

  return;
}

/**
 * @brief Allocate a new set of grackle fields in memory. THIS IS ONLY USED FOR DEBUGGING.
 *
 * @param my_fields The target (new) set of grackle particle properties.
 * @param field_size Number of particles to copy.
 * @param dust_flag Are we using grackle's dust model (Jones, Smith, Dave 2024)?
 */
INLINE static void cooling_grackle_malloc_fields(grackle_field_data *my_fields, int field_size, int dust_flag)
{
  my_fields->density         = malloc(field_size * sizeof(gr_float));
  my_fields->internal_energy = malloc(field_size * sizeof(gr_float));
  my_fields->x_velocity      = malloc(field_size * sizeof(gr_float));
  my_fields->y_velocity      = malloc(field_size * sizeof(gr_float));
  my_fields->z_velocity      = malloc(field_size * sizeof(gr_float));
  // for primordial_chemistry >= 1
  my_fields->HI_density      = malloc(field_size * sizeof(gr_float));
  my_fields->HII_density     = malloc(field_size * sizeof(gr_float));
  my_fields->HeI_density     = malloc(field_size * sizeof(gr_float));
  my_fields->HeII_density    = malloc(field_size * sizeof(gr_float));
  my_fields->HeIII_density   = malloc(field_size * sizeof(gr_float));
  my_fields->e_density       = malloc(field_size * sizeof(gr_float));
  // for primordial_chemistry >= 2
  my_fields->HM_density      = malloc(field_size * sizeof(gr_float));
  my_fields->H2I_density     = malloc(field_size * sizeof(gr_float));
  my_fields->H2II_density    = malloc(field_size * sizeof(gr_float));
  // for primordial_chemistry >= 3
  my_fields->DI_density      = malloc(field_size * sizeof(gr_float));
  my_fields->DII_density     = malloc(field_size * sizeof(gr_float));
  my_fields->HDI_density     = malloc(field_size * sizeof(gr_float));
  // for metal_cooling = 1
  my_fields->metal_density   = malloc(field_size * sizeof(gr_float));

  // volumetric heating rate (provide in units [erg s^-1 cm^-3])
  my_fields->volumetric_heating_rate = malloc(field_size * sizeof(gr_float));
  // specific heating rate (provide in units [egs s^-1 g^-1]
  my_fields->specific_heating_rate = malloc(field_size * sizeof(gr_float));
  my_fields->temperature_floor = malloc(field_size * sizeof(gr_float));

  // radiative transfer ionization / dissociation rate fields (provide in units [1/s])
  my_fields->RT_HI_ionization_rate = malloc(field_size * sizeof(gr_float));
  my_fields->RT_HeI_ionization_rate = malloc(field_size * sizeof(gr_float));
  my_fields->RT_HeII_ionization_rate = malloc(field_size * sizeof(gr_float));
  my_fields->RT_H2_dissociation_rate = malloc(field_size * sizeof(gr_float));
  // radiative transfer heating rate field (provide in units [erg s^-1 cm^-3])
  my_fields->RT_heating_rate = malloc(field_size * sizeof(gr_float));

  // H2 model
  my_fields->H2_self_shielding_length = malloc(field_size * sizeof(gr_float));
  my_fields->H2_custom_shielding_factor = malloc(field_size * sizeof(gr_float));
  my_fields->isrf_habing = malloc(field_size * sizeof(gr_float));

  if (dust_flag) {
      my_fields->dust_density = malloc(field_size * sizeof(gr_float));
      my_fields->He_gas_metalDensity = malloc(field_size * sizeof(gr_float));
      my_fields->C_gas_metalDensity = malloc(field_size * sizeof(gr_float));
      my_fields->N_gas_metalDensity = malloc(field_size * sizeof(gr_float));
      my_fields->O_gas_metalDensity = malloc(field_size * sizeof(gr_float));
      my_fields->Ne_gas_metalDensity = malloc(field_size * sizeof(gr_float));
      my_fields->Mg_gas_metalDensity = malloc(field_size * sizeof(gr_float));
      my_fields->Si_gas_metalDensity = malloc(field_size * sizeof(gr_float));
      my_fields->S_gas_metalDensity = malloc(field_size * sizeof(gr_float));
      my_fields->Ca_gas_metalDensity = malloc(field_size * sizeof(gr_float));
      my_fields->Fe_gas_metalDensity = malloc(field_size * sizeof(gr_float));
      my_fields->He_dust_metalDensity = malloc(field_size * sizeof(gr_float));
      my_fields->C_dust_metalDensity = malloc(field_size * sizeof(gr_float));
      my_fields->N_dust_metalDensity = malloc(field_size * sizeof(gr_float));
      my_fields->O_dust_metalDensity = malloc(field_size * sizeof(gr_float));
      my_fields->Ne_dust_metalDensity = malloc(field_size * sizeof(gr_float));
      my_fields->Mg_dust_metalDensity = malloc(field_size * sizeof(gr_float));
      my_fields->Si_dust_metalDensity = malloc(field_size * sizeof(gr_float));
      my_fields->S_dust_metalDensity = malloc(field_size * sizeof(gr_float));
      my_fields->Ca_dust_metalDensity = malloc(field_size * sizeof(gr_float));
      my_fields->Fe_dust_metalDensity = malloc(field_size * sizeof(gr_float));
      my_fields->SNe_ThisTimeStep = malloc(field_size * sizeof(gr_float));
  }
  return;
}

/**
 * @brief Free a set of grackle fields from memory. THIS IS ONLY USED FOR DEBUGGING.
 *
 * @param my_fields The target (new) set of grackle particle properties.
 * @param dust_flag Are we using grackle's dust model (Jones, Smith, Dave 2024)?
 */
INLINE static void cooling_grackle_free_fields(grackle_field_data *my_fields, int dust_flag)
{
  free(my_fields->grid_dimension  );
  free(my_fields->grid_start      );
  free(my_fields->grid_end        );

  free(my_fields->density         );
  free(my_fields->internal_energy );
  free(my_fields->x_velocity      );
  free(my_fields->y_velocity      );
  free(my_fields->z_velocity      );
  // for primordial_chemistry >= 1
  free(my_fields->HI_density      );
  free(my_fields->HII_density     );
  free(my_fields->HeI_density     );
  free(my_fields->HeII_density    );
  free(my_fields->HeIII_density   );
  free(my_fields->e_density       );
  // for primordial_chemistry >= 2
  free(my_fields->HM_density      );
  free(my_fields->H2I_density     );
  free(my_fields->H2II_density    );
  // for primordial_chemistry >= 3
  free(my_fields->DI_density      );
  free(my_fields->DII_density     );
  free(my_fields->HDI_density     );
  // for metal_cooling = 1
  free(my_fields->metal_density   );

  // volumetric heating rate (provide in units [erg s^-1 cm^-3])
  free(my_fields->volumetric_heating_rate );
  // specific heating rate (provide in units [egs s^-1 g^-1]
  free(my_fields->specific_heating_rate );
  free(my_fields->temperature_floor );

  // radiative transfer ionization / dissociation rate fields (provide in units [1/s])
  free(my_fields->RT_HI_ionization_rate );
  free(my_fields->RT_HeI_ionization_rate );
  free(my_fields->RT_HeII_ionization_rate );
  free(my_fields->RT_H2_dissociation_rate );
  // radiative transfer heating rate field (provide in units [erg s^-1 cm^-3])
  free(my_fields->RT_heating_rate );

  // H2 model
  free(my_fields->H2_self_shielding_length );
  free(my_fields->H2_custom_shielding_factor );
  free(my_fields->isrf_habing );

  if (dust_flag) {
      free(my_fields->dust_density );
      free(my_fields->He_gas_metalDensity );
      free(my_fields->C_gas_metalDensity );
      free(my_fields->N_gas_metalDensity );
      free(my_fields->O_gas_metalDensity );
      free(my_fields->Ne_gas_metalDensity );
      free(my_fields->Mg_gas_metalDensity );
      free(my_fields->Si_gas_metalDensity );
      free(my_fields->S_gas_metalDensity );
      free(my_fields->Ca_gas_metalDensity );
      free(my_fields->Fe_gas_metalDensity );
      free(my_fields->He_dust_metalDensity );
      free(my_fields->C_dust_metalDensity );
      free(my_fields->N_dust_metalDensity );
      free(my_fields->O_dust_metalDensity );
      free(my_fields->Ne_dust_metalDensity );
      free(my_fields->Mg_dust_metalDensity );
      free(my_fields->Si_dust_metalDensity );
      free(my_fields->S_dust_metalDensity );
      free(my_fields->Ca_dust_metalDensity );
      free(my_fields->Fe_dust_metalDensity );
      free(my_fields->SNe_ThisTimeStep );
  }
  return;
}
#endif /* SWIFT_COOLING_KIARA_H */<|MERGE_RESOLUTION|>--- conflicted
+++ resolved
@@ -56,9 +56,7 @@
 /* define heating and cooling limits on thermal energy, per timestep */
 #define GRACKLE_HEATLIM 1000.f
 #define GRACKLE_COOLLIM 0.01f
-<<<<<<< HEAD
 #define MAX_COLD_ISM_FRACTION 0.9f
-=======
 /* Minimum particle column length as a fraction of p->h.
  * Should be <= mean interparticle spacing. 
  * For 48 Ngb mean spacing ~ 0.887
@@ -69,7 +67,6 @@
  * for shielding, and how bad you think |grad rho|
  * really is at estimating the depth. */
 #define MIN_SHIELD_H_FRAC 0.332f
->>>>>>> d0422b39
 
 void cooling_update(const struct phys_const *phys_const,
                     const struct cosmology *cosmo,
