--- conflicted
+++ resolved
@@ -85,18 +85,11 @@
  * @param p The particle.
  * @param xp The extended particle data.
  */
-<<<<<<< HEAD
 INLINE static float cooling_get_subgrid_temperature(const struct part* p,
                                                     const struct xpart* xp) {
   return 1.e4;
   // error("This cooling model does not use subgrid quantities!");
   // return -1.f;
-=======
-INLINE static float cooling_get_subgrid_temperature(const struct part *p,
-                                                    const struct xpart *xp) {
-  error("This cooling model does not use subgrid quantities!");
-  return -1.f;
->>>>>>> 265f198f
 }
 
 /**
@@ -107,18 +100,11 @@
  * @param p The particle.
  * @param xp The extended particle data.
  */
-<<<<<<< HEAD
 INLINE static float cooling_get_subgrid_density(const struct part* p,
                                                 const struct xpart* xp) {
   return p->rho;
   // error("This cooling model does not use subgrid quantities!");
   // return -1.f;
-=======
-INLINE static float cooling_get_subgrid_density(const struct part *p,
-                                                const struct xpart *xp) {
-  error("This cooling model does not use subgrid quantities!");
-  return -1.f;
->>>>>>> 265f198f
 }
 
 /**
