/*******************************************************************************
 * This file is part of SWIFT.
 * Copyright (c) 2016 Matthieu Schaller (schaller@strw.leidenuniv.nl)
 *
 * This program is free software: you can redistribute it and/or modify
 * it under the terms of the GNU Lesser General Public License as published
 * by the Free Software Foundation, either version 3 of the License, or
 * (at your option) any later version.
 *
 * This program is distributed in the hope that it will be useful,
 * but WITHOUT ANY WARRANTY; without even the implied warranty of
 * MERCHANTABILITY or FITNESS FOR A PARTICULAR PURPOSE.  See the
 * GNU General Public License for more details.
 *
 * You should have received a copy of the GNU Lesser General Public License
 * along with this program.  If not, see <http://www.gnu.org/licenses/>.
 *
 ******************************************************************************/
/**
 * @file src/cooling/grackle/cooling.c
 * @brief Cooling using the GRACKLE 3.1.1 library.
 */

#include <config.h>

/* Include header */
#include "cooling.h"

/* Some standard headers. */
#include <fenv.h>
#include <float.h>
#include <math.h>

/* The grackle library itself */
#include <grackle.h>

/* Local includes. */
#include "chemistry.h"
#include "cooling_io.h"
#include "entropy_floor.h"
#include "error.h"
#include "hydro.h"
#include "parser.h"
#include "part.h"
#include "physical_constants.h"
#include "units.h"

/* need to rework (and check) code if changed */
#define GRACKLE_NPART 1
#define GRACKLE_RANK 3

gr_float cooling_new_energy(const struct phys_const* phys_const,
                            const struct unit_system* us,
                            const struct cosmology* cosmo,
                            const struct hydro_props* hydro_properties,
                            const struct cooling_function_data* cooling,
                            const struct part* p, struct xpart* xp, double dt,
                            double dt_therm);

gr_float cooling_time(const struct phys_const* phys_const,
                      const struct unit_system* us,
                      const struct hydro_props* hydro_properties,
                      const struct cosmology* cosmo,
                      const struct cooling_function_data* cooling,
                      const struct part* p, struct xpart* xp);

double cooling_get_physical_density(
    const struct part* p, const struct cosmology* cosmo,
    const struct cooling_function_data* cooling);

/**
 * @brief Common operations performed on the cooling function at a
 * given time-step or redshift.
 *
 * @param phys_const The #phys_const.
 * @param cosmo The current cosmological model.
 * @param pressure_floor Properties of the pressure floor.
 * @param cooling The #cooling_function_data used in the run.
 * @param s The #space containing all the particles.
 * @param time The current system time
 */
void cooling_update(const struct phys_const* phys_const,
                    const struct cosmology* cosmo,
                    const struct pressure_floor_props* pressure_floor,
                    struct cooling_function_data* cooling, struct space* s,
                    const double time) {
  /* set current time */
  if (cooling->redshift == -1)
    cooling->units.a_value = cosmo->a;
  else
    cooling->units.a_value = 1. / (1. + cooling->redshift);
}

/**
 * @brief Print the chemical network
 *
 * @param xp The #xpart to print
 */
void cooling_print_fractions(const struct xpart* restrict xp) {

  const struct cooling_xpart_data tmp = xp->cooling_data;
#if COOLING_GRACKLE_MODE > 0
  message("HI %g, HII %g, HeI %g, HeII %g, HeIII %g, e %g", tmp.HI_frac,
          tmp.HII_frac, tmp.HeI_frac, tmp.HeII_frac, tmp.HeIII_frac,
          tmp.e_frac);
#endif

#if COOLING_GRACKLE_MODE > 1
  message("HM %g, H2I %g, H2II %g", tmp.HM_frac, tmp.H2I_frac, tmp.H2II_frac);
#endif

#if COOLING_GRACKLE_MODE > 2
  message("DI %g, DII %g, HDI %g", tmp.DI_frac, tmp.DII_frac, tmp.HDI_frac);
#endif
  message("Metal: %g", tmp.metal_frac);
}

/**
 * @brief Check if the difference of a given field is lower than limit
 *
 * @param xp First #xpart
 * @param old Second #xpart
 * @param field The field to check
 * @param limit Difference limit
 *
 * @return 0 if diff > limit
 */
#define cooling_check_field(xp, old, field, limit)                \
  ({                                                              \
    float tmp = xp->cooling_data.field - old->cooling_data.field; \
    tmp = fabs(tmp) / xp->cooling_data.field;                     \
    if (tmp > limit) return 0;                                    \
  })

/**
 * @brief Check if difference between two particles is lower than a given value
 *
 * @param xp One of the #xpart
 * @param old The other #xpart
 * @param limit The difference limit
 */
int cooling_converged(const struct xpart* restrict xp,
                      const struct xpart* restrict old, const float limit) {

#if COOLING_GRACKLE_MODE > 0
  cooling_check_field(xp, old, HI_frac, limit);
  cooling_check_field(xp, old, HII_frac, limit);
  cooling_check_field(xp, old, HeI_frac, limit);
  cooling_check_field(xp, old, HeII_frac, limit);
  cooling_check_field(xp, old, HeIII_frac, limit);
  cooling_check_field(xp, old, e_frac, limit);
#endif
#if COOLING_GRACKLE_MODE > 1
  cooling_check_field(xp, old, HM_frac, limit);
  cooling_check_field(xp, old, H2I_frac, limit);
  cooling_check_field(xp, old, H2II_frac, limit);
#endif

#if COOLING_GRACKLE_MODE > 2
  cooling_check_field(xp, old, DI_frac, limit);
  cooling_check_field(xp, old, DII_frac, limit);
  cooling_check_field(xp, old, HDI_frac, limit);
#endif

  return 1;
}

/**
 * @brief Compute equilibrium fraction
 *
 * @param phys_const The #phys_const.
 * @param us The #unit_system.
 * @param hydro_properties The #hydro_props.
 * @param cosmo The #cosmology
 * @param cooling The properties of the cooling function.
 * @param p Pointer to the particle data.
 * @param xp Pointer to the extended particle data.
 */
void cooling_compute_equilibrium(const struct phys_const* phys_const,
                                 const struct unit_system* us,
                                 const struct hydro_props* hydro_properties,
                                 const struct cosmology* cosmo,
                                 const struct cooling_function_data* cooling,
                                 const struct part* p, struct xpart* xp) {

  return;
}

/**
 * @brief Sets the cooling properties of the (x-)particles to a valid start
 * state.
 *
 * @param phys_const The #phys_const.
 * @param us The #unit_system.
 * @param hydro_props The #hydro_props.
 * @param cosmo The #cosmology.
 * @param cooling The properties of the cooling function.
 * @param p Pointer to the particle data.
 * @param xp Pointer to the extended particle data.
 */
void cooling_first_init_part(const struct phys_const* phys_const,
                             const struct unit_system* us,
                             const struct hydro_props* hydro_props,
                             const struct cosmology* cosmo,
                             const struct cooling_function_data* cooling,
                             const struct part* p, struct xpart* xp) {

  xp->cooling_data.radiated_energy = 0.f;
  xp->cooling_data.time_last_event = -cooling->thermal_time;

#if COOLING_GRACKLE_MODE >= 1
  gr_float zero = 1.e-20;

  /* NOTE: if the ratio with respect to hydrogen is given, use it. Instead,
   * we assume neutral gas.
   * A better determination of the abundances can be done in
   * cooling_post_init_part */

  /* Compute nH (formally divided by the gas density and assuming the proton
   * mass to be one) */
  double nH = 1.0;
  if (grackle_data != NULL) {
    nH = grackle_data->HydrogenFractionByMass;
  }

  /* Compute nHe (formally divided by the gas density and assuming the proton
   * mass to be one) */
  double nHe = 0.0;
  if (grackle_data != NULL) {
    nHe = (1.f - grackle_data->HydrogenFractionByMass) / 4.f;
  }

  /* Electron density */
  double ne = zero;

  /* Sum of mass fraction (to test its consistency) */
  double Xtot = 0.f;

  /* primordial chemistry >= 1 */

  /* Hydrogen I */
  if (cooling->initial_nHII_to_nH_ratio >= 0.f)
    xp->cooling_data.HI_frac = nH * (1.f - cooling->initial_nHII_to_nH_ratio);
  else
    xp->cooling_data.HI_frac = nH;

  Xtot += xp->cooling_data.HI_frac;

  /* Hydrogen II */
  if (cooling->initial_nHII_to_nH_ratio >= 0.f) {
    double nHII = nH * cooling->initial_nHII_to_nH_ratio;
    xp->cooling_data.HII_frac = nHII;
    ne += nHII;
  } else
    xp->cooling_data.HII_frac = zero;

  Xtot += xp->cooling_data.HII_frac;

  /* Helium I */
  if (cooling->initial_nHeI_to_nH_ratio >= 0.f) {
    double nHeI = nH * cooling->initial_nHeI_to_nH_ratio;
    xp->cooling_data.HeI_frac = nHeI * 4.f;
  } else
    xp->cooling_data.HeI_frac = nHe * 4.f;

  Xtot += xp->cooling_data.HeI_frac;

  /* Helium II */
  if (cooling->initial_nHeII_to_nH_ratio >= 0.f) {
    double nHeII = nH * cooling->initial_nHeII_to_nH_ratio;
    xp->cooling_data.HeII_frac = nHeII * 4.f;
    ne += nHeII;
  } else
    xp->cooling_data.HeII_frac = zero;

  Xtot += xp->cooling_data.HeII_frac;

  /* Helium III */
  if (cooling->initial_nHeIII_to_nH_ratio >= 0.f) {
    double nHeIII = nH * cooling->initial_nHeIII_to_nH_ratio;
    xp->cooling_data.HeIII_frac = nHeIII * 4.f;
    ne += 2.f * nHeIII;
  } else
    xp->cooling_data.HeIII_frac = zero;

  Xtot += xp->cooling_data.HeIII_frac;

  /* electron mass fraction (multiplied by the proton mass (Grackle convention)
   */
  xp->cooling_data.e_frac = ne;

#endif  // MODE >= 1

#if COOLING_GRACKLE_MODE >= 2
  /* primordial chemistry >= 2 */

  /* Hydrogen- */
  if (cooling->initial_nHM_to_nH_ratio >= 0.f) {
    double nHM = nH * cooling->initial_nHM_to_nH_ratio;
    xp->cooling_data.HM_frac = nHM;
    ne -= nHM;
  } else
    xp->cooling_data.HM_frac = zero;

  Xtot += xp->cooling_data.HM_frac;

  /* H2I */
  if (cooling->initial_nH2I_to_nH_ratio >= 0.f) {
    double nH2I = nH * cooling->initial_nH2I_to_nH_ratio;
    xp->cooling_data.H2I_frac = nH2I * 2.f;
  } else
    xp->cooling_data.H2I_frac = zero;

  Xtot += xp->cooling_data.H2I_frac;

  /* H2II */
  if (cooling->initial_nH2II_to_nH_ratio >= 0.f) {
    double nH2II = nH * cooling->initial_nH2II_to_nH_ratio;
    xp->cooling_data.H2II_frac = nH2II * 2.f;
    ne += nH2II;
  } else
    xp->cooling_data.H2II_frac = zero;

  Xtot += xp->cooling_data.H2II_frac;

  /* electron mass fraction (multiplied by the proton mass (Grackle convention)
   */
  xp->cooling_data.e_frac = ne;

#endif  // MODE >= 2

#if COOLING_GRACKLE_MODE >= 3
  /* primordial chemistry >= 3 */

  /* Deuterium I */
  if (cooling->initial_nDI_to_nH_ratio >= 0.f) {
    double nDI = nH * cooling->initial_nDI_to_nH_ratio;
    xp->cooling_data.DI_frac = nDI * 2.f;
  } else {
    if (grackle_data != NULL) {
      xp->cooling_data.DI_frac = grackle_data->DeuteriumToHydrogenRatio *
                                 grackle_data->HydrogenFractionByMass;
    }
  }

  Xtot += xp->cooling_data.DI_frac;

  /* Deuterium II */
  if (cooling->initial_nDII_to_nH_ratio >= 0.f) {
    double nDII = nH * cooling->initial_nDII_to_nH_ratio;
    xp->cooling_data.DII_frac = nDII * 2.f;
    ne += nDII;
  } else
    xp->cooling_data.DII_frac = zero;

  Xtot += xp->cooling_data.DII_frac;

  /* HD I */
  if (cooling->initial_nHDI_to_nH_ratio >= 0.f) {
    double nHDI = nH * cooling->initial_nHDI_to_nH_ratio;
    xp->cooling_data.HDI_frac = nHDI * 3.f;
  } else
    xp->cooling_data.HDI_frac = zero;

  Xtot += xp->cooling_data.HDI_frac;

  /* electron mass fraction (multiplied by the proton mass (Grackle convention)
   */
  xp->cooling_data.e_frac = ne;

  if (fabs(Xtot - 1.0) > 1e-3)
    error("Got total mass fraction of gas = %.6g", Xtot);

#endif  // MODE >= 3
}

/**
 * @brief Sets the cooling properties of the (x-)particles to a valid start
 * state. The function requires the density to be defined and thus must
 * be called after its computation.
 *
 * @param phys_const The #phys_const.
 * @param us The #unit_system.
 * @param hydro_props The #hydro_props.
 * @param cosmo The #cosmology.
 * @param cooling The properties of the cooling function.
 * @param p Pointer to the particle data.
 * @param xp Pointer to the extended particle data.
 */
void cooling_post_init_part(const struct phys_const* phys_const,
                            const struct unit_system* us,
                            const struct hydro_props* hydro_props,
                            const struct cosmology* cosmo,
                            const struct cooling_function_data* cooling,
                            const struct part* p, struct xpart* xp) {

  // const float rho = hydro_get_physical_density(p, cosmo);
  // const float energy = hydro_get_physical_internal_energy(p, xp, cosmo);
  // message("rho = %g energy = %g",rho,energy);

#if COOLING_GRACKLE_MODE > 0
  /* The function below currently does nothing. Will have to be updated. */
  cooling_compute_equilibrium(phys_const, us, hydro_props, cosmo, cooling, p,
                              xp);
#endif
}

/**
 * @brief Returns the total radiated energy by this particle.
 *
 * @param xp The extended particle data
 */
float cooling_get_radiated_energy(const struct xpart* xp) {

  return xp->cooling_data.radiated_energy;
}

/**
 * @brief Prints the properties of the cooling model to stdout.
 *
 * @param cooling The properties of the cooling function.
 */
void cooling_print_backend(const struct cooling_function_data* cooling) {

  message("Cooling function is 'Grackle'.");
  message("Using Grackle = %i", cooling->chemistry_data.use_grackle);
  message("Chemical network = %i",
          cooling->chemistry_data.primordial_chemistry);
  message("CloudyTable = %s", cooling->cloudy_table);
  message("Redshift = %g", cooling->redshift);
  message("UV background = %d", cooling->with_uv_background);
  message("Metal cooling = %i", cooling->chemistry_data.metal_cooling);
  message("Self Shielding = %i", cooling->self_shielding_method);
  message("Maximal density = %e", cooling->cooling_density_max);
  if (cooling->self_shielding_method == -1) {
    message("Self Shelding density = %g", cooling->self_shielding_threshold);
  }

  message("Thermal time = %g", cooling->thermal_time);
  message("Specific Heating Rates = %g", cooling->specific_heating_rates);
  message("Volumetric Heating Rates = %g", cooling->volumetric_heating_rates);

  message("grackle_chemistry_data.RT_heating_rate = %g",
          cooling->RT_heating_rate);
  message("grackle_chemistry_data.RT_HI_ionization_rate = %g",
          cooling->RT_HI_ionization_rate);
  message("grackle_chemistry_data.RT_HeI_ionization_rate = %g",
          cooling->RT_HeI_ionization_rate);
  message("grackle_chemistry_data.RT_HeII_ionization_rate = %g",
          cooling->RT_HeII_ionization_rate);
  message("grackle_chemistry_data.RT_H2_dissociation_rate = %g",
          cooling->RT_H2_dissociation_rate);
  message("cooling.initial_nHII_to_nH_ratio= %g",
          cooling->initial_nHII_to_nH_ratio);
  message("cooling.initial_nHeI_to_nH_ratio= %g",
          cooling->initial_nHeI_to_nH_ratio);
  message("cooling.initial_nHeII_to_nH_ratio= %g",
          cooling->initial_nHeII_to_nH_ratio);
  message("cooling.initial_nHeIII_to_nH_ratio= %g",
          cooling->initial_nHeIII_to_nH_ratio);
  message("cooling.initial_nDI_to_nH_ratio= %g",
          cooling->initial_nDI_to_nH_ratio);
  message("cooling.initial_nDII_to_nH_ratio= %g",
          cooling->initial_nDII_to_nH_ratio);
  message("cooling.initial_nHM_to_nH_ratio= %g",
          cooling->initial_nHM_to_nH_ratio);
  message("cooling.initial_nH2I_to_nH_ratio= %g",
          cooling->initial_nH2I_to_nH_ratio);
  message("cooling.initial_nH2II_to_nH_ratio= %g",
          cooling->initial_nH2II_to_nH_ratio);
  message("cooling.initial_nHDI_to_nH_ratio= %g",
          cooling->initial_nHDI_to_nH_ratio);
  message("Units:");
  message("\tComoving = %i", cooling->units.comoving_coordinates);
  message("\tLength = %g", cooling->units.length_units);
  message("\tDensity = %g", cooling->units.density_units);
  message("\tTime = %g", cooling->units.time_units);
  message("\tScale Factor = %g (units: %g)", cooling->units.a_value,
          cooling->units.a_units);

  message("Grackle parameters:");
  message("grackle_chemistry_data.use_grackle = %d",
          cooling->chemistry_data.use_grackle);
  message("grackle_chemistry_data.with_radiative_cooling %d",
          cooling->chemistry_data.with_radiative_cooling);
  message("grackle_chemistry_data.primordial_chemistry = %d",
          cooling->chemistry_data.primordial_chemistry);
  message("grackle_chemistry_data.three_body_rate = %d",
          cooling->chemistry_data.three_body_rate);
  message("grackle_chemistry_data.cmb_temperature_floor = %d",
          cooling->chemistry_data.cmb_temperature_floor);
  message("grackle_chemistry_data.cie_cooling = %d",
          cooling->chemistry_data.cie_cooling);
  message("grackle_chemistry_data.dust_chemistry = %d",
          cooling->chemistry_data.dust_chemistry);
  message("grackle_chemistry_data.metal_cooling = %d",
          cooling->chemistry_data.metal_cooling);
  message("grackle_chemistry_data.UVbackground = %d",
          cooling->chemistry_data.UVbackground);
  message("grackle_chemistry_data.CaseBRecombination = %d",
          cooling->chemistry_data.CaseBRecombination);
  message("grackle_chemistry_data.grackle_data_file = %s",
          cooling->chemistry_data.grackle_data_file);
  message("grackle_chemistry_data.use_radiative_transfer = %d",
          cooling->chemistry_data.use_radiative_transfer);
  message("grackle_chemistry_data.use_volumetric_heating_rate = %d",
          cooling->chemistry_data.use_volumetric_heating_rate);
  message("grackle_chemistry_data.use_specific_heating_rate = %d",
          cooling->chemistry_data.use_specific_heating_rate);
  message("grackle_chemistry_data.self_shielding_method = %d",
          cooling->chemistry_data.self_shielding_method);
  message("grackle_chemistry_data.HydrogenFractionByMass = %.3g",
          cooling->chemistry_data.HydrogenFractionByMass);
  message("grackle_chemistry_data.Gamma = %.6g", cooling->chemistry_data.Gamma);
  message("grackle_chemistry_data.cie_cooling = %d",
          cooling->chemistry_data.cie_cooling);
  message("grackle_chemistry_data.three_body_rate = %d",
          cooling->chemistry_data.three_body_rate);
  message("grackle_chemistry_data.h2_on_dust = %d",
          cooling->chemistry_data.h2_on_dust);
  message("grackle_chemistry_data.use_dust_density_field = %d",
          cooling->chemistry_data.use_dust_density_field);
  message("grackle_chemistry_data.local_dust_to_gas_ratio = %.3g",
          cooling->chemistry_data.local_dust_to_gas_ratio);
}

/**
 * @brief copy a #xpart to the grackle data
 *
 * @param data The grackle_field_data structure from grackle.
 * @param p The #part
 * @param xp The #xpart
 * @param rho Particle density
 */
#if COOLING_GRACKLE_MODE > 0
void cooling_copy_to_grackle1(grackle_field_data* data, const struct part* p,
                              struct xpart* xp, gr_float rho,
                              gr_float species_densities[12]) {
  /* HI */
  species_densities[0] = xp->cooling_data.HI_frac * rho;
  data->HI_density = &species_densities[0];
  /* HII */
  species_densities[1] = xp->cooling_data.HII_frac * rho;
  data->HII_density = &species_densities[1];

  /* HeI */
  species_densities[2] = xp->cooling_data.HeI_frac * rho;
  data->HeI_density = &species_densities[2];

  /* HeII */
  species_densities[3] = xp->cooling_data.HeII_frac * rho;
  data->HeII_density = &species_densities[3];

  /* HeIII */
  species_densities[4] = xp->cooling_data.HeIII_frac * rho;
  data->HeIII_density = &species_densities[4];

  /* HeII */
  species_densities[5] = xp->cooling_data.e_frac * rho;
  data->e_density = &species_densities[5];
}
#else
void cooling_copy_to_grackle1(grackle_field_data* data, const struct part* p,
                              struct xpart* xp, gr_float rho,
                              gr_float species_densities[12]) {
  data->HI_density = NULL;
  data->HII_density = NULL;
  data->HeI_density = NULL;
  data->HeII_density = NULL;
  data->HeIII_density = NULL;
  data->e_density = NULL;
}
#endif

/**
 * @brief copy a #xpart to the grackle data
 *
 * @param data The grackle_field_data structure from grackle.
 * @param p The #part
 * @param xp The #xpart
 * @param rho Particle density
 */
#if COOLING_GRACKLE_MODE > 1
void cooling_copy_to_grackle2(grackle_field_data* data, const struct part* p,
                              struct xpart* xp, gr_float rho,
                              gr_float species_densities[12]) {
  /* HM */
  species_densities[6] = xp->cooling_data.HM_frac * rho;
  data->HM_density = &species_densities[6];

  /* H2I */
  species_densities[7] = xp->cooling_data.H2I_frac * rho;
  data->H2I_density = &species_densities[7];

  /* H2II */
  species_densities[8] = xp->cooling_data.H2II_frac * rho;
  data->H2II_density = &species_densities[8];
}
#else
void cooling_copy_to_grackle2(grackle_field_data* data, const struct part* p,
                              struct xpart* xp, gr_float rho,
                              gr_float species_densities[12]) {
  data->HM_density = NULL;
  data->H2I_density = NULL;
  data->H2II_density = NULL;
}
#endif

/**
 * @brief copy a #xpart to the grackle data
 *
 * @param data The grackle_field_data structure from grackle.
 * @param p The #part
 * @param xp The #xpart
 * @param rho Particle density
 */
#if COOLING_GRACKLE_MODE > 2
void cooling_copy_to_grackle3(grackle_field_data* data, const struct part* p,
                              struct xpart* xp, gr_float rho,
                              gr_float species_densities[12]) {
  /* DI */
  species_densities[9] = xp->cooling_data.DI_frac * rho;
  data->DI_density = &species_densities[9];

  /* DII */
  species_densities[10] = xp->cooling_data.DII_frac * rho;
  data->DII_density = &species_densities[10];

  /* HDI */
  species_densities[11] = xp->cooling_data.HDI_frac * rho;
  data->HDI_density = &species_densities[11];
}
#else
void cooling_copy_to_grackle3(grackle_field_data* data, const struct part* p,
                              struct xpart* xp, gr_float rho,
                              gr_float species_densities[12]) {
  data->DI_density = NULL;
  data->DII_density = NULL;
  data->HDI_density = NULL;
}
#endif

/**
 * @brief copy the grackle data to a #xpart
 *
 * @param data The grackle_field_data structure from grackle.
 * @param p The #part.
 * @param xp The #xpart.
 * @param rho The particle density.
 */
#if COOLING_GRACKLE_MODE > 0
void cooling_copy_from_grackle1(grackle_field_data* data, const struct part* p,
                                struct xpart* xp, gr_float rho) {

  /* HI */
  xp->cooling_data.HI_frac = *data->HI_density / rho;

  /* HII */
  xp->cooling_data.HII_frac = *data->HII_density / rho;

  /* HeI */
  xp->cooling_data.HeI_frac = *data->HeI_density / rho;

  /* HeII */
  xp->cooling_data.HeII_frac = *data->HeII_density / rho;

  /* HeIII */
  xp->cooling_data.HeIII_frac = *data->HeIII_density / rho;

  /* e */
  xp->cooling_data.e_frac = *data->e_density / rho;
}
#else
void cooling_copy_from_grackle1(grackle_field_data* data, const struct part* p,
                                struct xpart* xp, gr_float rho) {}
#endif

/**
 * @brief copy the grackle data to a #xpart.
 *
 * @param data The grackle_field_data structure from grackle.
 * @param p The #part.
 * @param xp The #xpart.
 * @param rho The particle density.
 */
#if COOLING_GRACKLE_MODE > 1
void cooling_copy_from_grackle2(grackle_field_data* data, const struct part* p,
                                struct xpart* xp, gr_float rho) {
  /* HM */
  xp->cooling_data.HM_frac = *data->HM_density / rho;
  /* H2I */
  xp->cooling_data.H2I_frac = *data->H2I_density / rho;
  /* H2II */
  xp->cooling_data.H2II_frac = *data->H2II_density / rho;
}
#else
void cooling_copy_from_grackle2(grackle_field_data* data, const struct part* p,
                                struct xpart* xp, gr_float rho) {}
#endif

/**
 * @brief copy the grackle data to a #xpart
 *
 * @param data The grackle_field_data structure from grackle.
 * @param p The #part.
 * @param xp The #xpart.
 * @param rho The particle density.
 */
#if COOLING_GRACKLE_MODE > 2
void cooling_copy_from_grackle3(grackle_field_data* data, const struct part* p,
                                struct xpart* xp, gr_float rho) {

  /* DI */
  xp->cooling_data.DI_frac = *data->DI_density / rho;

  /* DII */
  xp->cooling_data.DII_frac = *data->DII_density / rho;

  /* HDI */
  xp->cooling_data.HDI_frac = *data->HDI_density / rho;
}
#else
void cooling_copy_from_grackle3(grackle_field_data* data, const struct part* p,
                                struct xpart* xp, gr_float rho) {}
#endif

/**
 * @brief copy a #xpart to the grackle data
 *
 * Warning this function creates some variable, therefore the grackle call
 * should be in a block that still has the variables.
 *
 * @param data The grackle_field_data structure from grackle.
 * @param p The #part.
 * @param xp The #xpart.
 * @param rho The particle density.
 */
void cooling_copy_to_grackle(grackle_field_data* data, const struct part* p,
                             struct xpart* xp, gr_float rho,
                             gr_float species_densities[12],
                             const struct cooling_function_data* cooling,
                             const struct phys_const* phys_const) {

  const float time_units = cooling->units.time_units;

  cooling_copy_to_grackle1(data, p, xp, rho, species_densities);
  cooling_copy_to_grackle2(data, p, xp, rho, species_densities);
  cooling_copy_to_grackle3(data, p, xp, rho, species_densities);

  if (cooling->chemistry_data.use_volumetric_heating_rate) {
    gr_float* volumetric_heating_rate = (gr_float*)malloc(sizeof(gr_float));
    *volumetric_heating_rate = cooling->volumetric_heating_rates;
    data->volumetric_heating_rate = volumetric_heating_rate;
  }

  if (cooling->chemistry_data.use_specific_heating_rate) {
    gr_float* specific_heating_rate = (gr_float*)malloc(sizeof(gr_float));
    *specific_heating_rate = cooling->specific_heating_rates;
    data->specific_heating_rate = specific_heating_rate;
  }

  if (cooling->chemistry_data.use_radiative_transfer) {

    /* heating rate */
    gr_float* RT_heating_rate = (gr_float*)malloc(sizeof(gr_float));
    *RT_heating_rate = cooling->RT_heating_rate;
    /* Note to self:
     * If cooling->RT_heating_rate is computed properly, i.e. using
     * the HI density, and then being HI density dependent, we need
     * to divide it as follow. If it is assumed to be already normed
     * as it is so when providing it via some parameters, we keep it
     * unchanged.
     */
    /* Grackle wants heating rate in units of / nHI_cgs */
    // const double nHI_cgs = species_densities[0]
    //                      / phys_const->const_proton_mass
    //                      / pow(length_units,3);
    //*RT_heating_rate /= nHI_cgs;
    data->RT_heating_rate = RT_heating_rate;

    /* HI ionization rate */
    gr_float* RT_HI_ionization_rate = (gr_float*)malloc(sizeof(gr_float));
    *RT_HI_ionization_rate = cooling->RT_HI_ionization_rate;
    /* Grackle wants it in 1/internal_time_units */
    *RT_HI_ionization_rate /= (1. / time_units);
    data->RT_HI_ionization_rate = RT_HI_ionization_rate;

    /* HeI ionization rate */
    gr_float* RT_HeI_ionization_rate = (gr_float*)malloc(sizeof(gr_float));
    *RT_HeI_ionization_rate = cooling->RT_HeI_ionization_rate;
    /* Grackle wants it in 1/internal_time_units */
    *RT_HeI_ionization_rate /= (1. / time_units);
    data->RT_HeI_ionization_rate = RT_HeI_ionization_rate;

    /* HeII ionization rate */
    gr_float* RT_HeII_ionization_rate = (gr_float*)malloc(sizeof(gr_float));
    *RT_HeII_ionization_rate = cooling->RT_HeII_ionization_rate;
    /* Grackle wants it in 1/internal_time_units */
    *RT_HeII_ionization_rate /= (1. / time_units);
    data->RT_HeII_ionization_rate = RT_HeII_ionization_rate;

    /* H2 ionization rate */
    gr_float* RT_H2_dissociation_rate = (gr_float*)malloc(sizeof(gr_float));
    *RT_H2_dissociation_rate = cooling->RT_H2_dissociation_rate;
    /* Grackle wants it in 1/internal_time_units */
    *RT_H2_dissociation_rate /= (1. / time_units);
    data->RT_H2_dissociation_rate = RT_H2_dissociation_rate;

  } else {
    data->volumetric_heating_rate = NULL;
    data->specific_heating_rate = NULL;
    data->RT_heating_rate = NULL;
    data->RT_HI_ionization_rate = NULL;
    data->RT_HeI_ionization_rate = NULL;
    data->RT_HeII_ionization_rate = NULL;
    data->RT_H2_dissociation_rate = NULL;
  }

  gr_float* metal_density = (gr_float*)malloc(sizeof(gr_float));
  *metal_density = chemistry_get_total_metal_mass_fraction_for_cooling(p) * rho;
  data->metal_density = metal_density;
}

/**
 * @brief copy a #xpart to the grackle data
 *
 * Warning this function creates some variable, therefore the grackle call
 * should be in a block that still has the variables.
 *
 * @param data The grackle_field_data structure from grackle.
 * @param p The #part.
 * @param xp The #xpart.
 * @param rho The particle density.
 */
void cooling_copy_from_grackle(grackle_field_data* data, const struct part* p,
                               struct xpart* xp, gr_float rho,
                               const struct cooling_function_data* cooling) {
  cooling_copy_from_grackle1(data, p, xp, rho);
  cooling_copy_from_grackle2(data, p, xp, rho);
  cooling_copy_from_grackle3(data, p, xp, rho);

  if (cooling->chemistry_data.use_volumetric_heating_rate)
    free(data->volumetric_heating_rate);
  if (cooling->chemistry_data.use_specific_heating_rate)
    free(data->specific_heating_rate);

  if (cooling->chemistry_data.use_radiative_transfer) {
    free(data->RT_heating_rate);
    free(data->RT_HI_ionization_rate);
    free(data->RT_HeI_ionization_rate);
    free(data->RT_HeII_ionization_rate);
    free(data->RT_H2_dissociation_rate);
  }

  free(data->metal_density);
}

/**
 * @brief Apply the self shielding (if needed) by turning on/off the UV
 * background.
 *
 * @param cooling The #cooling_function_data used in the run.
 * @param chemistry The chemistry_data structure from grackle.
 * @param p Pointer to the particle data.
 * @param cosmo The #cosmology.
 */
void cooling_apply_self_shielding(
    const struct cooling_function_data* restrict cooling,
    chemistry_data* restrict chemistry, const struct part* restrict p,
    const struct cosmology* cosmo) {

  /* Are we using self shielding or UV background? */
  if (!cooling->with_uv_background || cooling->self_shielding_method >= 0) {
    return;
  }

  /* Are we in a self shielding regime? */
  const float rho = hydro_get_physical_density(p, cosmo);
  if (rho > cooling->self_shielding_threshold) {
    chemistry->UVbackground = 0;
  } else {
    chemistry->UVbackground = 1;
  }
}

/**
 * @brief Compute the energy of a particle after dt and update the particle
 * chemistry data
 *
 * @param phys_const The physical constants in internal units.
 * @param us The internal system of units.
 * @param cosmo The #cosmology.
 * @param hydro_props The #hydro_props.
 * @param cooling The #cooling_function_data used in the run.
 * @param p Pointer to the particle data.
 * @param xp Pointer to the particle extra data
 * @param dt The time-step of this particle.
 * @param dt_therm The time-step operator used for thermal quantities.
 *
 * @return du / dt
 */
gr_float cooling_new_energy(const struct phys_const* phys_const,
                            const struct unit_system* us,
                            const struct cosmology* cosmo,
                            const struct hydro_props* hydro_props,
                            const struct cooling_function_data* cooling,
                            const struct part* p, struct xpart* xp, double dt,
                            double dt_therm) {

  /* set current time */
  code_units units = cooling->units;
  chemistry_data chemistry_grackle = cooling->chemistry_data;
  chemistry_data_storage rates_grackle = cooling->chemistry_rates;

  /* initialize data */
  grackle_field_data data;

  /* set values */
  /* grid */
  int grid_dimension[GRACKLE_RANK] = {GRACKLE_NPART, 1, 1};
  int grid_start[GRACKLE_RANK] = {0, 0, 0};
  int grid_end[GRACKLE_RANK] = {GRACKLE_NPART - 1, 0, 0};

  data.grid_dx = 0.;
  data.grid_rank = GRACKLE_RANK;
  data.grid_dimension = grid_dimension;
  data.grid_start = grid_start;
  data.grid_end = grid_end;

  /* general particle data */
  gr_float density = cooling_get_physical_density(p, cosmo, cooling);
  gr_float energy = hydro_get_physical_internal_energy(p, xp, cosmo) +
                    dt_therm * hydro_get_physical_internal_energy_dt(p, cosmo);
  energy = max(energy, hydro_props->minimal_internal_energy);
  /* keep this array here so you can point to and from it in
   * copy to/from grackle */
  gr_float species_densities[12];

  /* initialize density */
  data.density = &density;

  /* initialize energy */
  data.internal_energy = &energy;

  /* grackle 3.0 doc: "Currently not used" */
  data.x_velocity = NULL;
  data.y_velocity = NULL;
  data.z_velocity = NULL;

  /* copy to grackle structure */
  cooling_copy_to_grackle(&data, p, xp, density, species_densities, cooling,
                          phys_const);

  /* Apply the self shielding if requested */
  cooling_apply_self_shielding(cooling, &chemistry_grackle, p, cosmo);

  /* solve chemistry */
  if (local_solve_chemistry(&chemistry_grackle, &rates_grackle, &units, &data,
                            dt) == 0) {
    error("Error in solve_chemistry.");
  }

  /* copy from grackle data to particle */
  cooling_copy_from_grackle(&data, p, xp, density, cooling);

  return energy;
}

/**
 * @brief Compute the cooling time
 *
 * @param phys_const The physical constants in internal units.
 * @param us The internal system of units.
 * @param hydro_props The #hydro_props.
 * @param cosmo The #cosmology.
 * @param cooling The #cooling_function_data used in the run.
 * @param p Pointer to the particle data.
 * @param xp Pointer to the particle extra data
 *
 * @return cooling time
 */
gr_float cooling_time(const struct phys_const* phys_const,
                      const struct unit_system* us,
                      const struct hydro_props* hydro_props,
                      const struct cosmology* cosmo,
                      const struct cooling_function_data* cooling,
                      const struct part* p, struct xpart* xp) {

  /* set current time */
  code_units units = cooling->units;

  /* initialize data */
  grackle_field_data data;
  chemistry_data chemistry_grackle = cooling->chemistry_data;
  chemistry_data_storage rates_grackle = cooling->chemistry_rates;

  /* set values */
  /* grid */
  int grid_dimension[GRACKLE_RANK] = {GRACKLE_NPART, 1, 1};
  int grid_start[GRACKLE_RANK] = {0, 0, 0};
  int grid_end[GRACKLE_RANK] = {GRACKLE_NPART - 1, 0, 0};

  data.grid_rank = GRACKLE_RANK;
  data.grid_dimension = grid_dimension;
  data.grid_start = grid_start;
  data.grid_end = grid_end;

  /* general particle data */
  gr_float density = cooling_get_physical_density(p, cosmo, cooling);
  gr_float energy = hydro_get_physical_internal_energy(p, xp, cosmo);
  energy = max(energy, hydro_props->minimal_internal_energy);

  /* initialize density */
  data.density = &density;

  /* initialize energy */
  data.internal_energy = &energy;

  /* grackle 3.0 doc: "Currently not used" */
  data.x_velocity = NULL;
  data.y_velocity = NULL;
  data.z_velocity = NULL;

  gr_float species_densities[12];
  /* copy data from particle to grackle data */
  cooling_copy_to_grackle(&data, p, xp, density, species_densities, cooling,
                          phys_const);

  /* Apply the self shielding if requested */
  cooling_apply_self_shielding(cooling, &chemistry_grackle, p, cosmo);

  /* Compute cooling time */
  gr_float cooling_time;
  if (local_calculate_cooling_time(&chemistry_grackle, &rates_grackle, &units,
                                   &data, &cooling_time) == 0) {
    error("Error in calculate_cooling_time.");
  }

  /* copy from grackle data to particle */
  cooling_copy_from_grackle(&data, p, xp, density, cooling);

  /* compute rate */
  return cooling_time;
}

/**
 * @brief Apply the cooling function to a particle.
 *
 * @param phys_const The physical constants in internal units.
 * @param us The internal system of units.
 * @param cosmo The current cosmological model.
 * @param hydro_props The #hydro_props.
 * @param floor_props Properties of the entropy floor.
 * @param pressure_floor Properties of the pressure floor.
 * @param cooling The #cooling_function_data used in the run.
 * @param p Pointer to the particle data.
 * @param xp Pointer to the particle' extended data.
 * @param dt The time-step of this particle.
 * @param dt_therm The time-step operator used for thermal quantities.
 * @param time The current time (since the Big Bang or start of the run) in
 * internal units.
 */
void cooling_cool_part(const struct phys_const* phys_const,
                       const struct unit_system* us,
                       const struct cosmology* cosmo,
                       const struct hydro_props* hydro_props,
                       const struct entropy_floor_properties* floor_props,
                       const struct pressure_floor_props* pressure_floor,
                       const struct cooling_function_data* cooling,
                       struct part* p, struct xpart* xp, const double dt,
                       const double dt_therm, const double time) {

  /* Nothing to do here? */
  if (dt == 0.) return;

  /* Current energy */
  const float u_old = hydro_get_physical_internal_energy(p, xp, cosmo);

  /* Energy after the adiabatic cooling */
  float u_ad_before =
      u_old + dt_therm * hydro_get_physical_internal_energy_dt(p, cosmo);

  /* We now need to check that we are not going to go below any of the limits */
  const double u_minimal = hydro_props->minimal_internal_energy;
  if (u_ad_before < u_minimal) {
    u_ad_before = u_minimal;
    const float du_dt = (u_ad_before - u_old) / dt_therm;
    hydro_set_physical_internal_energy_dt(p, cosmo, du_dt);
  }

  /* Calculate energy after dt */
  gr_float u_new = 0;

  /* Is the cooling turn off */
  if (time - xp->cooling_data.time_last_event < cooling->thermal_time) {
    u_new = u_ad_before;
  } else {
    u_new = cooling_new_energy(phys_const, us, cosmo, hydro_props, cooling, p,
                               xp, dt, dt_therm);
  }

  /* Get the change in internal energy due to hydro forces */
  float hydro_du_dt = hydro_get_physical_internal_energy_dt(p, cosmo);

  /* We now need to check that we are not going to go below any of the limits */
  u_new = max(u_new, u_minimal);

  /* Calculate the cooling rate */
  float cool_du_dt = (u_new - u_ad_before) / dt_therm;
  float du_dt = cool_du_dt + hydro_du_dt;

  /* Update the internal energy time derivative */
  hydro_set_physical_internal_energy_dt(p, cosmo, du_dt);

  /* Store the radiated energy */
  xp->cooling_data.radiated_energy -= hydro_get_mass(p) * cool_du_dt * dt_therm;
}

/**
 * @brief Compute the temperature of a #part based on the cooling function.
 *
 * @param phys_const #phys_const data structure.
 * @param hydro_props The properties of the hydro scheme.
 * @param us The internal system of units.
 * @param cosmo #cosmology data structure.
 * @param cooling #cooling_function_data struct.
 * @param p #part data.
 * @param xp Pointer to the #xpart data.
 */
float cooling_get_temperature(const struct phys_const* phys_const,
                              const struct hydro_props* hydro_props,
                              const struct unit_system* us,
                              const struct cosmology* cosmo,
                              const struct cooling_function_data* cooling,
                              const struct part* p, const struct xpart* xp) {
  // TODO use the grackle library

  /* Physical constants */
  const double m_H = phys_const->const_proton_mass;
  const double k_B = phys_const->const_boltzmann_k;

  /* Gas properties */
  const double T_transition = hydro_props->hydrogen_ionization_temperature;
  const double mu_neutral = hydro_props->mu_neutral;
  const double mu_ionised = hydro_props->mu_ionised;

  /* Particle temperature */
  const double u = hydro_get_drifted_physical_internal_energy(p, cosmo);

  /* Temperature over mean molecular weight */
  const double T_over_mu = hydro_gamma_minus_one * u * m_H / k_B;

  /* Are we above or below the HII -> HI transition? */
  if (T_over_mu > (T_transition + 1.) / mu_ionised)
    return T_over_mu * mu_ionised;
  else if (T_over_mu < (T_transition - 1.) / mu_neutral)
    return T_over_mu * mu_neutral;
  else
    return T_transition;
}

/**
 * @brief Compute the y-Compton contribution of a #part based on the cooling
 * function.
 *
 * Does not exist in this model. We return 0.
 *
 * @param phys_const #phys_const data structure.
 * @param hydro_props The properties of the hydro scheme.
 * @param us The internal system of units.
 * @param cosmo #cosmology data structure.
 * @param cooling #cooling_function_data struct.
 * @param p #part data.
 * @param xp Pointer to the #xpart data.
 */
double Cooling_get_ycompton(const struct phys_const* phys_const,
                            const struct hydro_props* hydro_props,
                            const struct unit_system* us,
                            const struct cosmology* cosmo,
                            const struct cooling_function_data* cooling,
                            const struct part* p, const struct xpart* xp) {

  return 0.;
}

/**
 * @brief Computes the cooling time-step.
 *
 * We return FLT_MAX so as to impose no limit on the time-step.
 *
 * @param cooling The #cooling_function_data used in the run.
 * @param phys_const The physical constants in internal units.
 * @param cosmo The #cosmology.
 * @param us The internal system of units.
 * @param hydro_props The #hydro_props.
 * @param p Pointer to the particle data.
 * @param xp Pointer to the particle extra data
 */
float cooling_timestep(const struct cooling_function_data* cooling,
                       const struct phys_const* phys_const,
                       const struct cosmology* cosmo,
                       const struct unit_system* us,
                       const struct hydro_props* hydro_props,
                       const struct part* p, const struct xpart* xp) {

  return FLT_MAX;
}

/**
 * @brief Split the coolong content of a particle into n pieces
 *
 * @param p The #part.
 * @param xp The #xpart.
 * @param n The number of pieces to split into.
 */
void cooling_split_part(struct part* p, struct xpart* xp, double n) {

  error("Loic: to be implemented");
}

/**
 * @brief Initialises the cooling unit system.
 *
 * @param us The current internal system of units.
 * @param phys_const The #phys_const.
 * @param cooling The cooling properties to initialize
 */
void cooling_init_units(const struct unit_system* us,
                        const struct phys_const* phys_const,
                        struct cooling_function_data* cooling) {

  /* These are conversions from code units to cgs. */

  /* first cosmo */
  cooling->units.a_units = 1.0;  // units for the expansion factor
  cooling->units.a_value = 1.0;

  /* We assume here all physical quantities to
     be in proper coordinate (not comobile)  */
  cooling->units.comoving_coordinates = 0;

  /* then units */
  cooling->units.density_units =
      units_cgs_conversion_factor(us, UNIT_CONV_DENSITY);
  cooling->units.length_units =
      units_cgs_conversion_factor(us, UNIT_CONV_LENGTH);
  cooling->units.time_units = units_cgs_conversion_factor(us, UNIT_CONV_TIME);
  cooling->units.velocity_units =
      units_cgs_conversion_factor(us, UNIT_CONV_VELOCITY);

  /* Self shielding */
  if (cooling->self_shielding_method == -1) {
    cooling->self_shielding_threshold *=
        phys_const->const_proton_mass *
        pow(units_cgs_conversion_factor(us, UNIT_CONV_LENGTH), 3.);
  }
}

/**
 * @brief Initialises Grackle.
 *
 * @param cooling The cooling properties to initialize
 */
void cooling_init_grackle(struct cooling_function_data* cooling) {

#ifdef SWIFT_DEBUG_CHECKS
  /* enable verbose for grackle */
  grackle_verbose = 1;
#endif

  chemistry_data* chemistry = &cooling->chemistry_data;

  /* Create a chemistry object for parameters and rate data. */
  if (set_default_chemistry_parameters(chemistry) == 0) {
    error("Error in set_default_chemistry_parameters.");
  }

  // Set parameter values for chemistry.
  chemistry->use_grackle = 1;
  chemistry->with_radiative_cooling = 1;

  /* molecular network with H, He, D
   From Cloudy table */
  chemistry->primordial_chemistry = cooling->primordial_chemistry;
  chemistry->metal_cooling = cooling->with_metal_cooling;
  chemistry->UVbackground = cooling->with_uv_background;
  chemistry->three_body_rate = cooling->H2_three_body_rate;
  chemistry->cmb_temperature_floor = cooling->cmb_temperature_floor;
  chemistry->cie_cooling = cooling->H2_cie_cooling;
  chemistry->h2_on_dust = cooling->H2_on_dust;
  chemistry->grackle_data_file = cooling->cloudy_table;

  if (cooling->local_dust_to_gas_ratio > 0)
    chemistry->local_dust_to_gas_ratio = cooling->local_dust_to_gas_ratio;

    /* radiative transfer */
#if COOLING_GRACKLE_MODE == 0
  if (cooling->use_radiative_transfer)
    error(
        "The parameter use_radiative_transfer cannot be set to 1 in Grackle "
        "mode 0 !");
#endif

  chemistry->use_radiative_transfer = cooling->use_radiative_transfer;

  if (cooling->volumetric_heating_rates > 0)
    chemistry->use_volumetric_heating_rate = 1;

  if (cooling->specific_heating_rates > 0)
    chemistry->use_specific_heating_rate = 1;

  /* hydrogen fraction by mass */
  chemistry->HydrogenFractionByMass = cooling->HydrogenFractionByMass;

  /* use the Case B recombination rates */
  chemistry->CaseBRecombination = 1;

  if (cooling->specific_heating_rates > 0 &&
      cooling->volumetric_heating_rates > 0)
    error(
        "You should specified either the specific or the volumetric "
        "heating rates, not both");

  /* self shielding */
  if (cooling->self_shielding_method <= 0)
    chemistry->self_shielding_method = 0;
  else
    chemistry->self_shielding_method = cooling->self_shielding_method;

  if (local_initialize_chemistry_data(&cooling->chemistry_data,
                                      &cooling->chemistry_rates,
                                      &cooling->units) == 0) {
    error("Error in initialize_chemistry_data");
  }
}

/**
 * @brief Initialises the cooling properties.
 *
 * @param parameter_file The parsed parameter file.
 * @param us The current internal system of units.
 * @param phys_const The physical constants in internal units.
 * @param hydro_props The properties of the hydro scheme.
 * @param cooling The cooling properties to initialize
 */
void cooling_init_backend(struct swift_params* parameter_file,
                          const struct unit_system* us,
                          const struct phys_const* phys_const,
                          const struct hydro_props* hydro_props,
                          struct cooling_function_data* cooling) {

  if (GRACKLE_NPART != 1)
    error("Grackle with multiple particles not implemented");

  /* read parameters */
  cooling_read_parameters(parameter_file, cooling, phys_const, us);

  /* Set up the units system. */
  cooling_init_units(us, phys_const, cooling);

  /* Set up grackle */
  cooling_init_grackle(cooling);
}

/**
 * @brief Clean-up the memory allocated for the cooling routines
 *
 * @param cooling the cooling data structure.
 */
void cooling_clean(struct cooling_function_data* cooling) {
<<<<<<< HEAD
  //_free_chemistry_data(&cooling->chemistry, &grackle_rates);
=======
  /* Clean up grackle data. This is a call to a grackle function */
  local_free_chemistry_data(&cooling->chemistry_data,
                            &cooling->chemistry_rates);
>>>>>>> 2749872d
}

/**
 * @brief Write a cooling struct to the given FILE as a stream of bytes.
 *
 * Nothing to do beyond writing the structure from the stream.
 *
 * @param cooling the struct
 * @param stream the file stream
 */
void cooling_struct_dump(const struct cooling_function_data* cooling,
                         FILE* stream) {
  restart_write_blocks((void*)cooling, sizeof(struct cooling_function_data), 1,
                       stream, "cooling", "cooling function");
}

/**
 * @brief Restore a hydro_props struct from the given FILE as a stream of
 * bytes.
 *
 * Nothing to do beyond reading the structure from the stream.
 *
 * @param cooling the struct
 * @param stream the file stream
 * @param cosmo #cosmology structure
 */
void cooling_struct_restore(struct cooling_function_data* cooling, FILE* stream,
                            const struct cosmology* cosmo) {
  restart_read_blocks((void*)cooling, sizeof(struct cooling_function_data), 1,
                      stream, NULL, "cooling function");

  /* Set up grackle */
  cooling_init_grackle(cooling);
}

/**
 * @brief Get the density of the #part. If the density is bigger than
 * cooling_density_max, then we floor the density to this value.
 *
 * This function ensures that we pass to grackle a density value that is not
 * to big to ensure good working of grackle.
 *
 * Note: This function is called in cooling_time() and cooling_new_energy().
 *
 * @param p #part data.
 * @param cosmo #cosmology data structure.
 * @param cooling #cooling_function_data struct.
 */
double cooling_get_physical_density(
    const struct part* p, const struct cosmology* cosmo,
    const struct cooling_function_data* cooling) {

  const double part_density = hydro_get_physical_density(p, cosmo);
  const double cooling_max_density = cooling->cooling_density_max;

#ifdef SWIFT_DEBUG_CHECKS
  if (cooling_max_density > 0.0 && part_density > cooling_max_density) {
    warning(
        "Gas particle %lld physical density (%e) is higher than the maximal "
        "physical density set in the parameter files (%e).",
        p->id, part_density, cooling_max_density);
  }
#endif
  /* Maximal density cooling is defined */
  if (cooling_max_density > 0.0) {
    return fminf(part_density, cooling_max_density);
  }
  /* else ( if cooling_max_density <= 0) we do not want to use a density
     threshold, then return the part density. */

  return part_density;
}<|MERGE_RESOLUTION|>--- conflicted
+++ resolved
@@ -1368,13 +1368,9 @@
  * @param cooling the cooling data structure.
  */
 void cooling_clean(struct cooling_function_data* cooling) {
-<<<<<<< HEAD
-  //_free_chemistry_data(&cooling->chemistry, &grackle_rates);
-=======
   /* Clean up grackle data. This is a call to a grackle function */
   local_free_chemistry_data(&cooling->chemistry_data,
                             &cooling->chemistry_rates);
->>>>>>> 2749872d
 }
 
 /**
