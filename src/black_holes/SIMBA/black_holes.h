/*******************************************************************************
 * This file is part of SWIFT.
 * Copyright (c) 2016 Matthieu Schaller (schaller@strw.leidenuniv.nl)
 *               2022 Doug Rennehan (douglas.rennehan@gmail.com)
 *
 * This program is free software: you can redistribute it and/or modify
 * it under the terms of the GNU Lesser General Public License as published
 * by the Free Software Foundation, either version 3 of the License, or
 * (at your option) any later version.
 *
 * This program is distributed in the hope that it will be useful,
 * but WITHOUT ANY WARRANTY; without even the implied warranty of
 * MERCHANTABILITY or FITNESS FOR A PARTICULAR PURPOSE.  See the
 * GNU General Public License for more details.
 *
 * You should have received a copy of the GNU Lesser General Public License
 * along with this program.  If not, see <http://www.gnu.org/licenses/>.
 *
 ******************************************************************************/
#ifndef SWIFT_SIMBA_BLACK_HOLES_H
#define SWIFT_SIMBA_BLACK_HOLES_H

/* Local includes */
#include "black_holes_properties.h"
#include "black_holes_struct.h"
#include "cooling.h"
#include "cosmology.h"
#include "dimension.h"
#include "exp10.h"
#include "gravity.h"
#include "kernel_hydro.h"
#include "minmax.h"
#include "physical_constants.h"
#include "random.h"
#include "rays.h"

/* Standard includes */
#include <float.h>
#include <math.h>

/**
 * @brief Computes the time-step of a given black hole particle.
 *
 * @param bp Pointer to the s-particle data.
 * @param props The properties of the black hole scheme.
 * @param constants The physical constants (in internal units).
 */
__attribute__((always_inline)) INLINE static float black_holes_compute_timestep(
    const struct bpart* const bp, const struct black_holes_props* props,
    const struct phys_const* constants, const struct cosmology* cosmo) {

  /* Allow for finer timestepping if necessary! */
  float dt_accr = FLT_MAX;
  if (bp->accretion_rate > 0.f) {
    dt_accr = props->dt_accretion_factor * bp->mass / bp->accretion_rate;
  }

  if (dt_accr < props->time_step_min) {
    message(
        "Warning! BH_TIMESTEP_LOW: id=%lld (%g Myr) is below time_step_min (%g "
        "Myr).",
        bp->id, dt_accr * props->time_to_Myr,
        props->time_step_min * props->time_to_Myr);
  }

  return max(dt_accr, props->time_step_min);
}

/**
 * @brief Initialises the b-particles for the first time
 *
 * This function is called only once just after the ICs have been
 * read in to do some conversions.
 *
 * @param bp The particle to act upon
 * @param props The properties of the black holes model.
 */
__attribute__((always_inline)) INLINE static void black_holes_first_init_bpart(
    struct bpart* bp, const struct black_holes_props* props) {

  bp->time_bin = 0;
  if (props->use_subgrid_mass_from_ics == 0) {
    bp->subgrid_mass = bp->mass;
  } else if (props->with_subgrid_mass_check && bp->subgrid_mass <= 0) {
    error(
        "Black hole %lld has a subgrid mass of %f (internal units).\n"
        "If this is because the ICs do not contain a 'SubgridMass' data "
        "set, you should set the parameter "
        "'SIMBAAGN:use_subgrid_mass_from_ics' to 0 to initialize the "
        "black hole subgrid masses to the corresponding dynamical masses.\n"
        "If the subgrid mass is intentionally set to this value, you can "
        "disable this error by setting 'SIMBAAGN:with_subgrid_mass_check' "
        "to 0.",
        bp->id, bp->subgrid_mass);
  }
  bp->total_accreted_mass = 0.f;
  bp->accretion_rate = 0.f;
  bp->mass_accreted_this_step = 0.f;
  bp->formation_time = -1.f;
  bp->energy_reservoir = 0.f;
  bp->cumulative_number_seeds = 1;
  bp->number_of_mergers = 0;
  bp->number_of_gas_swallows = 0;
  bp->number_of_direct_gas_swallows = 0;
  bp->number_of_repositions = 0;
  bp->number_of_reposition_attempts = 0;
  bp->number_of_time_steps = 0;
  bp->last_high_Eddington_fraction_scale_factor = -1.f;
  bp->last_minor_merger_time = -1.;
  bp->last_major_merger_time = -1.;
  bp->swallowed_angular_momentum[0] = 0.f;
  bp->swallowed_angular_momentum[1] = 0.f;
  bp->swallowed_angular_momentum[2] = 0.f;
  bp->accreted_angular_momentum[0] = 0.f;
  bp->accreted_angular_momentum[1] = 0.f;
  bp->accreted_angular_momentum[2] = 0.f;
  bp->last_repos_vel = 0.f;
  bp->num_ngbs_to_heat = props->num_ngbs_to_heat; /* Filler value */
  bp->dt_heat = FLT_MAX;
  bp->dt_accr = FLT_MAX;
  bp->radiative_luminosity = 0.f;
  bp->delta_energy_this_timestep = 0.f;
  bp->AGN_number_of_AGN_events = 0;
  bp->AGN_number_of_energy_injections = 0;

  /* Set the initial targetted heating temperature, used for the
   * BH time step determination */
  bp->AGN_delta_T = props->AGN_delta_T_desired;
}

/**
 * @brief Prepares a b-particle for its interactions
 *
 * @param bp The particle to act upon
 */
__attribute__((always_inline)) INLINE static void black_holes_init_bpart(
    struct bpart* bp) {

#ifdef DEBUG_INTERACTIONS_BLACK_HOLES
  for (int i = 0; i < MAX_NUM_OF_NEIGHBOURS_STARS; ++i)
    bp->ids_ngbs_density[i] = -1;
  bp->num_ngb_density = 0;
#endif

  bp->density.wcount = 0.f;
  bp->density.wcount_dh = 0.f;
  bp->rho_gas = 0.f;
  bp->sound_speed_gas = 0.f;
  bp->internal_energy_gas = 0.f;
  bp->hot_gas_mass = 0.f;
  bp->cold_gas_mass = 0.f;
  bp->hot_gas_internal_energy = 0.f;
  bp->rho_subgrid_gas = -1.f;
  bp->sound_speed_subgrid_gas = -1.f;
  bp->velocity_gas[0] = 0.f;
  bp->velocity_gas[1] = 0.f;
  bp->velocity_gas[2] = 0.f;
  bp->circular_velocity_gas[0] = 0.f;
  bp->circular_velocity_gas[1] = 0.f;
  bp->circular_velocity_gas[2] = 0.f;
  bp->angular_momentum_gas[0] = 0.f;
  bp->angular_momentum_gas[1] = 0.f;
  bp->angular_momentum_gas[2] = 0.f;
  bp->specific_angular_momentum_stars[0] = 0.f;
  bp->specific_angular_momentum_stars[1] = 0.f;
  bp->specific_angular_momentum_stars[2] = 0.f;
  bp->stellar_mass = 0.f;
  bp->stellar_bulge_mass = 0.f;
  bp->radiative_luminosity = 0.f;
  bp->delta_energy_this_timestep = 0.f;
  bp->energy_reservoir = 0.f;
  bp->ngb_mass = 0.f;
  bp->num_ngbs = 0;
  bp->reposition.delta_x[0] = -FLT_MAX;
  bp->reposition.delta_x[1] = -FLT_MAX;
  bp->reposition.delta_x[2] = -FLT_MAX;
  bp->reposition.min_potential = FLT_MAX;
  bp->reposition.potential = FLT_MAX;
  bp->accretion_rate = 0.f; /* Optionally accumulated ngb-by-ngb */
  bp->mass_accreted_this_step = 0.f;
  bp->accretion_boost_factor = -FLT_MAX;
  bp->mass_at_start_of_step = bp->mass; /* bp->mass may grow in nibbling mode */

  /* Reset the rays carried by this BH */
  ray_init(bp->rays, eagle_blackhole_number_of_rays);
}

/**
 * @brief Predict additional particle fields forward in time when drifting
 *
 * The fields do not get predicted but we move the BH to its new position
 * if a new one was calculated in the repositioning loop.
 *
 * @param bp The particle
 * @param dt_drift The drift time-step for positions.
 */
__attribute__((always_inline)) INLINE static void black_holes_predict_extra(
    struct bpart* restrict bp, float dt_drift) {

  /* Are we doing some repositioning? */
  if (bp->reposition.min_potential != FLT_MAX) {

#ifdef SWIFT_DEBUG_CHECKS
    if (bp->reposition.delta_x[0] == -FLT_MAX ||
        bp->reposition.delta_x[1] == -FLT_MAX ||
        bp->reposition.delta_x[2] == -FLT_MAX) {
      error("Something went wrong with the new repositioning position");
    }

    const double dx = bp->reposition.delta_x[0];
    const double dy = bp->reposition.delta_x[1];
    const double dz = bp->reposition.delta_x[2];
    const double d = sqrt(dx * dx + dy * dy + dz * dz);
    if (d > 1.01 * kernel_gamma * bp->h)
      error("Repositioning BH beyond the kernel support!");
#endif

    /* Move the black hole */
    bp->x[0] += bp->reposition.delta_x[0];
    bp->x[1] += bp->reposition.delta_x[1];
    bp->x[2] += bp->reposition.delta_x[2];

    /* Move its gravity properties as well */
    bp->gpart->x[0] += bp->reposition.delta_x[0];
    bp->gpart->x[1] += bp->reposition.delta_x[1];
    bp->gpart->x[2] += bp->reposition.delta_x[2];

    /* Store the delta position */
    bp->x_diff[0] -= bp->reposition.delta_x[0];
    bp->x_diff[1] -= bp->reposition.delta_x[1];
    bp->x_diff[2] -= bp->reposition.delta_x[2];

    /* Reset the reposition variables */
    bp->reposition.delta_x[0] = -FLT_MAX;
    bp->reposition.delta_x[1] = -FLT_MAX;
    bp->reposition.delta_x[2] = -FLT_MAX;
    bp->reposition.min_potential = FLT_MAX;

    /* Count the jump */
    bp->number_of_repositions++;
  }
}

/**
 * @brief Sets the values to be predicted in the drifts to their values at a
 * kick time
 *
 * @param bp The particle.
 */
__attribute__((always_inline)) INLINE static void
black_holes_reset_predicted_values(struct bpart* bp) {}

/**
 * @brief Kick the additional variables
 *
 * @param bp The particle to act upon
 * @param dt The time-step for this kick
 */
__attribute__((always_inline)) INLINE static void black_holes_kick_extra(
    struct bpart* bp, float dt) {}

/**
 * @brief Finishes the calculation of density on black holes
 *
 * @param bp The particle to act upon
 * @param cosmo The current cosmological model.
 */
__attribute__((always_inline)) INLINE static void black_holes_end_density(
    struct bpart* bp, const struct cosmology* cosmo) {

  /* Some smoothing length multiples. */
  const float h = bp->h;
  const float h_inv = 1.0f / h;                       /* 1/h */
  const float h_inv_dim = pow_dimension(h_inv);       /* 1/h^d */
  const float h_inv_dim_plus_one = h_inv_dim * h_inv; /* 1/h^(d+1) */

  /* --- Finish the calculation by inserting the missing h factors --- */
  bp->density.wcount *= h_inv_dim;
  bp->density.wcount_dh *= h_inv_dim_plus_one;
  bp->rho_gas *= h_inv_dim;
  const float rho_inv = 1.f / bp->rho_gas;
  /* All mass-weighted quantities are for the hot & cold gas */
  float m_hot_inv = 1.f;
  if (bp->hot_gas_mass > 0.f) m_hot_inv /= bp->hot_gas_mass;

  /* For the following, we also have to undo the mass smoothing
   * (N.B.: bp->velocity_gas is in BH frame, in internal units). */
  bp->sound_speed_gas *= h_inv_dim * rho_inv;
  bp->internal_energy_gas *= h_inv_dim * rho_inv;
  bp->hot_gas_internal_energy *= m_hot_inv;
  bp->velocity_gas[0] *= h_inv_dim * rho_inv; /* h_inv_dim * rho_inv;*/
  bp->velocity_gas[1] *= h_inv_dim * rho_inv; /* h_inv_dim * rho_inv; */
  bp->velocity_gas[2] *= h_inv_dim * rho_inv; /* h_inv_dim * rho_inv; */
  bp->circular_velocity_gas[0] *=
      h_inv_dim * rho_inv; /* h_inv_dim * rho_inv; */
  bp->circular_velocity_gas[1] *=
      h_inv_dim * rho_inv; /* h_inv_dim * rho_inv; */
  bp->circular_velocity_gas[2] *=
      h_inv_dim * rho_inv; /* h_inv_dim * rho_inv; */

  /* Calculate circular velocity at the smoothing radius from specific
   * angular momentum (extra h_inv) */
  bp->circular_velocity_gas[0] *= h_inv;
  bp->circular_velocity_gas[1] *= h_inv;
  bp->circular_velocity_gas[2] *= h_inv;
}

/**
 * @brief Sets all particle fields to sensible values when the #spart has 0
 * ngbs.
 *
 * @param bp The particle to act upon
 * @param cosmo The current cosmological model.
 */
__attribute__((always_inline)) INLINE static void
black_holes_bpart_has_no_neighbours(struct bpart* bp,
                                    const struct cosmology* cosmo) {

  warning(
      "BH particle with ID %lld treated as having no neighbours (h: %g, "
      "wcount: %g).",
      bp->id, bp->h, bp->density.wcount);

  /* Some smoothing length multiples. */
  const float h = bp->h;
  const float h_inv = 1.0f / h;                 /* 1/h */
  const float h_inv_dim = pow_dimension(h_inv); /* 1/h^d */

  /* Re-set problematic values */
  bp->density.wcount = kernel_root * h_inv_dim;
  bp->density.wcount_dh = 0.f;

  bp->velocity_gas[0] = FLT_MAX;
  bp->velocity_gas[1] = FLT_MAX;
  bp->velocity_gas[2] = FLT_MAX;

  bp->internal_energy_gas = -FLT_MAX;
  bp->hot_gas_internal_energy = -FLT_MAX;
}

/**
 * @brief Return the current instantaneous accretion rate of the BH.
 *
 * @param bp the #bpart.
 */
__attribute__((always_inline)) INLINE static double
black_holes_get_accretion_rate(const struct bpart* bp) {
  return bp->accretion_rate;
}

/**
 * @brief Return the total accreted gas mass of this BH.
 *
 * @param bp the #bpart.
 */
__attribute__((always_inline)) INLINE static double
black_holes_get_accreted_mass(const struct bpart* bp) {
  return bp->total_accreted_mass;
}

/**
 * @brief Return the subgrid mass of this BH.
 *
 * @param bp the #bpart.
 */
__attribute__((always_inline)) INLINE static double
black_holes_get_subgrid_mass(const struct bpart* bp) {
  return bp->subgrid_mass;
}

/**
 * @brief Update the properties of a black hole particles by swallowing
 * a gas particle.
 *
 * @param bp The #bpart to update.
 * @param p The #part that is swallowed.
 * @param xp The #xpart that is swallowed.
 * @param cosmo The current cosmological model.
 */
__attribute__((always_inline)) INLINE static void black_holes_swallow_part(
    struct bpart* bp, const struct part* p, const struct xpart* xp,
    const struct cosmology* cosmo) {

  /* Get the current dynamical masses */
  const float gas_mass = hydro_get_mass(p);
  const float BH_mass = bp->mass;

  /* Increase the dynamical mass of the BH. */
  bp->mass += gas_mass;
  bp->gpart->mass += gas_mass;

  /* Physical velocity difference between the particles */
  const float dv[3] = {(bp->v[0] - p->v[0]) * cosmo->a_inv,
                       (bp->v[1] - p->v[1]) * cosmo->a_inv,
                       (bp->v[2] - p->v[2]) * cosmo->a_inv};

  /* Physical distance between the particles */
  const float dx[3] = {(bp->x[0] - p->x[0]) * cosmo->a,
                       (bp->x[1] - p->x[1]) * cosmo->a,
                       (bp->x[2] - p->x[2]) * cosmo->a};

  /* Collect the swallowed angular momentum */
  bp->swallowed_angular_momentum[0] +=
      gas_mass * (dx[1] * dv[2] - dx[2] * dv[1]);
  bp->swallowed_angular_momentum[1] +=
      gas_mass * (dx[2] * dv[0] - dx[0] * dv[2]);
  bp->swallowed_angular_momentum[2] +=
      gas_mass * (dx[0] * dv[1] - dx[1] * dv[0]);

  /* Update the BH momentum */
  const float BH_mom[3] = {BH_mass * bp->v[0] + gas_mass * p->v[0],
                           BH_mass * bp->v[1] + gas_mass * p->v[1],
                           BH_mass * bp->v[2] + gas_mass * p->v[2]};

  bp->v[0] = BH_mom[0] / bp->mass;
  bp->v[1] = BH_mom[1] / bp->mass;
  bp->v[2] = BH_mom[2] / bp->mass;
  bp->gpart->v_full[0] = bp->v[0];
  bp->gpart->v_full[1] = bp->v[1];
  bp->gpart->v_full[2] = bp->v[2];

  const float dr = sqrt(dx[0] * dx[0] + dx[1] * dx[1] + dx[2] * dx[2]);
  message(
      "BH %lld swallowing gas particle %lld "
      "(Delta_v = [%f, %f, %f] U_V, "
      "Delta_x = [%f, %f, %f] U_L, "
      "Delta_v_rad = %f)",
      bp->id, p->id, -dv[0], -dv[1], -dv[2], -dx[0], -dx[1], -dx[2],
      (dv[0] * dx[0] + dv[1] * dx[1] + dv[2] * dx[2]) / dr);

  /* Update the BH metal masses */
  struct chemistry_bpart_data* bp_chem = &bp->chemistry_data;
  const struct chemistry_part_data* p_chem = &p->chemistry_data;
  chemistry_add_part_to_bpart(bp_chem, p_chem, gas_mass);

  /* This BH swallowed a gas particle */
  bp->number_of_gas_swallows++;
  bp->number_of_direct_gas_swallows++;

  /* This BH lost a neighbour */
  bp->num_ngbs--;
  bp->ngb_mass -= gas_mass;
}

/**
 * @brief Update the properties of a black hole particles by swallowing
 * a BH particle.
 *
 * @param bpi The #bpart to update.
 * @param bpj The #bpart that is swallowed.
 * @param cosmo The current cosmological model.
 * @param time Time since the start of the simulation (non-cosmo mode).
 * @param with_cosmology Are we running with cosmology?
 * @param props The properties of the black hole scheme.
 */
__attribute__((always_inline)) INLINE static void black_holes_swallow_bpart(
    struct bpart* bpi, const struct bpart* bpj, const struct cosmology* cosmo,
    const double time, const int with_cosmology,
    const struct black_holes_props* props, const struct phys_const* constants) {

  /* Get the current dynamical masses */
  const float bpi_dyn_mass = bpi->mass;
  const float bpj_dyn_mass = bpj->mass;

  /* Is this merger ratio above the threshold for recording? */
  const double merger_ratio = bpj->subgrid_mass / bpi->subgrid_mass;
  if (merger_ratio > props->major_merger_threshold) {
    if (with_cosmology) {
      bpi->last_major_merger_scale_factor = cosmo->a;
    } else {
      bpi->last_major_merger_time = time;
    }
  } else if (merger_ratio > props->minor_merger_threshold) {
    if (with_cosmology) {
      bpi->last_minor_merger_scale_factor = cosmo->a;
    } else {
      bpi->last_minor_merger_time = time;
    }
  }

  /* Increase the masses of the BH. */
  bpi->mass += bpj->mass;
  bpi->gpart->mass += bpj->mass;
  bpi->subgrid_mass += bpj->subgrid_mass;

  /* Collect the swallowed angular momentum */
  bpi->swallowed_angular_momentum[0] += bpj->swallowed_angular_momentum[0];
  bpi->swallowed_angular_momentum[1] += bpj->swallowed_angular_momentum[1];
  bpi->swallowed_angular_momentum[2] += bpj->swallowed_angular_momentum[2];

  /* Update the BH momentum */
  const float BH_mom[3] = {bpi_dyn_mass * bpi->v[0] + bpj_dyn_mass * bpj->v[0],
                           bpi_dyn_mass * bpi->v[1] + bpj_dyn_mass * bpj->v[1],
                           bpi_dyn_mass * bpi->v[2] + bpj_dyn_mass * bpj->v[2]};

  bpi->v[0] = BH_mom[0] / bpi->mass;
  bpi->v[1] = BH_mom[1] / bpi->mass;
  bpi->v[2] = BH_mom[2] / bpi->mass;
  bpi->gpart->v_full[0] = bpi->v[0];
  bpi->gpart->v_full[1] = bpi->v[1];
  bpi->gpart->v_full[2] = bpi->v[2];

  /* Update the BH metal masses */
  struct chemistry_bpart_data* bpi_chem = &bpi->chemistry_data;
  const struct chemistry_bpart_data* bpj_chem = &bpj->chemistry_data;
  chemistry_add_bpart_to_bpart(bpi_chem, bpj_chem);

  /* Add up all the BH seeds */
  bpi->cumulative_number_seeds += bpj->cumulative_number_seeds;

  /* Add up all the gas particles we swallowed */
  bpi->number_of_gas_swallows += bpj->number_of_gas_swallows;

  /* Add the subgrid angular momentum that we swallowed */
  bpi->accreted_angular_momentum[0] += bpj->accreted_angular_momentum[0];
  bpi->accreted_angular_momentum[1] += bpj->accreted_angular_momentum[1];
  bpi->accreted_angular_momentum[2] += bpj->accreted_angular_momentum[2];

  /* We had another merger */
  bpi->number_of_mergers++;
}

/**
 * @brief Compute the accretion rate of the black hole and all the quantities
 * required for the feedback loop.
 *
 * @param bp The black hole particle.
 * @param props The properties of the black hole scheme.
 * @param constants The physical constants (in internal units).
 * @param cosmo The cosmological model.
 * @param cooling Properties of the cooling model.
 * @param floor_props Properties of the entropy fllor.
 * @param time Time since the start of the simulation (non-cosmo mode).
 * @param with_cosmology Are we running with cosmology?
 * @param dt The time-step size (in physical internal units).
 * @param ti_begin The time at which the step begun (ti_current).
 */
__attribute__((always_inline)) INLINE static void black_holes_prepare_feedback(
    struct bpart* restrict bp, const struct black_holes_props* props,
    const struct phys_const* constants, const struct cosmology* cosmo,
    const struct cooling_function_data* cooling,
    const struct entropy_floor_properties* floor_props, const double time,
    const int with_cosmology, const double dt, const integertime_t ti_begin) {

  /* Record that the black hole has another active time step */
  bp->number_of_time_steps++;

  if (dt == 0. || bp->rho_gas == 0.) return;

  /* Gather some physical constants (all in internal units) */
  const double G = constants->const_newton_G;
  const double c = constants->const_speed_light_c;
  const double proton_mass = constants->const_proton_mass;
  const double sigma_Thomson = constants->const_thomson_cross_section;

  /* Gather the parameters of the model */
  const double f_Edd = props->f_Edd;
  const double f_Edd_recording = props->f_Edd_recording;
  const double epsilon_r = props->epsilon_r;

  /* (Subgrid) mass of the BH (internal units) */
  const double BH_mass = bp->subgrid_mass;

  /* Convert the quantities we gathered to physical frame (all internal units).
   * Note: for the velocities this means peculiar velocities */
  /* TODO: Simba does not need the gas velocity because we
   * ignore it in the Bondi formula. These calculations
   * should eventually be cleaned up.
   */
  const double gas_v_norm2 = 0.;

  const float h_inv = 1.f / bp->h;
  const double gas_rho =
      bp->hot_gas_mass * (3. / (4. * M_PI)) * pow_dimension(h_inv);
  const double gas_rho_phys = gas_rho * cosmo->a3_inv;

  double gas_c_phys = gas_soundspeed_from_internal_energy(
                          gas_rho, bp->hot_gas_internal_energy) *
                      cosmo->a_factor_sound_speed;
  double gas_c_phys2 = gas_c_phys * gas_c_phys;

  /* We can now compute the Bondi accretion rate (internal units)
   * D. Rennehan: In Simba, we only consider the hot gas within
   * the kernel for the Bondi rate, and the cold gas using the
   * torque accretion estimator.
   */
  double Bondi_rate = 0.;

  const double denominator2 = gas_v_norm2 + gas_c_phys2;
#ifdef SWIFT_DEBUG_CHECKS
  /* Make sure that the denominator is strictly positive */
  if (denominator2 <= 0)
    error(
        "Invalid denominator for black hole particle %lld in Bondi rate "
        "calculation.",
        bp->id);
#endif

  if (denominator2 > 0.) {
    const double denominator_inv = 1. / sqrt(denominator2);
    Bondi_rate = 4. * M_PI * G * G * BH_mass * BH_mass * gas_rho_phys *
                 denominator_inv * denominator_inv * denominator_inv;
  }

  /* Hot gas can only be boosted by an alpha factor, no density dependence */
  if (props->with_boost_factor && props->boost_alpha_only) {
    Bondi_rate *= props->boost_alpha;
    bp->accretion_boost_factor = props->boost_alpha;
  } else {
    bp->accretion_boost_factor = 1.f;
  }

  /* Compute the Eddington rate (internal units) */
  const double Eddington_rate =
      4. * M_PI * G * BH_mass * proton_mass / (epsilon_r * c * sigma_Thomson);

  /* Should we record this time as the most recent high accretion rate? */
  if (Bondi_rate > f_Edd_recording * Eddington_rate) {
    if (with_cosmology) {
      bp->last_high_Eddington_fraction_scale_factor = cosmo->a;
    } else {
      bp->last_high_Eddington_fraction_time = time;
    }
  }

  /* The accretion rate estimators give Mdot,inflow  (Mdot,BH = f_acc *
   * Mdot,inflow) */
  double accr_rate = props->f_accretion * Bondi_rate;

  /* Limit to Eddington_rate, as well as the Eddington rate for a specified,
   * custom Msun BH */
  const double Eddington_rate_custom_mass =
      Eddington_rate * (props->bondi_rate_limiting_bh_mass / BH_mass);

  accr_rate = min3(accr_rate, Eddington_rate, Eddington_rate_custom_mass);

  /* Let's compute the accretion rate from the torque limiter */
  float torque_accr_rate = 0.f;
  const float gas_stars_mass_in_kernel = bp->cold_gas_mass + bp->stellar_mass;
  if (bp->stellar_bulge_mass > bp->stellar_mass)
    bp->stellar_bulge_mass = bp->stellar_mass;
  const float disk_mass = gas_stars_mass_in_kernel - bp->stellar_bulge_mass;
  const float f_disk = disk_mass / gas_stars_mass_in_kernel;
  float f_gas = 0.f;
  if (disk_mass > 0.f) f_gas = bp->cold_gas_mass / disk_mass;

  const float r0 = bp->h * cosmo->a * (props->length_to_parsec / 100.f);
  if (f_disk > 0.f && f_gas > 0.f && gas_stars_mass_in_kernel > 0.f) {
    /* alpha from Hopkins & Quataert 2011 */
    const float alpha = 5.f;
    const float mass_to_1e9solar = props->mass_to_solar_mass / 1.0e9f;
    const float mass_to_1e8solar = props->mass_to_solar_mass / 1.0e8f;

    /* Literally f0 in the paper */
    const float f0 =
        0.31f * f_disk * f_disk * pow(disk_mass * mass_to_1e9solar, -1.f / 3.f);

    /* When scaled, this comes out to Msun/yr so must be converted to internal
     * units */
    torque_accr_rate = props->torque_accretion_norm * alpha *
                       gas_stars_mass_in_kernel * mass_to_1e9solar *
                       powf(f_disk, 5.f / 2.f) *
                       powf(bp->subgrid_mass * mass_to_1e8solar, 1.f / 6.f) *
                       powf(r0, -3.f / 2.f) / (1 + f0 / f_gas);
    torque_accr_rate *=
        props->f_accretion * (props->time_to_yr / props->mass_to_solar_mass);

    if (props->suppress_growth == 1) {
      /* r0 is in physical units, and in 1/(100 pc) units */
      const float sigma_eff =
          gas_stars_mass_in_kernel * props->mass_to_solar_mass /
          (M_PI * r0 * r0 * 100.f * 100.f); /* Msun / pc^2 */

      torque_accr_rate *=
          sigma_eff / (sigma_eff + props->sigma_crit_resolution_factor *
                                       props->sigma_crit_Msun_pc2);
    } else if (props->suppress_growth == 2) {
      torque_accr_rate *= 1. - exp(-BH_mass * props->mass_to_solar_mass /
                                   props->bh_characteristic_suppression_mass);
    }

    accr_rate += torque_accr_rate;
  }

  /* Limit overall accretion rate */
  accr_rate = min(accr_rate, f_Edd * Eddington_rate);
  bp->eddington_fraction = accr_rate / Eddington_rate;
  bp->accretion_rate = accr_rate;

  /* Factor in the radiative efficiency */
  const double mass_rate = (1. - epsilon_r) * accr_rate;
  const double luminosity = epsilon_r * accr_rate * c * c;

  /* This is used for X-ray feedback later */
  bp->radiative_luminosity = luminosity;

  /* Integrate forward in time */
  bp->subgrid_mass += mass_rate * dt;
  bp->total_accreted_mass += mass_rate * dt;
  /* Energy available this step */
  bp->energy_reservoir = luminosity * dt;

  if (props->use_nibbling && bp->subgrid_mass < bp->mass) {
    /* In this case, the BH is still accreting from its (assumed) subgrid gas
     * mass reservoir left over when it was formed. There is some loss in this
     * due to radiative losses, so we must decrease the particle mass
     * in proprtion to its current accretion rate. We do not account for this
     * in the swallowing approach, however. */
    bp->mass -= epsilon_r * accr_rate * dt;
    if (bp->mass < 0)
      error("Black hole %lld reached negative mass (%g). Trouble ahead...",
            bp->id, bp->mass);
  }

  /* Increase the subgrid angular momentum according to what we accreted
   * Note that this is already in physical units, a factors from velocity and
   * radius cancel each other. Also, the circular velocity contains an extra
   * smoothing length factor that we undo here. */
  bp->accreted_angular_momentum[0] +=
      bp->circular_velocity_gas[0] * mass_rate * dt / bp->h;
  bp->accreted_angular_momentum[1] +=
      bp->circular_velocity_gas[1] * mass_rate * dt / bp->h;
  bp->accreted_angular_momentum[2] +=
      bp->circular_velocity_gas[2] * mass_rate * dt / bp->h;

  /* Compute the properties that don't change over the timestep,
   * i.e. feedback v_kick, f_acc, etc.
   */
  const float subgrid_mass_Msun = bp->subgrid_mass * props->mass_to_solar_mass;

  float v_kick = 0.f;
  /* This should never happen, but let's be careful! */
  if (bp->subgrid_mass > props->subgrid_seed_mass) {
    v_kick = 500.f + (500.f / 3.f) * (log10f(subgrid_mass_Msun) - 6.f);
  }

  /* Now that we have v_kick we can determine the accretion fraction f_acc */
  if (v_kick > 0.f) {
    if (bp->eddington_fraction < props->eddington_fraction_lower_boundary) {
      const float mass_min = props->jet_mass_min_Msun * cosmo->a; /* Msun */
      const float mass_max = props->jet_mass_max_Msun * cosmo->a;
      const float mass_sel = fminf(
          (subgrid_mass_Msun - mass_min) / (mass_max - mass_min + FLT_MIN),
          1.f);

      /* Get a unique random number between 0 and 1 for BH feedback */
      const double random_number =
          random_unit_interval(bp->id, ti_begin, random_number_BH_feedback);
      if (mass_sel > random_number) {
        v_kick += fminf(props->jet_velocity * mass_sel *
                            log10f(props->eddington_fraction_lower_boundary /
                                   bp->eddington_fraction), /* option 1 */
                        mass_sel * props->jet_velocity      /* option 2 */
        );
      }
    }

    /* Keep v_kick physical, there are a lot of comparisons */
    bp->v_kick = v_kick * props->kms_to_internal;

    /* Now that we have v_kick we can determine the accretion fraction f_acc */
    const float momentum_scaling = epsilon_r * c / bp->v_kick;
    bp->f_accretion =
        1.f / (1.f + props->wind_momentum_flux * momentum_scaling);
  } else {
    bp->f_accretion = props->f_accretion;
    bp->v_kick = 0.f;
  }

<<<<<<< HEAD
  message(
      "BH_DETAILS "
      "%2.12f %lld "
      " %g %g %g %g %g %g %g "
      " %g %g %g %g "
      " %g %g %g %g %g "
      " %2.10f %2.10f %2.10f "
      " %2.7f %2.7f %2.7f "
      " %g %g %g  %g %g %g"
      " %g %g",
      cosmo->a, bp->id, bp->mass * props->mass_to_solar_mass,
      bp->subgrid_mass * props->mass_to_solar_mass,
      disk_mass * props->mass_to_solar_mass,
      bp->accretion_rate * props->mass_to_solar_mass / props->time_to_yr,
      Bondi_rate * props->mass_to_solar_mass / props->time_to_yr,
      torque_accr_rate * props->mass_to_solar_mass / props->time_to_yr,
      dt * props->time_to_Myr,
      (bp->rho_gas * cosmo->a3_inv) * props->rho_to_n_cgs,
      bp->hot_gas_internal_energy * cosmo->a_factor_internal_energy *
          props->conv_factor_specific_energy_to_cgs,
      0.f /* SFR */,
      (bp->hot_gas_mass + bp->cold_gas_mass) * props->mass_to_solar_mass,
      bp->hot_gas_mass * props->mass_to_solar_mass,
      bp->stellar_mass * props->mass_to_solar_mass, 0.f /* Mgas,bulge */,
      bp->stellar_bulge_mass * props->mass_to_solar_mass,
      r0 * 100.0f /* to pc */,
      bp->x[0] * cosmo->a * props->length_to_parsec / 1.0e3f,
      bp->x[1] * cosmo->a * props->length_to_parsec / 1.0e3f,
      bp->x[2] * cosmo->a * props->length_to_parsec / 1.0e3f,
      bp->v[0] * cosmo->a_inv / props->kms_to_internal,
      bp->v[1] * cosmo->a_inv / props->kms_to_internal,
      bp->v[2] * cosmo->a_inv / props->kms_to_internal,
      bp->angular_momentum_gas[0], bp->angular_momentum_gas[1],
      bp->angular_momentum_gas[2], bp->specific_angular_momentum_stars[0],
      bp->specific_angular_momentum_stars[1],
      bp->specific_angular_momentum_stars[2], bp->eddington_fraction,
      (gas_rho * cosmo->a3_inv) * props->rho_to_n_cgs);
=======
  printf("BH_DETAILS "
         "%2.12f %lld "
         " %g %g %g %g %g %g %g "
         " %g %g %g %g " 
         " %g %g %g %g %g "
         " %2.10f %2.10f %2.10f "
         " %2.7f %2.7f %2.7f "
         " %g %g %g  %g %g %g"
         " %g %g\n",
         cosmo->a,
         bp->id,
         bp->mass * props->mass_to_solar_mass, 
         bp->subgrid_mass * props->mass_to_solar_mass, 
         disk_mass * props->mass_to_solar_mass, 
         bp->accretion_rate * props->mass_to_solar_mass / props->time_to_yr, 
         Bondi_rate * props->mass_to_solar_mass / props->time_to_yr, 
         torque_accr_rate * props->mass_to_solar_mass / props->time_to_yr, 
         dt * props->time_to_Myr,
         (bp->rho_gas * cosmo->a3_inv) * props->rho_to_n_cgs, 
         bp->hot_gas_internal_energy * cosmo->a_factor_internal_energy * 
             props->conv_factor_specific_energy_to_cgs, 
         0.f /* SFR */, 
         (bp->hot_gas_mass + bp->cold_gas_mass) * props->mass_to_solar_mass, 
         bp->hot_gas_mass * props->mass_to_solar_mass, 
         bp->stellar_mass * props->mass_to_solar_mass, 
         0.f /* Mgas,bulge */, 
         bp->stellar_bulge_mass * props->mass_to_solar_mass, 
         r0 * 100.0f /* to pc */,
         bp->x[0] * cosmo->a * props->length_to_parsec / 1.0e3f, 
         bp->x[1] * cosmo->a * props->length_to_parsec / 1.0e3f, 
         bp->x[2] * cosmo->a * props->length_to_parsec / 1.0e3f, 
         bp->v[0] * cosmo->a_inv / props->kms_to_internal, 
         bp->v[1] * cosmo->a_inv / props->kms_to_internal, 
         bp->v[2] * cosmo->a_inv / props->kms_to_internal,
         bp->angular_momentum_gas[0], 
         bp->angular_momentum_gas[1], 
         bp->angular_momentum_gas[2],
         bp->specific_angular_momentum_stars[0], 
         bp->specific_angular_momentum_stars[1], 
         bp->specific_angular_momentum_stars[2],
         bp->eddington_fraction,
         (gas_rho * cosmo->a3_inv) * props->rho_to_n_cgs);

>>>>>>> a7f8690b
}

/**
 * @brief Computes the (maximal) repositioning speed for a black hole.
 *
 * Calculated as upsilon * (m_BH / m_ref) ^ beta_m * (n_H_BH / n_ref) ^ beta_n
 * where m_BH = BH subgrid mass, n_H_BH = physical gas density around BH
 * and upsilon, m_ref, beta_m, n_ref, and beta_n are parameters.
 *
 * @param bp The #bpart.
 * @param props The properties of the black hole model.
 * @param cosmo The current cosmological model.
 */
__attribute__((always_inline)) INLINE static double
black_holes_get_repositioning_speed(const struct bpart* restrict bp,
                                    const struct black_holes_props* props,
                                    const struct cosmology* cosmo) {

  const double n_gas_phys = bp->rho_gas * cosmo->a3_inv * props->rho_to_n_cgs;
  const double v_repos =
      props->reposition_coefficient_upsilon *
      pow(bp->subgrid_mass / props->reposition_reference_mass,
          props->reposition_exponent_mass) *
      pow(n_gas_phys / props->reposition_reference_n_H,
          props->reposition_exponent_n_H);

  /* Make sure the repositioning is not back-firing... */
  if (v_repos < 0)
    error(
        "BH %lld wants to reposition at negative speed (%g U_V). Do you "
        "think you are being funny? No-one is laughing.",
        bp->id, v_repos);

  return v_repos;
}

/**
 * @brief Finish the calculation of the new BH position.
 *
 * Here, we check that the BH should indeed be moved in the next drift.
 *
 * @param bp The black hole particle.
 * @param props The properties of the black hole scheme.
 * @param constants The physical constants (in internal units).
 * @param cosmo The cosmological model.
 * @param dt The black hole particle's time step.
 * @param ti_begin The time at the start of the temp
 */
__attribute__((always_inline)) INLINE static void black_holes_end_reposition(
    struct bpart* restrict bp, const struct black_holes_props* props,
    const struct phys_const* constants, const struct cosmology* cosmo,
    const double dt, const integertime_t ti_begin) {

  /* First check: did we find any eligible neighbour particle to jump to? */
  if (bp->reposition.min_potential != FLT_MAX) {

    /* Record that we have a (possible) repositioning situation */
    bp->number_of_reposition_attempts++;

    /* Is the potential lower (i.e. the BH is at the bottom already)
     * OR is the BH massive enough that we don't reposition? */
    const float potential = gravity_get_comoving_potential(bp->gpart);
    if (potential < bp->reposition.min_potential ||
        bp->subgrid_mass > props->max_reposition_mass) {

      /* No need to reposition */
      bp->reposition.min_potential = FLT_MAX;
      bp->reposition.delta_x[0] = -FLT_MAX;
      bp->reposition.delta_x[1] = -FLT_MAX;
      bp->reposition.delta_x[2] = -FLT_MAX;

    } else if (props->set_reposition_speed) {

      /* If we are re-positioning, move the BH a fraction of delta_x, so
       * that we have a well-defined re-positioning velocity (repos_vel
       * cannot be negative). */
      double repos_vel = black_holes_get_repositioning_speed(bp, props, cosmo);

      /* Convert target reposition velocity to a fractional reposition
       * along reposition.delta_x */
      const double dx = bp->reposition.delta_x[0];
      const double dy = bp->reposition.delta_x[1];
      const double dz = bp->reposition.delta_x[2];
      const double d = sqrt(dx * dx + dy * dy + dz * dz);

      /* Exclude the pathological case of repositioning by zero distance */
      if (d > 0) {
        double repos_frac = repos_vel * dt / d;

        /* We should never get negative repositioning fractions... */
        if (repos_frac < 0)
          error("Wanting to reposition by negative fraction (%g)?", repos_frac);

        /* ... but fractions > 1 can occur if the target velocity is high.
         * We do not want this, because it could lead to overshooting the
         * actual potential minimum. */
        if (repos_frac > 1) {
          repos_frac = 1.;
          repos_vel = repos_frac * d / dt;
        }

        bp->last_repos_vel = (float)repos_vel;
        bp->reposition.delta_x[0] *= repos_frac;
        bp->reposition.delta_x[1] *= repos_frac;
        bp->reposition.delta_x[2] *= repos_frac;
      }

      /* ends section for fractional repositioning */
    } else {

      /* We _should_ reposition, but not fractionally. Here, we will
       * reposition exactly on top of another gas particle - which
       * could cause issues, so we add on a small fractional offset
       * of magnitude 0.001 h in the reposition delta. */

      /* Generate three random numbers in the interval [-0.5, 0.5[; id,
       * id**2, and id**3 are required to give unique random numbers (as
       * random_unit_interval is completely reproducible). */
      const float offset_dx =
          random_unit_interval(bp->id, ti_begin, random_number_BH_reposition) -
          0.5f;
      const float offset_dy =
          random_unit_interval(bp->id * bp->id, ti_begin,
                               random_number_BH_reposition) -
          0.5f;
      const float offset_dz =
          random_unit_interval(bp->id * bp->id * bp->id, ti_begin,
                               random_number_BH_reposition) -
          0.5f;

      const float length_inv =
          1.0f / sqrtf(offset_dx * offset_dx + offset_dy * offset_dy +
                       offset_dz * offset_dz);

      const float norm = 0.001f * bp->h * length_inv;

      bp->reposition.delta_x[0] += offset_dx * norm;
      bp->reposition.delta_x[1] += offset_dy * norm;
      bp->reposition.delta_x[2] += offset_dz * norm;
    }
  } /* ends section if we found eligible repositioning target(s) */
}

/**
 * @brief Reset acceleration fields of a particle
 *
 * This is the equivalent of hydro_reset_acceleration.
 * We do not compute the acceleration on black hole, therefore no need to use
 * it.
 *
 * @param bp The particle to act upon
 */
__attribute__((always_inline)) INLINE static void black_holes_reset_feedback(
    struct bpart* restrict bp) {

  bp->to_distribute.AGN_delta_u = 0.f;
  bp->to_distribute.AGN_number_of_energy_injections = 0;

#ifdef DEBUG_INTERACTIONS_BLACK_HOLES
  for (int i = 0; i < MAX_NUM_OF_NEIGHBOURS_STARS; ++i)
    bp->ids_ngbs_force[i] = -1;
  bp->num_ngb_force = 0;
#endif
}

/**
 * @brief Store the gravitational potential of a black hole by copying it from
 * its #gpart friend.
 *
 * @param bp The black hole particle.
 * @param gp The black hole's #gpart.
 */
__attribute__((always_inline)) INLINE static void
black_holes_store_potential_in_bpart(struct bpart* bp, const struct gpart* gp) {

#ifdef SWIFT_DEBUG_CHECKS
  if (bp->gpart != gp) error("Copying potential to the wrong black hole!");
#endif

  bp->reposition.potential = gp->potential;
}

/**
 * @brief Store the gravitational potential of a particle by copying it from
 * its #gpart friend.
 *
 * @param p_data The black hole data of a gas particle.
 * @param gp The black hole's #gpart.
 */
__attribute__((always_inline)) INLINE static void
black_holes_store_potential_in_part(struct black_holes_part_data* p_data,
                                    const struct gpart* gp) {
  p_data->potential = gp->potential;
}

/**
 * @brief Compute how much heating there should be due to X-rays.
 *
 * @param bp The #bpart that is giving X-ray feedback.
 * @param p The #part that is receiving X-ray feedback.
 * @param props The properties of the black hole scheme.
 * @param cosmo The current cosmological model.
 * @param dt The timestep of the black hole in internal units.
 */
__attribute__((always_inline)) INLINE static double
black_holes_compute_xray_feedback(struct bpart* bp, const struct part* p,
                                  const struct black_holes_props* props,
                                  const struct cosmology* cosmo,
                                  const float dx[3], double dt,
                                  const float n_H_cgs, const float T_gas_cgs) {

  const float r2_phys =
      (dx[0] * dx[0] + dx[1] * dx[1] + dx[2] * dx[2]) * cosmo->a * cosmo->a;
  const double r2_cgs = r2_phys * props->conv_factor_length_to_cgs;

  const double dt_cgs = dt * props->conv_factor_time_to_cgs;
  const double luminosity_cgs =
      (double)bp->radiative_luminosity * props->conv_factor_energy_rate_to_cgs;
  /* Hydrogen number density (X_H * rho / m_p) [cm^-3] */

  /* Let's do everything in cgs. See Choi et al 2012/2015 */
  const double zeta = luminosity_cgs / (n_H_cgs * r2_cgs);

  double S1 = 4.1e-35 * (1.9e7 - T_gas_cgs) * zeta;

  /* Don't allow cooling of hot gas. 
   * D. Rennehan: Simba actually does not have this check.
   */
  /* if (T_gas_cgs > 1.9e7) S1 = 0.; */

  const double zeta0_term1 =
      1. / (1.5 / sqrt(T_gas_cgs) + 1.5e12 / pow(T_gas_cgs, 2.5));
  const double zeta0_term2 = (4.0e10 / (T_gas_cgs * T_gas_cgs)) *
                             (1. + 80. / exp((T_gas_cgs - 1.e4) / 1.5e3));

  const double zeta0 = zeta0_term1 + zeta0_term2;
  const double b = 1.1 - 1.1 / exp(T_gas_cgs / 1.8e5) +
                   4.0e15 / (T_gas_cgs * T_gas_cgs * T_gas_cgs * T_gas_cgs);

  const double S2 = 1.0e-23 * (1.7e4 / pow(T_gas_cgs, 0.7)) *
                    pow(zeta / zeta0, b) / (1. + pow(zeta / zeta0, b));

  const double du_cgs =
      (n_H_cgs * props->proton_mass_cgs_inv) * (S1 + S2) * dt_cgs;
  return du_cgs / props->conv_factor_specific_energy_to_cgs;
}

/**
 * @brief Initialise a BH particle that has just been seeded.
 *
 * @param bp The #bpart to initialise.
 * @param props The properties of the black hole scheme.
 * @param constants The physical constants in internal units.
 * @param cosmo The current cosmological model.
 * @param p The #part that became a black hole.
 * @param xp The #xpart that became a black hole.
 */
INLINE static void black_holes_create_from_gas(
    struct bpart* bp, const struct black_holes_props* props,
    const struct phys_const* constants, const struct cosmology* cosmo,
    const struct part* p, const struct xpart* xp,
    const integertime_t ti_current) {

  /* All the non-basic properties of the black hole have been zeroed
   * in the FOF code. We update them here.
   * (i.e. position, velocity, mass, time-step have been set) */

  /* Birth time and density */
  bp->formation_scale_factor = cosmo->a;
  bp->formation_gas_density = hydro_get_physical_density(p, cosmo);

  /* Initial seed mass */
  bp->subgrid_mass = props->subgrid_seed_mass;

  /* We haven't accreted anything yet */
  bp->total_accreted_mass = 0.f;
  bp->cumulative_number_seeds = 1;
  bp->number_of_mergers = 0;
  bp->number_of_gas_swallows = 0;
  bp->number_of_direct_gas_swallows = 0;
  bp->number_of_time_steps = 0;

  /* Initialise the energy reservoir threshold to the constant default */
  bp->num_ngbs_to_heat = props->num_ngbs_to_heat; /* Filler value */

  /* We haven't repositioned yet, nor attempted it */
  bp->number_of_repositions = 0;
  bp->number_of_reposition_attempts = 0;
  bp->last_repos_vel = 0.f;

  /* Copy over the splitting struct */
  bp->split_data = xp->split_data;

  /* Initial metal masses */
  const float gas_mass = hydro_get_mass(p);
  struct chemistry_bpart_data* bp_chem = &bp->chemistry_data;
  const struct chemistry_part_data* p_chem = &p->chemistry_data;
  chemistry_bpart_from_part(bp_chem, p_chem, gas_mass);

  /* No swallowed angular momentum */
  bp->swallowed_angular_momentum[0] = 0.f;
  bp->swallowed_angular_momentum[1] = 0.f;
  bp->swallowed_angular_momentum[2] = 0.f;

  /* Last time this BH had a high Eddington fraction */
  bp->last_high_Eddington_fraction_scale_factor = -1.f;

  /* Last time of mergers */
  bp->last_minor_merger_time = -1.;
  bp->last_major_merger_time = -1.;

  /* Set the initial targetted heating temperature, used for the
   * BH time step determination */
  bp->AGN_delta_T = props->AGN_delta_T_desired;

  /* First initialisation */
  black_holes_init_bpart(bp);

  black_holes_mark_bpart_as_not_swallowed(&bp->merger_data);
}

/**
 * @brief Should this bh particle be doing any stars looping?
 *
 * @param bp The #bpart.
 * @param e The #engine.
 */
__attribute__((always_inline)) INLINE static int bh_stars_loop_is_active(
    const struct bpart* bp, const struct engine* e) {
  /* Active bhs always do the stars loop for the SIMBA model */
  return 1;
}

#endif /* SWIFT_SIMBA_BLACK_HOLES_H */<|MERGE_RESOLUTION|>--- conflicted
+++ resolved
@@ -767,45 +767,6 @@
     bp->v_kick = 0.f;
   }
 
-<<<<<<< HEAD
-  message(
-      "BH_DETAILS "
-      "%2.12f %lld "
-      " %g %g %g %g %g %g %g "
-      " %g %g %g %g "
-      " %g %g %g %g %g "
-      " %2.10f %2.10f %2.10f "
-      " %2.7f %2.7f %2.7f "
-      " %g %g %g  %g %g %g"
-      " %g %g",
-      cosmo->a, bp->id, bp->mass * props->mass_to_solar_mass,
-      bp->subgrid_mass * props->mass_to_solar_mass,
-      disk_mass * props->mass_to_solar_mass,
-      bp->accretion_rate * props->mass_to_solar_mass / props->time_to_yr,
-      Bondi_rate * props->mass_to_solar_mass / props->time_to_yr,
-      torque_accr_rate * props->mass_to_solar_mass / props->time_to_yr,
-      dt * props->time_to_Myr,
-      (bp->rho_gas * cosmo->a3_inv) * props->rho_to_n_cgs,
-      bp->hot_gas_internal_energy * cosmo->a_factor_internal_energy *
-          props->conv_factor_specific_energy_to_cgs,
-      0.f /* SFR */,
-      (bp->hot_gas_mass + bp->cold_gas_mass) * props->mass_to_solar_mass,
-      bp->hot_gas_mass * props->mass_to_solar_mass,
-      bp->stellar_mass * props->mass_to_solar_mass, 0.f /* Mgas,bulge */,
-      bp->stellar_bulge_mass * props->mass_to_solar_mass,
-      r0 * 100.0f /* to pc */,
-      bp->x[0] * cosmo->a * props->length_to_parsec / 1.0e3f,
-      bp->x[1] * cosmo->a * props->length_to_parsec / 1.0e3f,
-      bp->x[2] * cosmo->a * props->length_to_parsec / 1.0e3f,
-      bp->v[0] * cosmo->a_inv / props->kms_to_internal,
-      bp->v[1] * cosmo->a_inv / props->kms_to_internal,
-      bp->v[2] * cosmo->a_inv / props->kms_to_internal,
-      bp->angular_momentum_gas[0], bp->angular_momentum_gas[1],
-      bp->angular_momentum_gas[2], bp->specific_angular_momentum_stars[0],
-      bp->specific_angular_momentum_stars[1],
-      bp->specific_angular_momentum_stars[2], bp->eddington_fraction,
-      (gas_rho * cosmo->a3_inv) * props->rho_to_n_cgs);
-=======
   printf("BH_DETAILS "
          "%2.12f %lld "
          " %g %g %g %g %g %g %g "
@@ -849,7 +810,6 @@
          bp->eddington_fraction,
          (gas_rho * cosmo->a3_inv) * props->rho_to_n_cgs);
 
->>>>>>> a7f8690b
 }
 
 /**
