/*******************************************************************************
 * This file is part of SWIFT.
 * Copyright (c) 2018 Matthieu Schaller (schaller@strw.leidenuniv.nl)
 *               2021 Edo Altamura (edoardo.altamura@manchester.ac.uk)
 *               2022 Doug Rennehan (douglas.rennehan@gmail.com)
 *
 * This program is free software: you can redistribute it and/or modify
 * it under the terms of the GNU Lesser General Public License as published
 * by the Free Software Foundation, either version 3 of the License, or
 * (at your option) any later version.
 *
 * This program is distributed in the hope that it will be useful,
 * but WITHOUT ANY WARRANTY; without even the implied warranty of
 * MERCHANTABILITY or FITNESS FOR A PARTICULAR PURPOSE.  See the
 * GNU General Public License for more details.
 *
 * You should have received a copy of the GNU Lesser General Public License
 * along with this program.  If not, see <http://www.gnu.org/licenses/>.
 *
 ******************************************************************************/
#ifndef SWIFT_SIMBA_BH_IACT_H
#define SWIFT_SIMBA_BH_IACT_H

//#define SIMBA_DEBUG_CHECKS

/* Local includes */
#include "black_holes_properties.h"
#include "black_holes_parameters.h"
#include "entropy_floor.h"
#include "equation_of_state.h"
#include "gravity.h"
#include "gravity_iact.h"
#include "hydro.h"
#include "random.h"
#include "space.h"
#include "timestep_sync_part.h"
#include "tracers.h"

/**
 * @brief Compute how much heating there should be due to X-rays.
 *
 * @param bp The #bpart that is giving X-ray feedback.
 * @param p The #part that is receiving X-ray feedback.
 * @param props The properties of the black hole scheme.
 * @param cosmo The current cosmological model.
 * @param dt The timestep of the black hole in internal units.
 */
__attribute__((always_inline)) INLINE static double
black_holes_compute_xray_feedback(struct bpart* bp, const struct part* p,
                                  const struct black_holes_props* props,
                                  const struct cosmology* cosmo,
                                  const float dx[3], double dt,
                                  const double n_H_cgs, double T_gas_cgs) {

  const double r2_phys =
      (dx[0] * dx[0] + dx[1] * dx[1] + dx[2] * dx[2]) * cosmo->a * cosmo->a;
  const double r2_cgs = r2_phys * props->conv_factor_length_to_cgs *
                        props->conv_factor_length_to_cgs;

  const double dt_cgs = dt * props->conv_factor_time_to_cgs;
  const double luminosity_cgs =
      (double)bp->radiative_luminosity * props->conv_factor_energy_rate_to_cgs;

  /* Let's do everything in cgs. See Choi et al 2012/2015 */
  const double zeta = luminosity_cgs / (n_H_cgs * r2_cgs);

  /* Don't allow Compton cooling of hot gas.
   * D. Rennehan: Note, Simba in gizmo-mufasa actually does not have this check.
   */
  if (T_gas_cgs > 1.9e7) T_gas_cgs = 1.9e7;

  /* zeta0_term2 has T_gas_cgs - 1.e4 in an exp */
  if (T_gas_cgs < 1.e4) T_gas_cgs = 1.e4;

  double S1 = 4.1e-35 * (1.9e7 - T_gas_cgs) * zeta;

  const double zeta0_term1 =
      1. / (1.5 / sqrt(T_gas_cgs) + 1.5e12 / pow(T_gas_cgs, 2.5));

  /* Avoid the underflow in the exponential. It doesn't do anything
   * above about 4.e4 K and quickly drops out of the double range. */
  double T_gas_for_zeta0_term2 = T_gas_cgs;
  if (T_gas_for_zeta0_term2 > 4.e4) T_gas_for_zeta0_term2 = 4.e4;
  const double zeta0_term2 =
      (4.0e10 / (T_gas_for_zeta0_term2 * T_gas_for_zeta0_term2)) *
      (1. + 80. / exp((T_gas_for_zeta0_term2 - 1.e4) / 1.5e3));

  const double zeta0 = zeta0_term1 + zeta0_term2;
  const double b = 1.1 - 1.1 / exp(T_gas_cgs / 1.8e5) +
                   4.0e15 / (T_gas_cgs * T_gas_cgs * T_gas_cgs * T_gas_cgs);

  const double S2 = 1.0e-23 * (1.7e4 / pow(T_gas_cgs, 0.7)) *
                    pow(zeta / zeta0, b) / (1. + pow(zeta / zeta0, b));

  const double du_cgs =
      (n_H_cgs * props->proton_mass_cgs_inv) * (S1 + S2) * dt_cgs;
  return du_cgs / props->conv_factor_specific_energy_to_cgs;
}

/**
 * @brief Compute how much heating there should be due to X-rays.
 *
 * @param bp The #bpart that is giving X-ray feedback.
 * @param p The #part that is receiving X-ray feedback.
 * @param props The properties of the black hole scheme.
 * @param cosmo The current cosmological model.
 * @param with_cosmology Are we doing a cosmological run?
 * @param dt The timestep of the black hole in internal units.
 * @param time Current physical time in the simulation.
 * @param u_phys The internal energy of the particle.
 */
__attribute__((always_inline)) INLINE static void
black_holes_reset_heated_particle(struct part* pj, 
                                  const struct xpart *xpj,
                                  const struct black_holes_props* props,
                                  const struct cosmology* cosmo,
                                  const int with_cosmology,
                                  const double dt, 
                                  const double time) {

  /* Wind cannot be star forming */
  if (pj->sf_data.SFR > 0.f) {
    /* Record the current time as an indicator of when this particle was last
      star-forming. */
    if (with_cosmology) {
      pj->sf_data.SFR = -cosmo->a;
    }
    else {
      pj->sf_data.SFR = -time;
    }
  }

  /* Take particle out of subgrid ISM mode */
  pj->cooling_data.subgrid_temp = 0.f;
  pj->cooling_data.subgrid_dens = hydro_get_physical_density(pj, cosmo);
<<<<<<< HEAD
=======
  /*pj->cooling_data.subgrid_fcold = 0.f;*/
>>>>>>> f1b38a40

  /* Impose maximal viscosity */
  hydro_diffusive_feedback_reset(pj);

  /* Synchronize the particle on the timeline */
  timestep_sync_part(pj);

  if (props->xray_shutoff_cooling) {
    const double u_phys = 
        hydro_get_physical_internal_energy(pj, xpj, cosmo);

    /* u_init is physical so cs_physical is physical */
    const double cs_physical =
        gas_soundspeed_from_internal_energy(pj->rho, u_phys);

    /* a_factor_sound_speed converts cs_physical to
     * internal (comoving) units) */
    pj->feedback_data.cooling_shutoff_delay_time = max(
          cosmo->a_factor_sound_speed * (pj->h / cs_physical),
          dt); /* BH timestep as a lower limit */
  }

}

/**
 * @brief Density interaction between two particles (non-symmetric).
 *
 * @param r2 Comoving square distance between the two particles.
 * @param dx Comoving vector separating both particles (pi - pj).
 * @param bi First particle (black hole).
 * @param sj Second particle (stars, not updated).
 */
__attribute__((always_inline)) INLINE static void
runner_iact_nonsym_bh_stars_density(const float r2, const float dx[3],
                                    struct bpart *bi, const struct spart *sj) { }

/**
 * @brief Density interaction between two particles (non-symmetric).
 *
 * @param r2 Comoving square distance between the two particles.
 * @param dx Comoving vector separating both particles (pi - pj).
 * @param bi First particle (black hole).
 * @param sj Second particle (stars, not updated).
 */
__attribute__((always_inline)) INLINE static void
runner_iact_nonsym_bh_stars_bulge(const float r2, const float dx[3],
                                  struct bpart *bi, const struct spart *sj) { }

/**
 * @brief Density interaction between two particles (non-symmetric).
 *
 * @param r2 Comoving square distance between the two particles.
 * @param dx Comoving vector separating both particles (pi - pj).
 * @param hi Comoving smoothing-length of particle i.
 * @param hj Comoving smoothing-length of particle j.
 * @param bi First particle (black hole).
 * @param pj Second particle (gas, not updated).
 * @param xpj The extended data of the second particle (not updated).
 * @param with_cosmology Are we doing a cosmological run?
 * @param cosmo The cosmological model.
 * @param grav_props The properties of the gravity scheme (softening, G, ...).
 * @param bh_props The properties of the BH scheme
 * @param ti_current Current integer time value (for random numbers).
 * @param time Current physical time in the simulation.
 */
__attribute__((always_inline)) INLINE static void
runner_iact_nonsym_bh_gas_density(
    const float r2, const float dx[3], const float hi, const float hj,
    struct bpart *bi, const struct part *pj, const struct xpart *xpj,
    const int with_cosmology, const struct cosmology *cosmo,
    const struct gravity_props *grav_props,
    const struct black_holes_props *bh_props,
    const struct entropy_floor_properties *floor_props,
    const integertime_t ti_current, const double time, const double time_base) {

  /* Ignore decoupled winds in density computation */
  if (pj->decoupled) return;

  float wi, wi_dx;

  /* Compute the kernel function; note that r cannot be optimised
   * to r2 / sqrtf(r2) because of 1 / 0 behaviour. */
  const float r = sqrtf(r2);
  const float hi_inv = 1.0f / hi;
  const float ui = r * hi_inv;
  kernel_deval(ui, &wi, &wi_dx);

  /* Compute contribution to the number of neighbours */
  bi->density.wcount += wi;
  bi->density.wcount_dh -= (hydro_dimension * wi + ui * wi_dx);

  /* Contribution to the number of neighbours */
  bi->num_ngbs += 1;

  /* Neighbour gas mass */
  const float mj = hydro_get_mass(pj);

  /* Contribution to the BH gas density */
  bi->rho_gas += mj * wi;

  /* Contribution to the total neighbour mass */
  bi->ngb_mass += mj;

  /* Track max subgrid density of neighbors, in comoving coords to match rho_gas */
  const double subgrid_dens = 
      pj->cooling_data.subgrid_dens * cosmo->a * cosmo->a * cosmo->a;
  if (subgrid_dens > bi->rho_subgrid_gas) bi->rho_subgrid_gas = subgrid_dens;

  /* Contribution to the smoothed sound speed */
  const double cj = hydro_get_comoving_soundspeed(pj);
  bi->sound_speed_gas += mj * wi * cj;

  /* Neighbour internal energy */
  const double uj = hydro_get_drifted_comoving_internal_energy(pj);

  /* Contribution to the smoothed internal energy */
  bi->internal_energy_gas += mj * uj * wi;

  /* Neighbour's (drifted) velocity in the frame of the black hole
   * (we don't include a Hubble term since we are interested in the
   * velocity contribution at the location of the black hole) */
  const float dv[3] = {pj->v[0] - bi->v[0], pj->v[1] - bi->v[1],
                       pj->v[2] - bi->v[2]};

  /* Account for hot and cold gas surrounding the SMBH */
  const double Tj =
      uj * cosmo->a_factor_internal_energy / bh_props->temp_to_u_factor;
  int is_hot_gas = 0;
  /* Check whether we are close to the entropy floor. If we are, we
   * classify the gas as cold regardless of temperature */
  if (Tj > bh_props->environment_temperature_cut) {
    const float T_EoS = entropy_floor_temperature(pj, cosmo, floor_props);
    if (Tj > T_EoS * bh_props->fixed_T_above_EoS_factor) {
      is_hot_gas = 1;
    }
  }

  /* Star forming gas is never considered "hot" */
  if (pj->sf_data.SFR > 0.f) is_hot_gas = 0;

  if (is_hot_gas) {
    bi->hot_gas_mass += mj;
    bi->hot_gas_internal_energy += mj * uj; /* Not kernel weighted */
  } 
  else {
    if (bh_props->suppress_growth == BH_suppress_Hopkins22 || 
            bh_props->suppress_growth == BH_suppress_ExponentialOnTorque || 
            bh_props->suppress_growth == BH_suppress_ExponentialOnTotal || 
            bh_props->suppress_growth == BH_suppress_OutflowsOnAllGas) {
      bi->cold_gas_mass += mj;
    }
    else if (pj->sf_data.SFR > 0.) {
      bi->cold_gas_mass += mj;
    }

    bi->gas_SFR += max(pj->sf_data.SFR, 0.);
  }

  if (!is_hot_gas) {
    if (bh_props->suppress_growth == BH_suppress_Hopkins22 || 
            bh_props->suppress_growth == BH_suppress_ExponentialOnTorque || 
            bh_props->suppress_growth == BH_suppress_ExponentialOnTotal || 
            bh_props->suppress_growth == BH_suppress_OutflowsOnAllGas) {
      bi->cold_disk_mass += mj;
    }
    else if (pj->sf_data.SFR > 0.) {
      bi->cold_disk_mass += mj;
    }
  }

  /* dx carries a negative sign */
  const float Lx = mj * (dx[1] * dv[2] - dx[2] * dv[1]);
  const float Ly = mj * (dx[2] * dv[0] - dx[0] * dv[2]);
  const float Lz = mj * (dx[0] * dv[1] - dx[1] * dv[0]);

  /* Gas angular momentum in kernel */
  bi->angular_momentum_gas[0] -= Lx;
  bi->angular_momentum_gas[1] -= Ly;
  bi->angular_momentum_gas[2] -= Lz;

  /* Contribution to the specific angular momentum of gas, which is later
   * converted to the circular velocity at the smoothing length */
  bi->circular_velocity_gas[0] -= Lx * wi;
  bi->circular_velocity_gas[1] -= Ly * wi;
  bi->circular_velocity_gas[2] -= Lz * wi;

  if (bh_props->use_multi_phase_bondi) {
    /* Contribution to BH accretion rate
     *
     * i) Calculate denominator in Bondi formula */
    const double gas_v_phys[3] = {dv[0] * cosmo->a_inv, dv[1] * cosmo->a_inv,
                                  dv[2] * cosmo->a_inv};
    const double gas_v_norm2 = gas_v_phys[0] * gas_v_phys[0] +
                               gas_v_phys[1] * gas_v_phys[1] +
                               gas_v_phys[2] * gas_v_phys[2];

    const double gas_c_phys = cj * cosmo->a_factor_sound_speed;
    const double gas_c_phys2 = gas_c_phys * gas_c_phys;
    const double denominator2 = gas_v_norm2 + gas_c_phys2;

#ifdef SWIFT_DEBUG_CHECKS
    /* Make sure that the denominator is strictly positive */
    if (denominator2 <= 0)
      error(
          "Invalid denominator for BH particle %lld and gas particle "
          "%lld in Bondi rate calculation.",
          bi->id, pj->id);
#endif
    const double denominator_inv = 1. / sqrt(denominator2);

    /* ii) Contribution of gas particle to the BH accretion rate
     *     (without constant pre-factor)
     *     N.B.: rhoj is the weighted contribution to BH gas density. */
    const float rhoj = mj * wi * cosmo->a3_inv;
    bi->accretion_rate +=
        rhoj * denominator_inv * denominator_inv * denominator_inv;

  } /* End of accretion contribution calculation */

#ifdef DEBUG_INTERACTIONS_BH
  /* Update ngb counters */
  if (si->num_ngb_density < MAX_NUM_OF_NEIGHBOURS_BH)
    bi->ids_ngbs_density[si->num_ngb_density] = pj->id;

  /* Update ngb counters */
  ++si->num_ngb_density;
#endif

}

/**
 * @brief Repositioning interaction between two particles (non-symmetric).
 *
 * Function used to identify the gas particle that this BH may move towards.
 *
 * @param r2 Comoving square distance between the two particles.
 * @param dx Comoving vector separating both particles (pi - pj).
 * @param hi Comoving smoothing-length of particle i.
 * @param hj Comoving smoothing-length of particle j.
 * @param bi First particle (black hole).
 * @param pj Second particle (gas)
 * @param xpj The extended data of the second particle.
 * @param with_cosmology Are we doing a cosmological run?
 * @param cosmo The cosmological model.
 * @param grav_props The properties of the gravity scheme (softening, G, ...).
 * @param bh_props The properties of the BH scheme
 * @param ti_current Current integer time value (for random numbers).
 * @param time Current physical time in the simulation.
 */
__attribute__((always_inline)) INLINE static void
runner_iact_nonsym_bh_gas_repos(
    const float r2, const float dx[3], const float hi, const float hj,
    struct bpart *bi, const struct part *pj, const struct xpart *xpj,
    const int with_cosmology, const struct cosmology *cosmo,
    const struct gravity_props *grav_props,
    const struct black_holes_props *bh_props,
    const struct entropy_floor_properties *floor_props,
    const integertime_t ti_current, const double time, const double time_base) {

  /* Ignore decoupled wind particles */
  if (pj->decoupled) return;

  float wi;

  /* Compute the kernel function; note that r cannot be optimised
   * to r2 / sqrtf(r2) because of 1 / 0 behaviour. */
  const float r = sqrtf(r2);
  const float hi_inv = 1.0f / hi;
  const float ui = r * hi_inv;
  kernel_eval(ui, &wi);

  /* (Square of) Max repositioning distance allowed based on the softening */
  const float max_dist_repos2 =
      kernel_gravity_softening_plummer_equivalent_inv *
      kernel_gravity_softening_plummer_equivalent_inv *
      bh_props->max_reposition_distance_ratio *
      bh_props->max_reposition_distance_ratio * grav_props->epsilon_baryon_cur *
      grav_props->epsilon_baryon_cur;

  /* Is this gas neighbour close enough that we can consider its potential
     for repositioning? */
  if (r2 < max_dist_repos2) {

    /* Flag to check whether neighbour is slow enough to be considered
     * as repositioning target. Always true if velocity cut is switched off. */
    int neighbour_is_slow_enough = 1;
    if (bh_props->with_reposition_velocity_threshold) {

      /* Compute relative peculiar velocity between the two BHs
       * Recall that in SWIFT v is (v_pec * a) */
      const float delta_v[3] = {bi->v[0] - pj->v[0], bi->v[1] - pj->v[1],
                                bi->v[2] - pj->v[2]};
      const float v2 = delta_v[0] * delta_v[0] + delta_v[1] * delta_v[1] +
                       delta_v[2] * delta_v[2];
      const float v2_pec = v2 * cosmo->a2_inv;

      /* Compute the maximum allowed velocity */
      float v2_max = bh_props->max_reposition_velocity_ratio *
                     bh_props->max_reposition_velocity_ratio *
                     bi->sound_speed_gas * bi->sound_speed_gas *
                     cosmo->a_factor_sound_speed * cosmo->a_factor_sound_speed;

      /* If desired, limit the value of the threshold (v2_max) to be no
       * smaller than a user-defined value */
      if (bh_props->min_reposition_velocity_threshold > 0) {
        const float v2_min_thresh =
            bh_props->min_reposition_velocity_threshold *
            bh_props->min_reposition_velocity_threshold;
        v2_max = max(v2_max, v2_min_thresh);
      }

      /* Is the neighbour too fast to jump to? */
      if (v2_pec >= v2_max) neighbour_is_slow_enough = 0;
    }

    if (neighbour_is_slow_enough) {
      float potential = pj->black_holes_data.potential;

      if (bh_props->correct_bh_potential_for_repositioning) {

        /* Let's not include the contribution of the BH
         * itself to the potential of the gas particle */

        /* Note: This assumes the BH and gas have the same
         * softening, which is currently true */
        const float eps = gravity_get_softening(bi->gpart, grav_props);
        const float eps2 = eps * eps;
        const float eps_inv = 1.f / eps;
        const float eps_inv3 = eps_inv * eps_inv * eps_inv;
        const float BH_mass = bi->mass;

        /* Compute the Newtonian or truncated potential the BH
         * exherts onto the gas particle */
        float dummy, pot_ij, dummy2;
        runner_iact_grav_pp_full(r2, eps2, eps_inv, eps_inv3, BH_mass, &dummy,
                                 &pot_ij, &dummy2);

        /* Deduct the BH contribution */
        potential -= pot_ij * grav_props->G_Newton;
      }

      /* Is the potential lower? */
      if (potential < bi->reposition.min_potential) {

        /* Store this as our new best */
        bi->reposition.min_potential = potential;
        bi->reposition.delta_x[0] = -dx[0];
        bi->reposition.delta_x[1] = -dx[1];
        bi->reposition.delta_x[2] = -dx[2];
      }
    }
  }
}

/**
 * @brief Swallowing interaction between two particles (non-symmetric).
 *
 * Function used to flag the gas particles that will be swallowed
 * by the black hole particle.
 *
 * @param r2 Comoving square distance between the two particles.
 * @param dx Comoving vector separating both particles (pi - pj).
 * @param hi Comoving smoothing-length of particle i.
 * @param hj Comoving smoothing-length of particle j.
 * @param bi First particle (black hole).
 * @param pj Second particle (gas)
 * @param xpj The extended data of the second particle.
 * @param with_cosmology Are we doing a cosmological run?
 * @param cosmo The cosmological model.
 * @param grav_props The properties of the gravity scheme (softening, G, ...).
 * @param bh_props The properties of the BH scheme
 * @param ti_current Current integer time value (for random numbers).
 * @param time Current physical time in the simulation.
 */
__attribute__((always_inline)) INLINE static void
runner_iact_nonsym_bh_gas_swallow(
    const float r2, const float dx[3], const float hi, const float hj,
    struct bpart *bi, struct part *pj, struct xpart *xpj,
    const int with_cosmology, const struct cosmology *cosmo,
    const struct gravity_props *grav_props,
    const struct black_holes_props *bh_props,
    const struct entropy_floor_properties *floor_props,
    const integertime_t ti_current, const double time, const double time_base) {

  /* IMPORTANT: Do not even consider wind particles for accretion/feedback */
  if (pj->decoupled) return;

  /* A black hole should never accrete/feedback if it is not in a galaxy */
  if (bi->galaxy_data.stellar_mass <= 0.f) return;
  
  /* If there is no gas, skip */
  if (bi->rho_gas <= 0.f) return;

<<<<<<< HEAD
=======
  /* Do not consider this particle if it is a stellar feedback particle */
  /*if (pj->feedback_data.kick_id > -1) return;*/
  
>>>>>>> f1b38a40
  float wi;

  /* Compute the kernel function; note that r cannot be optimised
   * to r2 / sqrtf(r2) because of 1 / 0 behaviour. */
  const float r = sqrtf(r2);
  const float hi_inv = 1.0f / hi;
  const float hi_inv_dim = pow_dimension(hi_inv);
  const float ui = r * hi_inv;
  kernel_eval(ui, &wi);

  /* Get particle time-step */
  double dt;
  if (with_cosmology) {
    const integertime_t ti_step = get_integer_timestep(bi->time_bin);
    const integertime_t ti_begin =
        get_integer_time_begin(ti_current - 1, bi->time_bin);

    dt = cosmology_get_delta_time(cosmo, ti_begin, ti_begin + ti_step);
  } else {
    dt = get_timestep(bi->time_bin, time_base);
  }

  /* Probability to swallow this particle */
  float prob = -1.f;
  float f_accretion = bi->f_accretion;
  if (f_accretion <= 0.f) return;

  /* Radiation was already accounted for in bi->subgrid_mass
   * so if is is bigger than bi->mass we can simply
   * flag particles to eat and satisfy the mass constraint.
   *
   * If bi->subgrid_mass < bi->mass then there is a problem,
   * but we use the full accretion rate to select particles
   * and then don't actually take anything away from them.
   * The bi->mass variable is decreased previously to account
   * for the radiative losses.
   */
  const float mass_deficit = bi->subgrid_mass - bi->mass_at_start_of_step;
  if (mass_deficit >= 0.f) {
    /* Don't nibble from particles that are too small already */
    if (hydro_get_mass(pj) < bh_props->min_gas_mass_for_nibbling) return;

    prob = (mass_deficit / bi->f_accretion) * hi_inv_dim * wi / bi->rho_gas;
  }
  else {
    prob = ((1.f - bi->f_accretion) / bi->f_accretion) * bi->accretion_rate *
           dt * (hi_inv_dim * wi / bi->rho_gas);
           
    /* We do NOT accrete when subgrid_mass < physical_mass
     * but we still kick.
     */
    f_accretion = 0.f;
  }

  /* Draw a random number (Note mixing both IDs) */
  const float rand = random_unit_interval(bi->id + pj->id, ti_current,
                                          random_number_BH_swallow);

  /* Are we lucky? */
  if (rand < prob) {

    if (f_accretion > 0.f) {
      const float bi_mass_orig = bi->mass;
      const float pj_mass_orig = hydro_get_mass(pj);
      const float nibbled_mass = f_accretion * pj_mass_orig;
      const float new_gas_mass = pj_mass_orig - nibbled_mass;
      /* Don't go below the minimum for stability */
      if (new_gas_mass < bh_props->min_gas_mass_for_nibbling) return;

      bi->mass += nibbled_mass;
      hydro_set_mass(pj, new_gas_mass);

      /* Add the angular momentum of the accreted gas to the BH total.
       * Note no change to gas here. The cosmological conversion factors for
       * velocity (a^-1) and distance (a) cancel out, so the angular momentum
       * is already in physical units. */
      const float dv[3] = {bi->v[0] - pj->v[0], bi->v[1] - pj->v[1],
                           bi->v[2] - pj->v[2]};
      bi->swallowed_angular_momentum[0] +=
          nibbled_mass * (dx[1] * dv[2] - dx[2] * dv[1]);
      bi->swallowed_angular_momentum[1] +=
          nibbled_mass * (dx[2] * dv[0] - dx[0] * dv[2]);
      bi->swallowed_angular_momentum[2] +=
          nibbled_mass * (dx[0] * dv[1] - dx[1] * dv[0]);

      /* Update the BH momentum and velocity. Again, no change to gas here. */
      const float bi_mom[3] = {
          bi_mass_orig * bi->v[0] + nibbled_mass * pj->v[0],
          bi_mass_orig * bi->v[1] + nibbled_mass * pj->v[1],
          bi_mass_orig * bi->v[2] + nibbled_mass * pj->v[2]};

      bi->v[0] = bi_mom[0] / bi->mass;
      bi->v[1] = bi_mom[1] / bi->mass;
      bi->v[2] = bi_mom[2] / bi->mass;

      /* Update the BH and also gas metal masses */
      struct chemistry_bpart_data *bi_chem = &bi->chemistry_data;
      struct chemistry_part_data *pj_chem = &pj->chemistry_data;
      chemistry_transfer_part_to_bpart(bi_chem, pj_chem, nibbled_mass,
                                       nibbled_mass / pj_mass_orig);

    }

    /* This particle is swallowed by the BH with the largest ID of all the
     * candidates wanting to swallow it */
    if (pj->black_holes_data.swallow_id < bi->id) {
      pj->black_holes_data.swallow_id = bi->id;
    } else {
      message(
          "BH %lld wants to swallow gas particle %lld BUT CANNOT (old "
          "swallow id=%lld)",
          bi->id, pj->id, pj->black_holes_data.swallow_id);
    }
  }
}

/**
 * @brief Swallowing interaction between two BH particles (non-symmetric).
 *
 * Function used to identify the BH particle that this BH may move towards.
 *
 * @param r2 Comoving square distance between the two particles.
 * @param dx Comoving vector separating both particles (pi - pj).
 * @param hi Comoving smoothing-length of particle i.
 * @param hj Comoving smoothing-length of particle j.
 * @param bi First particle (black hole).
 * @param bj Second particle (black hole)
 * @param cosmo The cosmological model.
 * @param grav_props The properties of the gravity scheme (softening, G, ...).
 * @param bh_props The properties of the BH scheme
 * @param ti_current Current integer time value (for random numbers).
 */
__attribute__((always_inline)) INLINE static void
runner_iact_nonsym_bh_bh_repos(const float r2, const float dx[3],
                               const float hi, const float hj, struct bpart *bi,
                               const struct bpart *bj,
                               const struct cosmology *cosmo,
                               const struct gravity_props *grav_props,
                               const struct black_holes_props *bh_props,
                               const integertime_t ti_current) {

  /* Compute relative peculiar velocity between the two BHs
   * Recall that in SWIFT v is (v_pec * a) */
  const float delta_v[3] = {bi->v[0] - bj->v[0], bi->v[1] - bj->v[1],
                            bi->v[2] - bj->v[2]};
  const float v2 = delta_v[0] * delta_v[0] + delta_v[1] * delta_v[1] +
                   delta_v[2] * delta_v[2];

  const float v2_pec = v2 * cosmo->a2_inv;

  /* (Square of) Max repositioning distance allowed based on the softening */
  const float max_dist_repos2 =
      kernel_gravity_softening_plummer_equivalent_inv *
      kernel_gravity_softening_plummer_equivalent_inv *
      bh_props->max_reposition_distance_ratio *
      bh_props->max_reposition_distance_ratio * grav_props->epsilon_baryon_cur *
      grav_props->epsilon_baryon_cur;

  /* Is this BH neighbour close enough that we can consider its potential
     for repositioning? */
  if (r2 < max_dist_repos2) {

    /* Flag to check whether neighbour is slow enough to be considered
     * as repositioning target. Always true if velocity cut switched off */
    int neighbour_is_slow_enough = 1;
    if (bh_props->with_reposition_velocity_threshold) {

      /* Compute the maximum allowed velocity */
      float v2_max = bh_props->max_reposition_velocity_ratio *
                     bh_props->max_reposition_velocity_ratio *
                     bi->sound_speed_gas * bi->sound_speed_gas *
                     cosmo->a_factor_sound_speed * cosmo->a_factor_sound_speed;

      /* If desired, limit the value of the threshold (v2_max) to be no
       * smaller than a user-defined value */
      if (bh_props->min_reposition_velocity_threshold > 0) {
        const float v2_min_thresh =
            bh_props->min_reposition_velocity_threshold *
            bh_props->min_reposition_velocity_threshold;
        v2_max = max(v2_max, v2_min_thresh);
      }

      /* Is the neighbour too fast to jump to? */
      if (v2_pec >= v2_max) neighbour_is_slow_enough = 0;
    }

    if (neighbour_is_slow_enough) {
      float potential = bj->reposition.potential;

      if (bh_props->correct_bh_potential_for_repositioning) {

        /* Let's not include the contribution of the BH i
         * to the potential of the BH j */
        const float eps = gravity_get_softening(bi->gpart, grav_props);
        const float eps2 = eps * eps;
        const float eps_inv = 1.f / eps;
        const float eps_inv3 = eps_inv * eps_inv * eps_inv;
        const float BH_mass = bi->mass;

        /* Compute the Newtonian or truncated potential the BH
         * exherts onto the gas particle */
        float dummy, pot_ij, dummy2;
        runner_iact_grav_pp_full(r2, eps2, eps_inv, eps_inv3, BH_mass, &dummy,
                                 &pot_ij, &dummy2);

        /* Deduct the BH contribution */
        potential -= pot_ij * grav_props->G_Newton;
      }

      /* Is the potential lower? */
      if (potential < bi->reposition.min_potential) {

        /* Store this as our new best */
        bi->reposition.min_potential = potential;
        bi->reposition.delta_x[0] = -dx[0];
        bi->reposition.delta_x[1] = -dx[1];
        bi->reposition.delta_x[2] = -dx[2];
      }
    }
  }
}

/**
 * @brief Swallowing interaction between two BH particles (non-symmetric).
 *
 * Function used to flag the BH particles that will be swallowed
 * by the black hole particle.
 *
 * @param r2 Comoving square distance between the two particles.
 * @param dx Comoving vector separating both particles (pi - pj).
 * @param hi Comoving smoothing-length of particle i.
 * @param hj Comoving smoothing-length of particle j.
 * @param bi First particle (black hole).
 * @param bj Second particle (black hole)
 * @param cosmo The cosmological model.
 * @param grav_props The properties of the gravity scheme (softening, G, ...).
 * @param bh_props The properties of the BH scheme
 * @param ti_current Current integer time value (for random numbers).
 */
__attribute__((always_inline)) INLINE static void
runner_iact_nonsym_bh_bh_swallow(const float r2, const float dx[3],
                                 const float hi, const float hj,
                                 struct bpart *bi, struct bpart *bj,
                                 const struct cosmology *cosmo,
                                 const struct gravity_props *grav_props,
                                 const struct black_holes_props *bh_props,
                                 const integertime_t ti_current) {

  /* Compute relative peculiar velocity between the two BHs
   * Recall that in SWIFT v is (v_pec * a) */
  const float delta_v[3] = {bi->v[0] - bj->v[0], bi->v[1] - bj->v[1],
                            bi->v[2] - bj->v[2]};
  const float v2 = delta_v[0] * delta_v[0] + delta_v[1] * delta_v[1] +
                   delta_v[2] * delta_v[2];

  const float v2_pec = v2 * cosmo->a2_inv;

  /* Find the most massive of the two BHs */
  float M = bi->subgrid_mass;
  float h = hi;
  if (bj->subgrid_mass > M) {
    M = bj->subgrid_mass;
    h = hj;
  }

  /* (Square of) max swallowing distance allowed based on the softening */
  const float max_dist_merge2 =
      kernel_gravity_softening_plummer_equivalent_inv *
      kernel_gravity_softening_plummer_equivalent_inv *
      bh_props->max_merging_distance_ratio *
      bh_props->max_merging_distance_ratio * grav_props->epsilon_baryon_cur *
      grav_props->epsilon_baryon_cur;

  const float G_Newton = grav_props->G_Newton;

  /* The BH with the smaller mass will be merged onto the one with the
   * larger mass.
   * To avoid rounding issues, we additionally check for IDs if the BHs
   * have the exact same mass. */
  if ((bj->subgrid_mass < bi->subgrid_mass) ||
      (bj->subgrid_mass == bi->subgrid_mass && bj->id < bi->id)) {

    /* Merge if gravitationally bound AND if within max distance
     * Note that we use the kernel support here as the size and not just the
     * smoothing length */

    /* Maximum velocity difference between BHs allowed to merge */
    float v2_threshold;

    if (bh_props->merger_threshold_type == BH_mergers_circular_velocity) {

      /* 'Old-style' merger threshold using circular velocity at the
       * edge of the more massive BH's kernel */
      v2_threshold = G_Newton * M / (kernel_gamma * h);
    } else {

      /* Arguably better merger threshold using the escape velocity at
       * the distance between the BHs */

      if (bh_props->merger_threshold_type == BH_mergers_escape_velocity) {

        /* Standard formula (not softening BH interactions) */
        v2_threshold = 2.f * G_Newton * M / sqrt(r2);
      } else if (bh_props->merger_threshold_type ==
                 BH_mergers_dynamical_escape_velocity) {

        /* General two-body escape velocity based on dynamical masses */
        v2_threshold = 2.f * G_Newton * (bi->mass + bj->mass) / sqrt(r2);
      } else {
        /* Cannot happen! */
#ifdef SWIFT_DEBUG_CHECKS
        error("Invalid choice of BH merger threshold type");
#endif
        v2_threshold = 0.f;
      }
    } /* Ends sections for different merger thresholds */

    if ((v2_pec < v2_threshold) && (r2 < max_dist_merge2)) {

      /* This particle is swallowed by the BH with the largest mass of all the
       * candidates wanting to swallow it (we use IDs to break ties)*/
      if ((bj->merger_data.swallow_mass < bi->subgrid_mass) ||
          (bj->merger_data.swallow_mass == bi->subgrid_mass &&
           bj->merger_data.swallow_id < bi->id)) {

#ifdef SWIFT_DEBUG_CHECKS
        message("BH %lld wants to swallow BH particle %lld", bi->id, bj->id);
#endif

        bj->merger_data.swallow_id = bi->id;
        bj->merger_data.swallow_mass = bi->subgrid_mass;

      } else {

        message(
            "BH %lld wants to swallow gas particle %lld BUT CANNOT (old "
            "swallow id=%lld)",
            bi->id, bj->id, bj->merger_data.swallow_id);
      }
    }
  }
}

/**
 * @brief Feedback interaction between two particles (non-symmetric).
 *
 * @param r2 Comoving square distance between the two particles.
 * @param dx Comoving vector separating both particles (pi - pj).
 * @param hi Comoving smoothing-length of particle i.
 * @param hj Comoving smoothing-length of particle j.
 * @param bi First particle (black hole).
 * @param pj Second particle (gas)
 * @param xpj The extended data of the second particle.
 * @param with_cosmology Are we doing a cosmological run?
 * @param cosmo The cosmological model.
 * @param grav_props The properties of the gravity scheme (softening, G, ...).
 * @param bh_props The properties of the BH scheme
 * @param ti_current Current integer time value (for random numbers).
 * @param time current physical time in the simulation
 */
__attribute__((always_inline)) INLINE static void
runner_iact_nonsym_bh_gas_feedback(
    const float r2, const float dx[3], const float hi, const float hj,
    struct bpart *bi, struct part *pj, struct xpart *xpj,
    const int with_cosmology, const struct cosmology *cosmo,
    const struct gravity_props *grav_props,
    const struct black_holes_props *bh_props,
    const struct entropy_floor_properties *floor_props,
    const integertime_t ti_current, const double time, const double time_base) {

  /* This shouldn't happen, but just be sure anyway */
  if (pj->decoupled) return;

  /* A black hole should never accrete/feedback if it is not in a galaxy */
  if (bi->galaxy_data.stellar_mass <= 0.f) return;

  /* No distance, no feedback */
  if (r2 <= 0.f) return;

  /* Get particle time-step */
  double dt;
  if (with_cosmology) {
    const integertime_t ti_step = get_integer_timestep(bi->time_bin);
    const integertime_t ti_begin =
        get_integer_time_begin(ti_current - 1, bi->time_bin);

    dt = cosmology_get_delta_time(cosmo, ti_begin, ti_begin + ti_step);
  } 
  else {
    dt = get_timestep(bi->time_bin, time_base);
  }

  /* Do X-ray feedback first */
  if (pj->black_holes_data.swallow_id != bi->id) {
    /* We were not lucky for kick, but we might be lucky for X-ray feedback */
    if (bi->v_kick > bh_props->xray_heating_velocity_threshold) {
      const float group_mass = 
          bi->galaxy_data.gas_mass + bi->galaxy_data.stellar_mass;

      float f_gas = 0.f;
      if (group_mass > 0.f) {
        f_gas = bi->galaxy_data.gas_mass / group_mass;
      }

      float xray_coupling = fabs(bh_props->xray_radiation_loss);
      if (bh_props->xray_radiation_loss < 0.f) {
        xray_coupling = fmin(xray_coupling * powf(1.f + cosmo->z, 2.f), 1.f);
      }

      const float delta_fgas = 
          (bh_props->xray_f_gas_limit - f_gas) / bh_props->xray_f_gas_limit;
      float f_rad_loss = 0.f;
      if (delta_fgas > 0.f) {
        f_rad_loss = xray_coupling * delta_fgas;
      }

#ifdef SIMBA_DEBUG_CHECKS
      if (bi->v_kick/bh_props->kms_to_internal > 7000) {
        message("BH_PROB: bid=%lld pswallow=%lld pid=%lld mbh=%g v=%g "
                "vthresh=%g frad=%g fgas=%g", 
                bi->id, 
                pj->black_holes_data.swallow_id, 
                pj->id, 
                bi->subgrid_mass, 
                bi->v_kick/bh_props->kms_to_internal, 
                bh_props->xray_heating_velocity_threshold / 
                    bh_props->kms_to_internal, 
                f_rad_loss, 
                f_gas);
      }
#endif

      if (f_rad_loss <= 0.f) return;

      /* Hydrogen number density (X_H * rho / m_p) [cm^-3] */
      const double n_H_cgs =
          hydro_get_physical_density(pj, cosmo) * bh_props->rho_to_n_cgs;
      const double u_init = hydro_get_physical_internal_energy(pj, xpj, cosmo);
      const double T_gas_cgs =
          u_init / (bh_props->temp_to_u_factor * bh_props->T_K_to_int);

      double du_xray_phys = black_holes_compute_xray_feedback(
          bi, pj, bh_props, cosmo, dx, dt, n_H_cgs, T_gas_cgs);

      /* Account for X-rays lost due to radiation */
      du_xray_phys *= f_rad_loss;

      /* Limit the amount of heating BEFORE dividing to avoid numerical
       * instability */
      if (du_xray_phys > bh_props->xray_maximum_heating_factor * u_init) {
        du_xray_phys = bh_props->xray_maximum_heating_factor * u_init;
      }

      /* Look for cold dense gas. Then push it. */

      /* Check whether we are close to the entropy floor. If we are, we
       * classify the gas as cold regardless of temperature.
       * All star forming gas is considered cold.
       */
      const float T_EoS_cgs = 
          entropy_floor_temperature(pj, cosmo, floor_props) / 
              bh_props->T_K_to_int;

      /* Is the particle in the ISM? */
      if ((n_H_cgs > bh_props->xray_heating_n_H_threshold_cgs &&
            (T_gas_cgs < bh_props->xray_heating_T_threshold_cgs ||
                T_gas_cgs < T_EoS_cgs * bh_props->fixed_T_above_EoS_factor)) ||
            pj->sf_data.SFR > 0.f) {

	      /* compute kick velocity */
        const float dv_phys = 
            2.f * sqrtf(bh_props->xray_kinetic_fraction * du_xray_phys);

        const double u_new = 
            u_init + du_xray_phys * (1.0 - bh_props->xray_kinetic_fraction);

        /* Do the energy injection. */
        hydro_set_physical_internal_energy(pj, xpj, cosmo, u_new);
        hydro_set_drifted_physical_internal_energy(pj, cosmo, NULL, u_new);
        
        /* Push gas radially */
        const float r = sqrtf(r2);
        const float dv_comoving = dv_phys * cosmo->a;
        const float prefactor = dv_comoving / r;
        pj->v_full[0] += prefactor * dx[0];
        pj->v_full[1] += prefactor * dx[1];
        pj->v_full[2] += prefactor * dx[2];

        /* Update the signal velocity of the particle based on the velocity
         * kick. */
        hydro_set_v_sig_based_on_velocity_kick(pj, cosmo, dv_phys);

        /* Turn off any star formation in particle */
        black_holes_reset_heated_particle(pj, xpj, bh_props, cosmo, 
                                          with_cosmology, dt, time);

#ifdef SIMBA_DEBUG_CHECKS
        if (pj->id % 10 == 0) {
          message("BH_XRAY_KICK: z=%g bid=%lld pid=%lld mbh=%g fg=%g "
                  "frad=%g nH=%g du=%g v=%g", 
                  cosmo->z, 
                  bi->id, 
                  pj->id, 
                  bi->subgrid_mass * bh_props->mass_to_solar_mass, 
                  f_gas, 
                  f_rad_loss, 
                  n_H_cgs,
                  du_xray_phys, 
                  dv_phys / bh_props->kms_to_internal);
        }
#endif
      }
      else {
        const double u_new = u_init + du_xray_phys;

        /* Do the energy injection. */
        hydro_set_physical_internal_energy(pj, xpj, cosmo, u_new);
        hydro_set_drifted_physical_internal_energy(pj, cosmo, NULL, u_new);

	      /* Turn off any star formation in particle */
        black_holes_reset_heated_particle(pj, xpj, bh_props, cosmo, 
                                          with_cosmology, dt, time);

#ifdef SIMBA_DEBUG_CHECKS
        const double T_gas_final_cgs = 
          u_new / (bh_props->temp_to_u_factor * bh_props->T_K_to_int);
        message("BH_XRAY_HEAT: bid=%lld, pid=%lld, T_init %g K, T_new %g K, "
                "T_new/T_init=%g, dt_shutoff=%g Myr",
                bi->id, pj->id,
                T_gas_cgs,
                T_gas_final_cgs,
                T_gas_final_cgs / T_gas_cgs,
                pj->feedback_data.cooling_shutoff_delay_time * 
                    bh_props->time_to_Myr);
#endif
      }
    }
  }
  else { /* Below is swallow_id = id for particle/bh */

    /* Save gas density and entropy before feedback */
    tracers_before_black_holes_feedback(pj, xpj, cosmo->a);

    /* Compute velocity components, adjust if energy is limited */
    double random_number =
        random_unit_interval(bi->id, ti_current, random_number_BH_feedback);
    const float dirsign = (random_number > 0.5f) ? 1.f : -1.f;
    double dv = bi->v_kick * cosmo->a * dirsign;
    /* Kick along the angular momentum axis of gas in the kernel */
    float norm =
        sqrtf(bi->angular_momentum_gas[0] * bi->angular_momentum_gas[0] +
              bi->angular_momentum_gas[1] * bi->angular_momentum_gas[1] +
              bi->angular_momentum_gas[2] * bi->angular_momentum_gas[2]);

    /* No norm, no wind */
    if (norm <= 0.f) return;
    norm = 1.f / norm;

    float dir[3];
    dir[0] = bi->angular_momentum_gas[0] * norm;
    dir[1] = bi->angular_momentum_gas[1] * norm;
    dir[2] = bi->angular_momentum_gas[2] * norm;

    /* Kick particle */
    pj->v_full[0] += dv * dir[0];
    pj->v_full[1] += dv * dir[1];
    pj->v_full[2] += dv * dir[2];

#ifdef SIMBA_DEBUG_CHECKS
    message("BH_KICK: bid=%lld kicking pid=%lld, v_kick=%g km/s",
       bi->id, pj->id, bi->v_kick / bh_props->kms_to_internal);
#endif

    /* Mark to be decoupled */
    pj->to_be_decoupled = 1;
    pj->to_be_recoupled = 0;
    
    /* Set delay time */
    pj->feedback_data.decoupling_delay_time =
<<<<<<< HEAD
        bh_props->wind_decouple_time_factor *
        cosmology_get_time_since_big_bang(cosmo, cosmo->a);
    
=======
        dt + bh_props->wind_decouple_time_factor *
             cosmology_get_time_since_big_bang(cosmo, cosmo->a);
    /*pj->chemistry_data.diffusion_coefficient = 0.f;*/

>>>>>>> f1b38a40
    /* Update the signal velocity of the particle based on the velocity kick. */
    hydro_set_v_sig_based_on_velocity_kick(pj, cosmo, bi->v_kick);

    /* If we have a jet, we heat! */
    if (bi->v_kick >= bh_props->jet_heating_velocity_threshold) {

      float new_Tj = 0.f;
      /* Use the halo Tvir? */
      /* Set Tvir for possible later use */
      if (bh_props->scale_jet_temperature == 1) {
        const float mass_scaling = 
            bh_props->mass_to_solar_mass * 1.e-8f;
        new_Tj = bh_props->jet_temperature *
                 powf(bi->subgrid_mass * mass_scaling, 2.0f / 3.0f);
      }
      else if (bh_props->scale_jet_temperature == 2) {
        const float bh_mass_msun = 
            bi->subgrid_mass * bh_props->mass_to_solar_mass;

        /* by-eye fit from Fig. 6 of Zhang+23 (2305.06803) */
        float halo_mass = 1.e12f * powf(bh_mass_msun * 1.e-7f, 0.75f);

        /* minimum at 10^11.8 Msun */
        if (halo_mass < 6.3e11f) halo_mass = 6.3e11f; 

        const float Tvir = 9.52e7f * powf(halo_mass * 1.e-15f, 0.6666f); /* K */
        new_Tj = bh_props->jet_temperature * Tvir;
      } 
      else {
        new_Tj = bh_props->jet_temperature; /* K */
      }

      /* Simba scales with velocity, up to jet velocity */
      new_Tj *= max(1., (bi->v_kick * bi->v_kick) /
                (bh_props->jet_velocity * bh_props->jet_velocity));

      if (new_Tj >= bh_props->jet_maximum_temperature) {
        new_Tj = bh_props->jet_maximum_temperature;
      }

      /* to internal temperature units */
      new_Tj /= bh_props->T_K_to_int;

#ifdef SIMBA_DEBUG_CHECKS
      message("BH_KICK_JET: bid=%lld kicking pid=%lld at v_kick=%g km/s, T=%g K",
        bi->id, pj->id, bi->v_kick / bh_props->kms_to_internal, new_Tj);
#endif

      /* Compute new energy per unit mass of this particle */
      const double u_init = hydro_get_physical_internal_energy(pj, xpj, cosmo);
      const double u_new = bh_props->temp_to_u_factor * new_Tj;

      /* Don't decrease the gas temperature if it's already hotter */
      if (u_new > u_init) {
        /* We are overwriting the internal energy of the particle */
        hydro_set_physical_internal_energy(pj, xpj, cosmo, u_new);
        hydro_set_drifted_physical_internal_energy(pj, cosmo, NULL, u_new);

        const double delta_energy = (u_new - u_init) * hydro_get_mass(pj);

        tracers_after_black_holes_feedback(pj, xpj, with_cosmology, cosmo->a,
                                           time, delta_energy);
      }

      pj->feedback_data.number_of_times_decoupled += 100000;
    }
    else {
      pj->feedback_data.number_of_times_decoupled += 1000;
    }

    /* Turn off any star formation in particle, impose maximal viscosity,
     * and sync on the timeline
     */
    black_holes_reset_heated_particle(pj, xpj, bh_props, cosmo, 
                                      with_cosmology, dt, time);

    /* IMPORTANT: The particle MUST NOT be swallowed. 
     * We are taking a f_accretion from each particle, and then
     * kicking the rest. We used the swallow marker as a temporary
     * passer in order to remember which particles have been "nibbled"
     * so that we can kick them out.
     */
    black_holes_mark_part_as_not_swallowed(&pj->black_holes_data);
  }
}

#endif /* SWIFT_SIMBA_BH_IACT_H */<|MERGE_RESOLUTION|>--- conflicted
+++ resolved
@@ -133,10 +133,7 @@
   /* Take particle out of subgrid ISM mode */
   pj->cooling_data.subgrid_temp = 0.f;
   pj->cooling_data.subgrid_dens = hydro_get_physical_density(pj, cosmo);
-<<<<<<< HEAD
-=======
   /*pj->cooling_data.subgrid_fcold = 0.f;*/
->>>>>>> f1b38a40
 
   /* Impose maximal viscosity */
   hydro_diffusive_feedback_reset(pj);
@@ -530,12 +527,9 @@
   /* If there is no gas, skip */
   if (bi->rho_gas <= 0.f) return;
 
-<<<<<<< HEAD
-=======
   /* Do not consider this particle if it is a stellar feedback particle */
   /*if (pj->feedback_data.kick_id > -1) return;*/
   
->>>>>>> f1b38a40
   float wi;
 
   /* Compute the kernel function; note that r cannot be optimised
@@ -1115,16 +1109,10 @@
     
     /* Set delay time */
     pj->feedback_data.decoupling_delay_time =
-<<<<<<< HEAD
-        bh_props->wind_decouple_time_factor *
-        cosmology_get_time_since_big_bang(cosmo, cosmo->a);
-    
-=======
         dt + bh_props->wind_decouple_time_factor *
              cosmology_get_time_since_big_bang(cosmo, cosmo->a);
     /*pj->chemistry_data.diffusion_coefficient = 0.f;*/
 
->>>>>>> f1b38a40
     /* Update the signal velocity of the particle based on the velocity kick. */
     hydro_set_v_sig_based_on_velocity_kick(pj, cosmo, bi->v_kick);
 
