/*******************************************************************************
 * This file is part of SWIFT.
 * Copyright (c) 2012 Pedro Gonnet (pedro.gonnet@durham.ac.uk)
 *                    Matthieu Schaller (matthieu.schaller@durham.ac.uk)
 *               2015 Peter W. Draper (p.w.draper@durham.ac.uk)
 *               2016 John A. Regan (john.a.regan@durham.ac.uk)
 *                    Tom Theuns (tom.theuns@durham.ac.uk)
 *
 * This program is free software: you can redistribute it and/or modify
 * it under the terms of the GNU Lesser General Public License as published
 * by the Free Software Foundation, either version 3 of the License, or
 * (at your option) any later version.
 *
 * This program is distributed in the hope that it will be useful,
 * but WITHOUT ANY WARRANTY; without even the implied warranty of
 * MERCHANTABILITY or FITNESS FOR A PARTICULAR PURPOSE.  See the
 * GNU General Public License for more details.
 *
 * You should have received a copy of the GNU Lesser General Public License
 * along with this program.  If not, see <http://www.gnu.org/licenses/>.
 *
 ******************************************************************************/

/* Config parameters. */
#include "../config.h"

/* Some standard headers. */
#include <float.h>
#include <limits.h>
#include <math.h>
#include <pthread.h>
#include <stdio.h>
#include <stdlib.h>
#include <string.h>

/* MPI headers. */
#ifdef WITH_MPI
#include <mpi.h>
#endif

/* Switch off timers. */
#ifdef TIMER
#undef TIMER
#endif

/* This object's header. */
#include "cell.h"

/* Local headers. */
#include "active.h"
#include "atomic.h"
#include "drift.h"
#include "error.h"
#include "gravity.h"
#include "hydro.h"
#include "hydro_properties.h"
#include "memswap.h"
#include "minmax.h"
#include "scheduler.h"
#include "space.h"
#include "timers.h"

/* Global variables. */
int cell_next_tag = 0;

/**
 * @brief Get the size of the cell subtree.
 *
 * @param c The #cell.
 */
int cell_getsize(struct cell *c) {

  /* Number of cells in this subtree. */
  int count = 1;

  /* Sum up the progeny if split. */
  if (c->split)
    for (int k = 0; k < 8; k++)
      if (c->progeny[k] != NULL) count += cell_getsize(c->progeny[k]);

  /* Return the final count. */
  return count;
}

/**
 * @brief Unpack the data of a given cell and its sub-cells.
 *
 * @param pc An array of packed #pcell.
 * @param c The #cell in which to unpack the #pcell.
 * @param s The #space in which the cells are created.
 *
 * @return The number of cells created.
 */
int cell_unpack(struct pcell *pc, struct cell *c, struct space *s) {

#ifdef WITH_MPI

  /* Unpack the current pcell. */
  c->h_max = pc->h_max;
  c->ti_end_min = pc->ti_end_min;
  c->ti_end_max = pc->ti_end_max;
  c->ti_old = pc->ti_old;
  c->count = pc->count;
  c->gcount = pc->gcount;
  c->scount = pc->scount;
  c->tag = pc->tag;

  /* Number of new cells created. */
  int count = 1;

  /* Fill the progeny recursively, depth-first. */
  for (int k = 0; k < 8; k++)
    if (pc->progeny[k] >= 0) {
      struct cell *temp;
      space_getcells(s, 1, &temp);
      temp->count = 0;
      temp->gcount = 0;
      temp->scount = 0;
      temp->loc[0] = c->loc[0];
      temp->loc[1] = c->loc[1];
      temp->loc[2] = c->loc[2];
      temp->width[0] = c->width[0] / 2;
      temp->width[1] = c->width[1] / 2;
      temp->width[2] = c->width[2] / 2;
      temp->dmin = c->dmin / 2;
      if (k & 4) temp->loc[0] += temp->width[0];
      if (k & 2) temp->loc[1] += temp->width[1];
      if (k & 1) temp->loc[2] += temp->width[2];
      temp->depth = c->depth + 1;
      temp->split = 0;
      temp->dx_max = 0.f;
      temp->dx_max_sort = 0.f;
      temp->nodeID = c->nodeID;
      temp->parent = c;
      c->progeny[k] = temp;
      c->split = 1;
      count += cell_unpack(&pc[pc->progeny[k]], temp, s);
    }

  /* Return the total number of unpacked cells. */
  c->pcell_size = count;
  return count;

#else
  error("SWIFT was not compiled with MPI support.");
  return 0;
#endif
}

/**
 * @brief Link the cells recursively to the given #part array.
 *
 * @param c The #cell.
 * @param parts The #part array.
 *
 * @return The number of particles linked.
 */
int cell_link_parts(struct cell *c, struct part *parts) {

  c->parts = parts;

  /* Fill the progeny recursively, depth-first. */
  if (c->split) {
    int offset = 0;
    for (int k = 0; k < 8; k++) {
      if (c->progeny[k] != NULL)
        offset += cell_link_parts(c->progeny[k], &parts[offset]);
    }
  }

  /* Return the total number of linked particles. */
  return c->count;
}

/**
 * @brief Link the cells recursively to the given #gpart array.
 *
 * @param c The #cell.
 * @param gparts The #gpart array.
 *
 * @return The number of particles linked.
 */
int cell_link_gparts(struct cell *c, struct gpart *gparts) {

  c->gparts = gparts;

  /* Fill the progeny recursively, depth-first. */
  if (c->split) {
    int offset = 0;
    for (int k = 0; k < 8; k++) {
      if (c->progeny[k] != NULL)
        offset += cell_link_gparts(c->progeny[k], &gparts[offset]);
    }
  }

  /* Return the total number of linked particles. */
  return c->gcount;
}

/**
 * @brief Link the cells recursively to the given #spart array.
 *
 * @param c The #cell.
 * @param sparts The #spart array.
 *
 * @return The number of particles linked.
 */
int cell_link_sparts(struct cell *c, struct spart *sparts) {

  c->sparts = sparts;

  /* Fill the progeny recursively, depth-first. */
  if (c->split) {
    int offset = 0;
    for (int k = 0; k < 8; k++) {
      if (c->progeny[k] != NULL)
        offset += cell_link_sparts(c->progeny[k], &sparts[offset]);
    }
  }

  /* Return the total number of linked particles. */
  return c->scount;
}

/**
 * @brief Pack the data of the given cell and all it's sub-cells.
 *
 * @param c The #cell.
 * @param pc Pointer to an array of packed cells in which the
 *      cells will be packed.
 *
 * @return The number of packed cells.
 */
int cell_pack(struct cell *c, struct pcell *pc) {

#ifdef WITH_MPI

  /* Start by packing the data of the current cell. */
  pc->h_max = c->h_max;
  pc->ti_end_min = c->ti_end_min;
  pc->ti_end_max = c->ti_end_max;
  pc->ti_old = c->ti_old;
  pc->count = c->count;
  pc->gcount = c->gcount;
  pc->scount = c->scount;
  c->tag = pc->tag = atomic_inc(&cell_next_tag) % cell_max_tag;

  /* Fill in the progeny, depth-first recursion. */
  int count = 1;
  for (int k = 0; k < 8; k++)
    if (c->progeny[k] != NULL) {
      pc->progeny[k] = count;
      count += cell_pack(c->progeny[k], &pc[count]);
    } else
      pc->progeny[k] = -1;

  /* Return the number of packed cells used. */
  c->pcell_size = count;
  return count;

#else
  error("SWIFT was not compiled with MPI support.");
  return 0;
#endif
}

/**
 * @brief Pack the time information of the given cell and all it's sub-cells.
 *
 * @param c The #cell.
 * @param ti_ends (output) The time information we pack into
 *
 * @return The number of packed cells.
 */
int cell_pack_ti_ends(struct cell *c, integertime_t *ti_ends) {

#ifdef WITH_MPI

  /* Pack this cell's data. */
  ti_ends[0] = c->ti_end_min;

  /* Fill in the progeny, depth-first recursion. */
  int count = 1;
  for (int k = 0; k < 8; k++)
    if (c->progeny[k] != NULL) {
      count += cell_pack_ti_ends(c->progeny[k], &ti_ends[count]);
    }

  /* Return the number of packed values. */
  return count;

#else
  error("SWIFT was not compiled with MPI support.");
  return 0;
#endif
}

/**
 * @brief Unpack the time information of a given cell and its sub-cells.
 *
 * @param c The #cell
 * @param ti_ends The time information to unpack
 *
 * @return The number of cells created.
 */
int cell_unpack_ti_ends(struct cell *c, integertime_t *ti_ends) {

#ifdef WITH_MPI

  /* Unpack this cell's data. */
  c->ti_end_min = ti_ends[0];

  /* Fill in the progeny, depth-first recursion. */
  int count = 1;
  for (int k = 0; k < 8; k++)
    if (c->progeny[k] != NULL) {
      count += cell_unpack_ti_ends(c->progeny[k], &ti_ends[count]);
    }

  /* Return the number of packed values. */
  return count;

#else
  error("SWIFT was not compiled with MPI support.");
  return 0;
#endif
}

/**
 * @brief Lock a cell for access to its array of #part and hold its parents.
 *
 * @param c The #cell.
 * @return 0 on success, 1 on failure
 */
int cell_locktree(struct cell *c) {

  TIMER_TIC

  /* First of all, try to lock this cell. */
  if (c->hold || lock_trylock(&c->lock) != 0) {
    TIMER_TOC(timer_locktree);
    return 1;
  }

  /* Did somebody hold this cell in the meantime? */
  if (c->hold) {

    /* Unlock this cell. */
    if (lock_unlock(&c->lock) != 0) error("Failed to unlock cell.");

    /* Admit defeat. */
    TIMER_TOC(timer_locktree);
    return 1;
  }

  /* Climb up the tree and lock/hold/unlock. */
  struct cell *finger;
  for (finger = c->parent; finger != NULL; finger = finger->parent) {

    /* Lock this cell. */
    if (lock_trylock(&finger->lock) != 0) break;

    /* Increment the hold. */
    atomic_inc(&finger->hold);

    /* Unlock the cell. */
    if (lock_unlock(&finger->lock) != 0) error("Failed to unlock cell.");
  }

  /* If we reached the top of the tree, we're done. */
  if (finger == NULL) {
    TIMER_TOC(timer_locktree);
    return 0;
  }

  /* Otherwise, we hit a snag. */
  else {

    /* Undo the holds up to finger. */
    for (struct cell *finger2 = c->parent; finger2 != finger;
         finger2 = finger2->parent)
      atomic_dec(&finger2->hold);

    /* Unlock this cell. */
    if (lock_unlock(&c->lock) != 0) error("Failed to unlock cell.");

    /* Admit defeat. */
    TIMER_TOC(timer_locktree);
    return 1;
  }
}

/**
 * @brief Lock a cell for access to its array of #gpart and hold its parents.
 *
 * @param c The #cell.
 * @return 0 on success, 1 on failure
 */
int cell_glocktree(struct cell *c) {

  TIMER_TIC

  /* First of all, try to lock this cell. */
  if (c->ghold || lock_trylock(&c->glock) != 0) {
    TIMER_TOC(timer_locktree);
    return 1;
  }

  /* Did somebody hold this cell in the meantime? */
  if (c->ghold) {

    /* Unlock this cell. */
    if (lock_unlock(&c->glock) != 0) error("Failed to unlock cell.");

    /* Admit defeat. */
    TIMER_TOC(timer_locktree);
    return 1;
  }

  /* Climb up the tree and lock/hold/unlock. */
  struct cell *finger;
  for (finger = c->parent; finger != NULL; finger = finger->parent) {

    /* Lock this cell. */
    if (lock_trylock(&finger->glock) != 0) break;

    /* Increment the hold. */
    atomic_inc(&finger->ghold);

    /* Unlock the cell. */
    if (lock_unlock(&finger->glock) != 0) error("Failed to unlock cell.");
  }

  /* If we reached the top of the tree, we're done. */
  if (finger == NULL) {
    TIMER_TOC(timer_locktree);
    return 0;
  }

  /* Otherwise, we hit a snag. */
  else {

    /* Undo the holds up to finger. */
    for (struct cell *finger2 = c->parent; finger2 != finger;
         finger2 = finger2->parent)
      atomic_dec(&finger2->ghold);

    /* Unlock this cell. */
    if (lock_unlock(&c->glock) != 0) error("Failed to unlock cell.");

    /* Admit defeat. */
    TIMER_TOC(timer_locktree);
    return 1;
  }
}

/**
 * @brief Lock a cell for access to its #multipole and hold its parents.
 *
 * @param c The #cell.
 * @return 0 on success, 1 on failure
 */
int cell_mlocktree(struct cell *c) {

  TIMER_TIC

  /* First of all, try to lock this cell. */
  if (c->mhold || lock_trylock(&c->mlock) != 0) {
    TIMER_TOC(timer_locktree);
    return 1;
  }

  /* Did somebody hold this cell in the meantime? */
  if (c->mhold) {

    /* Unlock this cell. */
    if (lock_unlock(&c->mlock) != 0) error("Failed to unlock cell.");

    /* Admit defeat. */
    TIMER_TOC(timer_locktree);
    return 1;
  }

  /* Climb up the tree and lock/hold/unlock. */
  struct cell *finger;
  for (finger = c->parent; finger != NULL; finger = finger->parent) {

    /* Lock this cell. */
    if (lock_trylock(&finger->mlock) != 0) break;

    /* Increment the hold. */
    atomic_inc(&finger->mhold);

    /* Unlock the cell. */
    if (lock_unlock(&finger->mlock) != 0) error("Failed to unlock cell.");
  }

  /* If we reached the top of the tree, we're done. */
  if (finger == NULL) {
    TIMER_TOC(timer_locktree);
    return 0;
  }

  /* Otherwise, we hit a snag. */
  else {

    /* Undo the holds up to finger. */
    for (struct cell *finger2 = c->parent; finger2 != finger;
         finger2 = finger2->parent)
      atomic_dec(&finger2->mhold);

    /* Unlock this cell. */
    if (lock_unlock(&c->mlock) != 0) error("Failed to unlock cell.");

    /* Admit defeat. */
    TIMER_TOC(timer_locktree);
    return 1;
  }
}

/**
 * @brief Lock a cell for access to its array of #spart and hold its parents.
 *
 * @param c The #cell.
 * @return 0 on success, 1 on failure
 */
int cell_slocktree(struct cell *c) {

  TIMER_TIC

  /* First of all, try to lock this cell. */
  if (c->shold || lock_trylock(&c->slock) != 0) {
    TIMER_TOC(timer_locktree);
    return 1;
  }

  /* Did somebody hold this cell in the meantime? */
  if (c->shold) {

    /* Unlock this cell. */
    if (lock_unlock(&c->slock) != 0) error("Failed to unlock cell.");

    /* Admit defeat. */
    TIMER_TOC(timer_locktree);
    return 1;
  }

  /* Climb up the tree and lock/hold/unlock. */
  struct cell *finger;
  for (finger = c->parent; finger != NULL; finger = finger->parent) {

    /* Lock this cell. */
    if (lock_trylock(&finger->slock) != 0) break;

    /* Increment the hold. */
    atomic_inc(&finger->shold);

    /* Unlock the cell. */
    if (lock_unlock(&finger->slock) != 0) error("Failed to unlock cell.");
  }

  /* If we reached the top of the tree, we're done. */
  if (finger == NULL) {
    TIMER_TOC(timer_locktree);
    return 0;
  }

  /* Otherwise, we hit a snag. */
  else {

    /* Undo the holds up to finger. */
    for (struct cell *finger2 = c->parent; finger2 != finger;
         finger2 = finger2->parent)
      atomic_dec(&finger2->shold);

    /* Unlock this cell. */
    if (lock_unlock(&c->slock) != 0) error("Failed to unlock cell.");

    /* Admit defeat. */
    TIMER_TOC(timer_locktree);
    return 1;
  }
}

/**
 * @brief Unlock a cell's parents for access to #part array.
 *
 * @param c The #cell.
 */
void cell_unlocktree(struct cell *c) {

  TIMER_TIC

  /* First of all, try to unlock this cell. */
  if (lock_unlock(&c->lock) != 0) error("Failed to unlock cell.");

  /* Climb up the tree and unhold the parents. */
  for (struct cell *finger = c->parent; finger != NULL; finger = finger->parent)
    atomic_dec(&finger->hold);

  TIMER_TOC(timer_locktree);
}

/**
 * @brief Unlock a cell's parents for access to #gpart array.
 *
 * @param c The #cell.
 */
void cell_gunlocktree(struct cell *c) {

  TIMER_TIC

  /* First of all, try to unlock this cell. */
  if (lock_unlock(&c->glock) != 0) error("Failed to unlock cell.");

  /* Climb up the tree and unhold the parents. */
  for (struct cell *finger = c->parent; finger != NULL; finger = finger->parent)
    atomic_dec(&finger->ghold);

  TIMER_TOC(timer_locktree);
}

/**
 * @brief Unlock a cell's parents for access to its #multipole.
 *
 * @param c The #cell.
 */
void cell_munlocktree(struct cell *c) {

  TIMER_TIC

  /* First of all, try to unlock this cell. */
  if (lock_unlock(&c->mlock) != 0) error("Failed to unlock cell.");

  /* Climb up the tree and unhold the parents. */
  for (struct cell *finger = c->parent; finger != NULL; finger = finger->parent)
    atomic_dec(&finger->mhold);

  TIMER_TOC(timer_locktree);
}

/**
 * @brief Unlock a cell's parents for access to #spart array.
 *
 * @param c The #cell.
 */
void cell_sunlocktree(struct cell *c) {

  TIMER_TIC

  /* First of all, try to unlock this cell. */
  if (lock_unlock(&c->slock) != 0) error("Failed to unlock cell.");

  /* Climb up the tree and unhold the parents. */
  for (struct cell *finger = c->parent; finger != NULL; finger = finger->parent)
    atomic_dec(&finger->shold);

  TIMER_TOC(timer_locktree);
}

/**
 * @brief Sort the parts into eight bins along the given pivots.
 *
 * @param c The #cell array to be sorted.
 * @param parts_offset Offset of the cell parts array relative to the
 *        space's parts array, i.e. c->parts - s->parts.
 * @param sparts_offset Offset of the cell sparts array relative to the
 *        space's sparts array, i.e. c->sparts - s->sparts.
 * @param buff A buffer with at least max(c->count, c->gcount) entries,
 *        used for sorting indices.
 * @param sbuff A buffer with at least max(c->scount, c->gcount) entries,
 *        used for sorting indices for the sparts.
 * @param gbuff A buffer with at least max(c->count, c->gcount) entries,
 *        used for sorting indices for the gparts.
 */
void cell_split(struct cell *c, ptrdiff_t parts_offset, ptrdiff_t sparts_offset,
                struct cell_buff *buff, struct cell_buff *sbuff,
                struct cell_buff *gbuff) {

  const int count = c->count, gcount = c->gcount, scount = c->scount;
  struct part *parts = c->parts;
  struct xpart *xparts = c->xparts;
  struct gpart *gparts = c->gparts;
  struct spart *sparts = c->sparts;
  const double pivot[3] = {c->loc[0] + c->width[0] / 2,
                           c->loc[1] + c->width[1] / 2,
                           c->loc[2] + c->width[2] / 2};
  int bucket_count[8] = {0, 0, 0, 0, 0, 0, 0, 0};
  int bucket_offset[9];

#ifdef SWIFT_DEBUG_CHECKS
  /* Check that the buffs are OK. */
  for (int k = 0; k < count; k++) {
    if (buff[k].x[0] != parts[k].x[0] || buff[k].x[1] != parts[k].x[1] ||
        buff[k].x[2] != parts[k].x[2])
      error("Inconsistent buff contents.");
  }
  for (int k = 0; k < gcount; k++) {
    if (gbuff[k].x[0] != gparts[k].x[0] || gbuff[k].x[1] != gparts[k].x[1] ||
        gbuff[k].x[2] != gparts[k].x[2])
      error("Inconsistent gbuff contents.");
  }
  for (int k = 0; k < scount; k++) {
    if (sbuff[k].x[0] != sparts[k].x[0] || sbuff[k].x[1] != sparts[k].x[1] ||
        sbuff[k].x[2] != sparts[k].x[2])
      error("Inconsistent sbuff contents.");
  }
#endif /* SWIFT_DEBUG_CHECKS */

  /* Fill the buffer with the indices. */
  for (int k = 0; k < count; k++) {
    const int bid = (buff[k].x[0] > pivot[0]) * 4 +
                    (buff[k].x[1] > pivot[1]) * 2 + (buff[k].x[2] > pivot[2]);
    bucket_count[bid]++;
    buff[k].ind = bid;
  }

  /* Set the buffer offsets. */
  bucket_offset[0] = 0;
  for (int k = 1; k <= 8; k++) {
    bucket_offset[k] = bucket_offset[k - 1] + bucket_count[k - 1];
    bucket_count[k - 1] = 0;
  }

  /* Run through the buckets, and swap particles to their correct spot. */
  for (int bucket = 0; bucket < 8; bucket++) {
    for (int k = bucket_offset[bucket] + bucket_count[bucket];
         k < bucket_offset[bucket + 1]; k++) {
      int bid = buff[k].ind;
      if (bid != bucket) {
        struct part part = parts[k];
        struct xpart xpart = xparts[k];
        struct cell_buff temp_buff = buff[k];
        while (bid != bucket) {
          int j = bucket_offset[bid] + bucket_count[bid]++;
          while (buff[j].ind == bid) {
            j++;
            bucket_count[bid]++;
          }
          memswap(&parts[j], &part, sizeof(struct part));
          memswap(&xparts[j], &xpart, sizeof(struct xpart));
          memswap(&buff[j], &temp_buff, sizeof(struct cell_buff));
          bid = temp_buff.ind;
        }
        parts[k] = part;
        xparts[k] = xpart;
        buff[k] = temp_buff;
      }
      bucket_count[bid]++;
    }
  }

  /* Store the counts and offsets. */
  for (int k = 0; k < 8; k++) {
    c->progeny[k]->count = bucket_count[k];
    c->progeny[k]->parts = &c->parts[bucket_offset[k]];
    c->progeny[k]->xparts = &c->xparts[bucket_offset[k]];
  }

  /* Re-link the gparts. */
  if (count > 0 && gcount > 0)
    part_relink_gparts_to_parts(parts, count, parts_offset);

#ifdef SWIFT_DEBUG_CHECKS
  /* Check that the buffs are OK. */
  for (int k = 1; k < count; k++) {
    if (buff[k].ind < buff[k - 1].ind) error("Buff not sorted.");
    if (buff[k].x[0] != parts[k].x[0] || buff[k].x[1] != parts[k].x[1] ||
        buff[k].x[2] != parts[k].x[2])
      error("Inconsistent buff contents (k=%i).", k);
  }

  /* Verify that _all_ the parts have been assigned to a cell. */
  for (int k = 1; k < 8; k++)
    if (&c->progeny[k - 1]->parts[c->progeny[k - 1]->count] !=
        c->progeny[k]->parts)
      error("Particle sorting failed (internal consistency).");
  if (c->progeny[0]->parts != c->parts)
    error("Particle sorting failed (left edge).");
  if (&c->progeny[7]->parts[c->progeny[7]->count] != &c->parts[count])
    error("Particle sorting failed (right edge).");

  /* Verify a few sub-cells. */
  for (int k = 0; k < c->progeny[0]->count; k++)
    if (c->progeny[0]->parts[k].x[0] > pivot[0] ||
        c->progeny[0]->parts[k].x[1] > pivot[1] ||
        c->progeny[0]->parts[k].x[2] > pivot[2])
      error("Sorting failed (progeny=0).");
  for (int k = 0; k < c->progeny[1]->count; k++)
    if (c->progeny[1]->parts[k].x[0] > pivot[0] ||
        c->progeny[1]->parts[k].x[1] > pivot[1] ||
        c->progeny[1]->parts[k].x[2] <= pivot[2])
      error("Sorting failed (progeny=1).");
  for (int k = 0; k < c->progeny[2]->count; k++)
    if (c->progeny[2]->parts[k].x[0] > pivot[0] ||
        c->progeny[2]->parts[k].x[1] <= pivot[1] ||
        c->progeny[2]->parts[k].x[2] > pivot[2])
      error("Sorting failed (progeny=2).");
  for (int k = 0; k < c->progeny[3]->count; k++)
    if (c->progeny[3]->parts[k].x[0] > pivot[0] ||
        c->progeny[3]->parts[k].x[1] <= pivot[1] ||
        c->progeny[3]->parts[k].x[2] <= pivot[2])
      error("Sorting failed (progeny=3).");
  for (int k = 0; k < c->progeny[4]->count; k++)
    if (c->progeny[4]->parts[k].x[0] <= pivot[0] ||
        c->progeny[4]->parts[k].x[1] > pivot[1] ||
        c->progeny[4]->parts[k].x[2] > pivot[2])
      error("Sorting failed (progeny=4).");
  for (int k = 0; k < c->progeny[5]->count; k++)
    if (c->progeny[5]->parts[k].x[0] <= pivot[0] ||
        c->progeny[5]->parts[k].x[1] > pivot[1] ||
        c->progeny[5]->parts[k].x[2] <= pivot[2])
      error("Sorting failed (progeny=5).");
  for (int k = 0; k < c->progeny[6]->count; k++)
    if (c->progeny[6]->parts[k].x[0] <= pivot[0] ||
        c->progeny[6]->parts[k].x[1] <= pivot[1] ||
        c->progeny[6]->parts[k].x[2] > pivot[2])
      error("Sorting failed (progeny=6).");
  for (int k = 0; k < c->progeny[7]->count; k++)
    if (c->progeny[7]->parts[k].x[0] <= pivot[0] ||
        c->progeny[7]->parts[k].x[1] <= pivot[1] ||
        c->progeny[7]->parts[k].x[2] <= pivot[2])
      error("Sorting failed (progeny=7).");
#endif

  /* Now do the same song and dance for the sparts. */
  for (int k = 0; k < 8; k++) bucket_count[k] = 0;

  /* Fill the buffer with the indices. */
  for (int k = 0; k < scount; k++) {
    const int bid = (sbuff[k].x[0] > pivot[0]) * 4 +
                    (sbuff[k].x[1] > pivot[1]) * 2 + (sbuff[k].x[2] > pivot[2]);
    bucket_count[bid]++;
    sbuff[k].ind = bid;
  }

  /* Set the buffer offsets. */
  bucket_offset[0] = 0;
  for (int k = 1; k <= 8; k++) {
    bucket_offset[k] = bucket_offset[k - 1] + bucket_count[k - 1];
    bucket_count[k - 1] = 0;
  }

  /* Run through the buckets, and swap particles to their correct spot. */
  for (int bucket = 0; bucket < 8; bucket++) {
    for (int k = bucket_offset[bucket] + bucket_count[bucket];
         k < bucket_offset[bucket + 1]; k++) {
      int bid = sbuff[k].ind;
      if (bid != bucket) {
        struct spart spart = sparts[k];
        struct cell_buff temp_buff = sbuff[k];
        while (bid != bucket) {
          int j = bucket_offset[bid] + bucket_count[bid]++;
          while (sbuff[j].ind == bid) {
            j++;
            bucket_count[bid]++;
          }
          memswap(&sparts[j], &spart, sizeof(struct spart));
          memswap(&sbuff[j], &temp_buff, sizeof(struct cell_buff));
          bid = temp_buff.ind;
        }
        sparts[k] = spart;
        sbuff[k] = temp_buff;
      }
      bucket_count[bid]++;
    }
  }

  /* Store the counts and offsets. */
  for (int k = 0; k < 8; k++) {
    c->progeny[k]->scount = bucket_count[k];
    c->progeny[k]->sparts = &c->sparts[bucket_offset[k]];
  }

  /* Re-link the gparts. */
  if (scount > 0 && gcount > 0)
    part_relink_gparts_to_sparts(sparts, scount, sparts_offset);

  /* Finally, do the same song and dance for the gparts. */
  for (int k = 0; k < 8; k++) bucket_count[k] = 0;

  /* Fill the buffer with the indices. */
  for (int k = 0; k < gcount; k++) {
    const int bid = (gbuff[k].x[0] > pivot[0]) * 4 +
                    (gbuff[k].x[1] > pivot[1]) * 2 + (gbuff[k].x[2] > pivot[2]);
    bucket_count[bid]++;
    gbuff[k].ind = bid;
  }

  /* Set the buffer offsets. */
  bucket_offset[0] = 0;
  for (int k = 1; k <= 8; k++) {
    bucket_offset[k] = bucket_offset[k - 1] + bucket_count[k - 1];
    bucket_count[k - 1] = 0;
  }

  /* Run through the buckets, and swap particles to their correct spot. */
  for (int bucket = 0; bucket < 8; bucket++) {
    for (int k = bucket_offset[bucket] + bucket_count[bucket];
         k < bucket_offset[bucket + 1]; k++) {
      int bid = gbuff[k].ind;
      if (bid != bucket) {
        struct gpart gpart = gparts[k];
        struct cell_buff temp_buff = gbuff[k];
        while (bid != bucket) {
          int j = bucket_offset[bid] + bucket_count[bid]++;
          while (gbuff[j].ind == bid) {
            j++;
            bucket_count[bid]++;
          }
          memswap(&gparts[j], &gpart, sizeof(struct gpart));
          memswap(&gbuff[j], &temp_buff, sizeof(struct cell_buff));
          bid = temp_buff.ind;
        }
        gparts[k] = gpart;
        gbuff[k] = temp_buff;
      }
      bucket_count[bid]++;
    }
  }

  /* Store the counts and offsets. */
  for (int k = 0; k < 8; k++) {
    c->progeny[k]->gcount = bucket_count[k];
    c->progeny[k]->gparts = &c->gparts[bucket_offset[k]];
  }

  /* Re-link the parts. */
  if (count > 0 && gcount > 0)
    part_relink_parts_to_gparts(gparts, gcount, parts - parts_offset);

  /* Re-link the sparts. */
  if (scount > 0 && gcount > 0)
    part_relink_sparts_to_gparts(gparts, gcount, sparts - sparts_offset);
}

/**
 * @brief Sanitizes the smoothing length values of cells by setting large
 * outliers to more sensible values.
 *
 * We compute the mean and standard deviation of the smoothing lengths in
 * logarithmic space and limit values to mean + 4 sigma.
 *
 * @param c The cell.
 */
void cell_sanitize(struct cell *c) {

  const int count = c->count;
  struct part *parts = c->parts;

  /* First collect some statistics */
  float h_mean = 0.f, h_mean2 = 0.f;
  float h_min = FLT_MAX, h_max = 0.f;
  for (int i = 0; i < count; ++i) {

    const float h = logf(parts[i].h);
    h_mean += h;
    h_mean2 += h * h;
    h_max = max(h_max, h);
    h_min = min(h_min, h);
  }
  h_mean /= count;
  h_mean2 /= count;
  const float h_var = h_mean2 - h_mean * h_mean;
  const float h_std = (h_var > 0.f) ? sqrtf(h_var) : 0.1f * h_mean;

  /* Choose a cut */
  const float h_limit = expf(h_mean + 4.f * h_std);

  /* Be verbose this is not innocuous */
  message("Cell properties: h_min= %f h_max= %f geometric mean= %f.",
          expf(h_min), expf(h_max), expf(h_mean));

  if (c->h_max > h_limit) {

    message("Smoothing lengths will be limited to (mean + 4sigma)= %f.",
            h_limit);

    /* Apply the cut */
    for (int i = 0; i < count; ++i) parts->h = min(parts[i].h, h_limit);

    c->h_max = h_limit;

  } else {

    message("Smoothing lengths will not be limited.");
  }
}

/**
 * @brief Converts hydro quantities to a valid state after the initial density
 * calculation
 *
 * @param c Cell to act upon
 * @param data Unused parameter
 */
void cell_convert_hydro(struct cell *c, void *data) {

  struct part *p = c->parts;
  struct xpart *xp = c->xparts;

  for (int i = 0; i < c->count; ++i) {
    hydro_convert_quantities(&p[i], &xp[i]);
  }
}

/**
 * @brief Cleans the links in a given cell.
 *
 * @param c Cell to act upon
 * @param data Unused parameter
 */
void cell_clean_links(struct cell *c, void *data) {
  c->density = NULL;
  c->gradient = NULL;
  c->force = NULL;
  c->grav = NULL;
}

/**
 * @brief Checks that a cell is at the current point in time
 *
 * Calls error() if the cell is not at the current time.
 *
 * @param c Cell to act upon
 * @param data The current time on the integer time-line
 */
void cell_check_drift_point(struct cell *c, void *data) {

#ifdef SWIFT_DEBUG_CHECKS

  const integertime_t ti_drift = *(integertime_t *)data;

  /* Only check local cells */
  if (c->nodeID != engine_rank) return;

  if (c->ti_old != ti_drift)
    error("Cell in an incorrect time-zone! c->ti_old=%lld ti_drift=%lld",
          c->ti_old, ti_drift);

  for (int i = 0; i < c->count; ++i)
    if (c->parts[i].ti_drift != ti_drift)
      error("part in an incorrect time-zone! p->ti_drift=%lld ti_drift=%lld",
            c->parts[i].ti_drift, ti_drift);

  for (int i = 0; i < c->gcount; ++i)
    if (c->gparts[i].ti_drift != ti_drift)
      error("g-part in an incorrect time-zone! gp->ti_drift=%lld ti_drift=%lld",
            c->gparts[i].ti_drift, ti_drift);

  for (int i = 0; i < c->scount; ++i)
    if (c->sparts[i].ti_drift != ti_drift)
      error("s-part in an incorrect time-zone! sp->ti_drift=%lld ti_drift=%lld",
            c->sparts[i].ti_drift, ti_drift);
#else
  error("Calling debugging code without debugging flag activated.");
#endif
}

/**
 * @brief Resets all the individual cell task counters to 0.
 *
 * Should only be used for debugging purposes.
 *
 * @param c The #cell to reset.
 */
void cell_reset_task_counters(struct cell *c) {

#ifdef SWIFT_DEBUG_CHECKS
  for (int t = 0; t < task_type_count; ++t) c->tasks_executed[t] = 0;
  for (int t = 0; t < task_subtype_count; ++t) c->subtasks_executed[t] = 0;
#else
  error("Calling debugging code without debugging flag activated.");
#endif
}

/**
 * @brief Checks whether the cells are direct neighbours ot not. Both cells have
 * to be of the same size
 *
 * @param ci First #cell.
 * @param cj Second #cell.
 *
 * @todo Deal with periodicity.
 */
int cell_are_neighbours(const struct cell *restrict ci,
                        const struct cell *restrict cj) {

#ifdef SWIFT_DEBUG_CHECKS
  if (ci->width[0] != cj->width[0]) error("Cells of different size !");
#endif

  /* Maximum allowed distance */
  const double min_dist =
      1.2 * ci->width[0]; /* 1.2 accounts for rounding errors */

  /* (Manhattan) Distance between the cells */
  for (int k = 0; k < 3; k++) {
    const double center_i = ci->loc[k];
    const double center_j = cj->loc[k];
    if (fabs(center_i - center_j) > min_dist) return 0;
  }

  return 1;
}

/**
 * @brief Computes the multi-pole brutally and compare to the
 * recursively computed one.
 *
 * @param c Cell to act upon
 * @param data Unused parameter
 */
void cell_check_multipole(struct cell *c, void *data) {

#ifdef SWIFT_DEBUG_CHECKS
  struct gravity_tensors ma;
  const double tolerance = 1e-5; /* Relative */

  /* First recurse */
  if (c->split)
    for (int k = 0; k < 8; k++)
      if (c->progeny[k] != NULL) cell_check_multipole(c->progeny[k], NULL);

  if (c->gcount > 0) {

    /* Brute-force calculation */
    gravity_P2M(&ma, c->gparts, c->gcount);

    /* Now  compare the multipole expansion */
    if (!gravity_multipole_equal(&ma.m_pole, &c->multipole->m_pole,
                                 tolerance)) {
      message("Multipoles are not equal at depth=%d!", c->depth);
      message("Correct answer:");
      gravity_multipole_print(&ma.m_pole);
      message("Recursive multipole:");
      gravity_multipole_print(&c->multipole->m_pole);
      error("Aborting");
    }
  }
#else
  error("Calling debugging code without debugging flag activated.");
#endif
}

/**
 * @brief Frees up the memory allocated for this #cell.
 *
 * @param c The #cell.
 */
void cell_clean(struct cell *c) {

  free(c->sort);

  /* Recurse */
  for (int k = 0; k < 8; k++)
    if (c->progeny[k]) cell_clean(c->progeny[k]);
}

/**
 * @brief Checks whether a given cell needs drifting or not.
 *
 * @param c the #cell.
 * @param e The #engine (holding current time information).
 *
 * @return 1 If the cell needs drifting, 0 otherwise.
 */
int cell_is_drift_needed(struct cell *c, const struct engine *e) {

  /* Do we have at least one active particle in the cell ?*/
  if (cell_is_active(c, e)) return 1;

  /* Loop over the pair tasks that involve this cell */
  for (struct link *l = c->density; l != NULL; l = l->next) {

    if (l->t->type != task_type_pair && l->t->type != task_type_sub_pair)
      continue;

    /* Is the other cell in the pair active ? */
    if ((l->t->ci == c && cell_is_active(l->t->cj, e)) ||
        (l->t->cj == c && cell_is_active(l->t->ci, e)))
      return 1;
  }

  /* No neighbouring cell has active particles. Drift not necessary */
  return 0;
}

/**
 * @brief Un-skips all the tasks associated with a given cell and checks
 * if the space needs to be rebuilt.
 *
 * @param c the #cell.
 * @param s the #scheduler.
 *
 * @return 1 If the space needs rebuilding. 0 otherwise.
 */
int cell_unskip_tasks(struct cell *c, struct scheduler *s) {

#ifdef WITH_MPI
  struct engine *e = s->space->e;
#endif

  int rebuild = 0;

  /* Un-skip the density tasks involved with this cell. */
  for (struct link *l = c->density; l != NULL; l = l->next) {
    struct task *t = l->t;
    struct cell *ci = t->ci;
    struct cell *cj = t->cj;
    scheduler_activate(s, t);

    /* Set the correct sorting flags */
    if (t->type == task_type_pair) {
      if (ci->dx_max_sort > space_maxreldx * ci->dmin) {
        for (struct cell *finger = ci; finger != NULL; finger = finger->parent)
          finger->sorted = 0;
      }
      if (cj->dx_max_sort > space_maxreldx * cj->dmin) {
        for (struct cell *finger = cj; finger != NULL; finger = finger->parent)
          finger->sorted = 0;
      }
      if (!(ci->sorted & (1 << t->flags))) {
#ifdef SWIFT_DEBUG_CHECKS
        if (!(ci->sorts->flags & (1 << t->flags)))
          error("bad flags in sort task.");
#endif
        scheduler_activate(s, ci->sorts);
        scheduler_activate(s, ci->super->drift);
      }
      if (!(cj->sorted & (1 << t->flags))) {
#ifdef SWIFT_DEBUG_CHECKS
        if (!(cj->sorts->flags & (1 << t->flags)))
          error("bad flags in sort task.");
#endif
        scheduler_activate(s, cj->sorts);
        scheduler_activate(s, cj->super->drift);
      }
    }

    /* Only interested in pair interactions as of here. */
    if (t->type == task_type_pair || t->type == task_type_sub_pair) {

      /* Check whether there was too much particle motion, i.e. the
         cell neighbour conditions were violated. */
      if (t->tight &&
<<<<<<< HEAD
          max(ci->h_max, cj->h_max) + ci->dx_max + cj->dx_max > cj->dmin)
        return 1;
=======
          (max(ci->h_max, cj->h_max) + ci->dx_max + cj->dx_max > cj->dmin ||
           ci->dx_max > space_maxreldx * ci->h_max ||
           cj->dx_max > space_maxreldx * cj->h_max))
        rebuild = 1;
>>>>>>> cbc914c8

#ifdef WITH_MPI
      /* Activate the send/recv flags. */
      if (ci->nodeID != engine_rank) {

        /* Activate the tasks to recv foreign cell ci's data. */
        scheduler_activate(s, ci->recv_xv);
        if (cell_is_active(ci, e)) {
          scheduler_activate(s, ci->recv_rho);
          scheduler_activate(s, ci->recv_ti);
        }

        /* Look for the local cell cj's send tasks. */
        struct link *l = NULL;
        for (l = cj->send_xv; l != NULL && l->t->cj->nodeID != ci->nodeID;
             l = l->next)
          ;
        if (l == NULL) error("Missing link to send_xv task.");
        scheduler_activate(s, l->t);

        if (cj->super->drift)
          scheduler_activate(s, cj->super->drift);
        else
          error("Drift task missing !");

        if (cell_is_active(cj, e)) {
          for (l = cj->send_rho; l != NULL && l->t->cj->nodeID != ci->nodeID;
               l = l->next)
            ;
          if (l == NULL) error("Missing link to send_rho task.");
          scheduler_activate(s, l->t);

          for (l = cj->send_ti; l != NULL && l->t->cj->nodeID != ci->nodeID;
               l = l->next)
            ;
          if (l == NULL) error("Missing link to send_ti task.");
          scheduler_activate(s, l->t);
        }

      } else if (cj->nodeID != engine_rank) {

        /* Activate the tasks to recv foreign cell cj's data. */
        scheduler_activate(s, cj->recv_xv);
        if (cell_is_active(cj, e)) {
          scheduler_activate(s, cj->recv_rho);
          scheduler_activate(s, cj->recv_ti);
        }

        /* Look for the local cell ci's send tasks. */
        struct link *l = NULL;
        for (l = ci->send_xv; l != NULL && l->t->cj->nodeID != cj->nodeID;
             l = l->next)
          ;
        if (l == NULL) error("Missing link to send_xv task.");
        scheduler_activate(s, l->t);

        if (ci->super->drift)
          scheduler_activate(s, ci->super->drift);
        else
          error("Drift task missing !");

        if (cell_is_active(ci, e)) {
          for (l = ci->send_rho; l != NULL && l->t->cj->nodeID != cj->nodeID;
               l = l->next)
            ;
          if (l == NULL) error("Missing link to send_rho task.");
          scheduler_activate(s, l->t);

          for (l = ci->send_ti; l != NULL && l->t->cj->nodeID != cj->nodeID;
               l = l->next)
            ;
          if (l == NULL) error("Missing link to send_ti task.");
          scheduler_activate(s, l->t);
        }
      } else {
        scheduler_activate(s, ci->super->drift);
        scheduler_activate(s, cj->super->drift);
      }
#else
      scheduler_activate(s, ci->super->drift);
      scheduler_activate(s, cj->super->drift);
#endif
    }
  }

  /* Unskip all the other task types. */
  for (struct link *l = c->gradient; l != NULL; l = l->next)
    scheduler_activate(s, l->t);
  for (struct link *l = c->force; l != NULL; l = l->next)
    scheduler_activate(s, l->t);
  for (struct link *l = c->grav; l != NULL; l = l->next)
    scheduler_activate(s, l->t);
  if (c->extra_ghost != NULL) scheduler_activate(s, c->extra_ghost);
  if (c->ghost != NULL) scheduler_activate(s, c->ghost);
  if (c->init != NULL) scheduler_activate(s, c->init);
  if (c->drift != NULL) scheduler_activate(s, c->drift);
  if (c->kick1 != NULL) scheduler_activate(s, c->kick1);
  if (c->kick2 != NULL) scheduler_activate(s, c->kick2);
  if (c->timestep != NULL) scheduler_activate(s, c->timestep);
  if (c->grav_down != NULL) scheduler_activate(s, c->grav_down);
  if (c->grav_long_range != NULL) scheduler_activate(s, c->grav_long_range);
  if (c->grav_top_level != NULL) scheduler_activate(s, c->grav_top_level);
  if (c->cooling != NULL) scheduler_activate(s, c->cooling);
  if (c->sourceterms != NULL) scheduler_activate(s, c->sourceterms);

  return rebuild;
}

/**
 * @brief Set the super-cell pointers for all cells in a hierarchy.
 *
 * @param c The top-level #cell to play with.
 * @param super Pointer to the deepest cell with tasks in this part of the tree.
 */
void cell_set_super(struct cell *c, struct cell *super) {

  /* Are we in a cell with some kind of self/pair task ? */
  if (super == NULL && c->nr_tasks > 0) super = c;

  /* Set the super-cell */
  c->super = super;

  /* Recurse */
  if (c->split)
    for (int k = 0; k < 8; k++)
      if (c->progeny[k] != NULL) cell_set_super(c->progeny[k], super);
}

/**
 * @brief Recursively drifts particles of all kinds in a cell hierarchy.
 *
 * @param c The #cell.
 * @param e The #engine (to get ti_current).
 */
void cell_drift_particles(struct cell *c, const struct engine *e) {

  const float hydro_h_max = e->hydro_properties->h_max;
  const double timeBase = e->timeBase;
  const integertime_t ti_old = c->ti_old;
  const integertime_t ti_current = e->ti_current;
  struct part *const parts = c->parts;
  struct xpart *const xparts = c->xparts;
  struct gpart *const gparts = c->gparts;
  struct spart *const sparts = c->sparts;

  /* Drift from the last time the cell was drifted to the current time */
  const double dt = (ti_current - ti_old) * timeBase;
<<<<<<< HEAD
  float dx_max = 0.f, dx2_max = 0.f;
  float dx_max_sort = 0.0f, dx2_max_sort = 0.f;
  float h_max = 0.f;
=======
  float dx_max = 0.f, dx2_max = 0.f, cell_h_max = 0.f;
>>>>>>> cbc914c8

  /* Check that we are actually going to move forward. */
  if (ti_current < ti_old) error("Attempt to drift to the past");

  /* Are we not in a leaf ? */
  if (c->split) {

    /* Loop over the progeny and collect their data. */
    for (int k = 0; k < 8; k++)
      if (c->progeny[k] != NULL) {
        struct cell *cp = c->progeny[k];
        cell_drift_particles(cp, e);
        dx_max = max(dx_max, cp->dx_max);
<<<<<<< HEAD
        dx_max_sort = max(dx_max_sort, cp->dx_max_sort);
        h_max = max(h_max, cp->h_max);
        if (cp->ti_sort > c->ti_sort)
          c->sorted = 0;
        else
          c->sorted &= cp->sorted;
=======
        cell_h_max = max(cell_h_max, cp->h_max);
>>>>>>> cbc914c8
      }

  } else if (ti_current > ti_old) {

    /* Loop over all the g-particles in the cell */
    const size_t nr_gparts = c->gcount;
    for (size_t k = 0; k < nr_gparts; k++) {

      /* Get a handle on the gpart. */
      struct gpart *const gp = &gparts[k];

      /* Drift... */
      drift_gpart(gp, dt, timeBase, ti_old, ti_current);

      /* Compute (square of) motion since last cell construction */
      const float dx2 = gp->x_diff[0] * gp->x_diff[0] +
                        gp->x_diff[1] * gp->x_diff[1] +
                        gp->x_diff[2] * gp->x_diff[2];
      dx2_max = max(dx2_max, dx2);
    }

    /* Loop over all the gas particles in the cell */
    const size_t nr_parts = c->count;
    for (size_t k = 0; k < nr_parts; k++) {

      /* Get a handle on the part. */
      struct part *const p = &parts[k];
      struct xpart *const xp = &xparts[k];

      /* Drift... */
      drift_part(p, xp, dt, timeBase, ti_old, ti_current);

      /* Limit h to within the allowed range */
      p->h = min(p->h, hydro_h_max);

      /* Compute (square of) motion since last cell construction */
      const float dx2 = xp->x_diff[0] * xp->x_diff[0] +
                        xp->x_diff[1] * xp->x_diff[1] +
                        xp->x_diff[2] * xp->x_diff[2];
      dx2_max = max(dx2_max, dx2);
<<<<<<< HEAD
      const float dx2_sort = xp->x_diff_sort[0] * xp->x_diff_sort[0] +
                             xp->x_diff_sort[1] * xp->x_diff_sort[1] +
                             xp->x_diff_sort[2] * xp->x_diff_sort[2];
      dx2_max_sort = max(dx2_max_sort, dx2_sort);

      /* Maximal smoothing length */
      h_max = max(h_max, p->h);
=======

      /* Maximal smoothing length */
      cell_h_max = max(cell_h_max, p->h);
    }

    /* Loop over all the star particles in the cell */
    const size_t nr_sparts = c->scount;
    for (size_t k = 0; k < nr_sparts; k++) {

      /* Get a handle on the spart. */
      struct spart *const sp = &sparts[k];

      /* Drift... */
      drift_spart(sp, dt, timeBase, ti_old, ti_current);

      /* Note: no need to compute dx_max as all spart have a gpart */
>>>>>>> cbc914c8
    }

    /* Now, get the maximal particle motion from its square */
    dx_max = sqrtf(dx2_max);
    dx_max_sort = sqrtf(dx2_max_sort);

  } else {

    cell_h_max = c->h_max;
    dx_max = c->dx_max;
    dx_max_sort = c->dx_max_sort;
  }

  /* Store the values */
  c->h_max = cell_h_max;
  c->dx_max = dx_max;
  c->dx_max_sort = dx_max_sort;

  /* Update the time of the last drift */
  c->ti_old = ti_current;
}

/**
 * @brief Recursively drifts all multipoles in a cell hierarchy.
 *
 * @param c The #cell.
 * @param e The #engine (to get ti_current).
 */
void cell_drift_all_multipoles(struct cell *c, const struct engine *e) {

  const double timeBase = e->timeBase;
  const integertime_t ti_old_multipole = c->ti_old_multipole;
  const integertime_t ti_current = e->ti_current;

  /* Drift from the last time the cell was drifted to the current time */
  const double dt = (ti_current - ti_old_multipole) * timeBase;

  /* Check that we are actually going to move forward. */
  if (ti_current < ti_old_multipole) error("Attempt to drift to the past");

  /* Are we not in a leaf ? */
  if (c->split) {

    /* Loop over the progeny and drift the multipoles. */
    for (int k = 0; k < 8; k++)
      if (c->progeny[k] != NULL) cell_drift_particles(c->progeny[k], e);

  } else if (ti_current > ti_old_multipole) {

    /* Drift the multipole */
    gravity_multipole_drift(c->multipole, dt);
  }

  /* Update the time of the last drift */
  c->ti_old_multipole = ti_current;
}

/**
 * @brief Drifts the multipole of a cell to the current time.
 *
 * Only drifts the multipole at this level. Multipoles deeper in the
 * tree are not updated.
 *
 * @param c The #cell.
 * @param e The #engine (to get ti_current).
 */
void cell_drift_multipole(struct cell *c, const struct engine *e) {
  error("To be implemented");
}

/**
 * @brief Recursively checks that all particles in a cell have a time-step
 */
void cell_check_timesteps(struct cell *c) {
#ifdef SWIFT_DEBUG_CHECKS

  if (c->ti_end_min == 0 && c->nr_tasks > 0)
    error("Cell without assigned time-step");

  if (c->split) {
    for (int k = 0; k < 8; ++k)
      if (c->progeny[k] != NULL) cell_check_timesteps(c->progeny[k]);
  } else {

    if (c->nodeID == engine_rank)
      for (int i = 0; i < c->count; ++i)
        if (c->parts[i].time_bin == 0)
          error("Particle without assigned time-bin");
  }
#else
  error("Calling debugging code without debugging flag activated.");
#endif
}<|MERGE_RESOLUTION|>--- conflicted
+++ resolved
@@ -1244,15 +1244,8 @@
       /* Check whether there was too much particle motion, i.e. the
          cell neighbour conditions were violated. */
       if (t->tight &&
-<<<<<<< HEAD
           max(ci->h_max, cj->h_max) + ci->dx_max + cj->dx_max > cj->dmin)
         return 1;
-=======
-          (max(ci->h_max, cj->h_max) + ci->dx_max + cj->dx_max > cj->dmin ||
-           ci->dx_max > space_maxreldx * ci->h_max ||
-           cj->dx_max > space_maxreldx * cj->h_max))
-        rebuild = 1;
->>>>>>> cbc914c8
 
 #ifdef WITH_MPI
       /* Activate the send/recv flags. */
@@ -1400,13 +1393,9 @@
 
   /* Drift from the last time the cell was drifted to the current time */
   const double dt = (ti_current - ti_old) * timeBase;
-<<<<<<< HEAD
   float dx_max = 0.f, dx2_max = 0.f;
   float dx_max_sort = 0.0f, dx2_max_sort = 0.f;
-  float h_max = 0.f;
-=======
-  float dx_max = 0.f, dx2_max = 0.f, cell_h_max = 0.f;
->>>>>>> cbc914c8
+  float cell_h_max = 0.f;
 
   /* Check that we are actually going to move forward. */
   if (ti_current < ti_old) error("Attempt to drift to the past");
@@ -1420,16 +1409,12 @@
         struct cell *cp = c->progeny[k];
         cell_drift_particles(cp, e);
         dx_max = max(dx_max, cp->dx_max);
-<<<<<<< HEAD
         dx_max_sort = max(dx_max_sort, cp->dx_max_sort);
-        h_max = max(h_max, cp->h_max);
+        cell_h_max = max(cell_h_max, cp->h_max);
         if (cp->ti_sort > c->ti_sort)
           c->sorted = 0;
         else
           c->sorted &= cp->sorted;
-=======
-        cell_h_max = max(cell_h_max, cp->h_max);
->>>>>>> cbc914c8
       }
 
   } else if (ti_current > ti_old) {
@@ -1470,17 +1455,12 @@
                         xp->x_diff[1] * xp->x_diff[1] +
                         xp->x_diff[2] * xp->x_diff[2];
       dx2_max = max(dx2_max, dx2);
-<<<<<<< HEAD
       const float dx2_sort = xp->x_diff_sort[0] * xp->x_diff_sort[0] +
                              xp->x_diff_sort[1] * xp->x_diff_sort[1] +
                              xp->x_diff_sort[2] * xp->x_diff_sort[2];
       dx2_max_sort = max(dx2_max_sort, dx2_sort);
 
       /* Maximal smoothing length */
-      h_max = max(h_max, p->h);
-=======
-
-      /* Maximal smoothing length */
       cell_h_max = max(cell_h_max, p->h);
     }
 
@@ -1495,7 +1475,6 @@
       drift_spart(sp, dt, timeBase, ti_old, ti_current);
 
       /* Note: no need to compute dx_max as all spart have a gpart */
->>>>>>> cbc914c8
     }
 
     /* Now, get the maximal particle motion from its square */
