/*******************************************************************************
 * This file is part of SWIFT.
 * Copyright (c) 2012 Pedro Gonnet (pedro.gonnet@durham.ac.uk)
 *                    Matthieu Schaller (matthieu.schaller@durham.ac.uk)
 *               2015 Peter W. Draper (p.w.draper@durham.ac.uk)
 *               2016 John A. Regan (john.a.regan@durham.ac.uk)
 *                    Tom Theuns (tom.theuns@durham.ac.uk)
 *
 * This program is free software: you can redistribute it and/or modify
 * it under the terms of the GNU Lesser General Public License as published
 * by the Free Software Foundation, either version 3 of the License, or
 * (at your option) any later version.
 *
 * This program is distributed in the hope that it will be useful,
 * but WITHOUT ANY WARRANTY; without even the implied warranty of
 * MERCHANTABILITY or FITNESS FOR A PARTICULAR PURPOSE.  See the
 * GNU General Public License for more details.
 *
 * You should have received a copy of the GNU Lesser General Public License
 * along with this program.  If not, see <http://www.gnu.org/licenses/>.
 *
 ******************************************************************************/

/* Config parameters. */
#include "../config.h"

/* Some standard headers. */
#include <float.h>
#include <limits.h>
#include <math.h>
#include <pthread.h>
#include <stdio.h>
#include <stdlib.h>
#include <string.h>

/* MPI headers. */
#ifdef WITH_MPI
#include <mpi.h>
#endif

/* Switch off timers. */
#ifdef TIMER
#undef TIMER
#endif

/* This object's header. */
#include "cell.h"

/* Local headers. */
<<<<<<< HEAD
=======
#include "active.h"
#include "atomic.h"
#include "black_holes.h"
#include "chemistry.h"
#include "dark_matter.h"
#include "drift.h"
>>>>>>> 4e26a0e3
#include "engine.h"
#include "error.h"
#include "multipole.h"
#include "space.h"
#include "tools.h"

/* Global variables. */
int cell_next_tag = 0;

/** List of cell pairs for sub-cell recursion. For any sid, the entries in
 * this array contain the number of sub-cell pairs and the indices and sid
 * of the sub-cell pairs themselves. */
struct cell_split_pair cell_split_pairs[13] = {
    {1, /* (  1 ,  1 ,  1 ) */
     {{7, 0, 0}}},

    {4, /* (  1 ,  1 ,  0 ) */
     {{6, 0, 1}, {7, 1, 1}, {6, 1, 0}, {7, 0, 2}}},

    {1, /* (  1 ,  1 , -1 ) */
     {{6, 1, 2}}},

    {4, /* (  1 ,  0 ,  1 ) */
     {{5, 0, 3}, {7, 2, 3}, {5, 2, 0}, {7, 0, 6}}},

    {16, /* (  1 ,  0 ,  0 ) */
     {{4, 0, 4},
      {5, 0, 5},
      {6, 0, 7},
      {7, 0, 8},
      {4, 1, 3},
      {5, 1, 4},
      {6, 1, 6},
      {7, 1, 7},
      {4, 2, 1},
      {5, 2, 2},
      {6, 2, 4},
      {7, 2, 5},
      {4, 3, 0},
      {5, 3, 1},
      {6, 3, 3},
      {7, 3, 4}}},

    {4, /* (  1 ,  0 , -1 ) */
     {{4, 1, 5}, {6, 3, 5}, {4, 3, 2}, {6, 1, 8}}},

    {1, /* (  1 , -1 ,  1 ) */
     {{5, 2, 6}}},

    {4, /* (  1 , -1 ,  0 ) */
     {{4, 3, 6}, {5, 2, 8}, {4, 2, 7}, {5, 3, 7}}},

    {1, /* (  1 , -1 , -1 ) */
     {{4, 3, 8}}},

    {4, /* (  0 ,  1 ,  1 ) */
     {{3, 0, 9}, {7, 4, 9}, {3, 4, 0}, {7, 0, 8}}},

    {16, /* (  0 ,  1 ,  0 ) */
     {{2, 0, 10},
      {3, 0, 11},
      {6, 0, 7},
      {7, 0, 6},
      {2, 1, 9},
      {3, 1, 10},
      {6, 1, 8},
      {7, 1, 7},
      {2, 4, 1},
      {3, 4, 2},
      {6, 4, 10},
      {7, 4, 11},
      {2, 5, 0},
      {3, 5, 1},
      {6, 5, 9},
      {7, 5, 10}}},

    {4, /* (  0 ,  1 , -1 ) */
     {{2, 1, 11}, {6, 5, 11}, {2, 5, 2}, {6, 1, 6}}},

    {16, /* (  0 ,  0 ,  1 ) */
     {{1, 0, 12},
      {3, 0, 11},
      {5, 0, 5},
      {7, 0, 2},
      {1, 2, 9},
      {3, 2, 12},
      {5, 2, 8},
      {7, 2, 5},
      {1, 4, 3},
      {3, 4, 6},
      {5, 4, 12},
      {7, 4, 11},
      {1, 6, 0},
      {3, 6, 3},
      {5, 6, 9},
      {7, 6, 12}}}};

/**
 * @brief Get the size of the cell subtree.
 *
 * @param c The #cell.
 */
int cell_get_tree_size(struct cell *c) {
  /* Number of cells in this subtree. */
  int count = 1;

  /* Sum up the progeny if split. */
  if (c->split)
    for (int k = 0; k < 8; k++)
      if (c->progeny[k] != NULL) count += cell_get_tree_size(c->progeny[k]);

  /* Return the final count. */
  return count;
}

/**
 * @brief Link the cells recursively to the given #part array.
 *
 * @param c The #cell.
 * @param parts The #part array.
 *
 * @return The number of particles linked.
 */
int cell_link_parts(struct cell *c, struct part *parts) {
#ifdef SWIFT_DEBUG_CHECKS
  if (c->nodeID == engine_rank)
    error("Linking foreign particles in a local cell!");

  if (c->hydro.parts != NULL)
    error("Linking parts into a cell that was already linked");
#endif

  c->hydro.parts = parts;

  /* Fill the progeny recursively, depth-first. */
  if (c->split) {
    int offset = 0;
    for (int k = 0; k < 8; k++) {
      if (c->progeny[k] != NULL)
        offset += cell_link_parts(c->progeny[k], &parts[offset]);
    }
  }

  /* Return the total number of linked particles. */
  return c->hydro.count;
}

/**
 * @brief Link the cells recursively to the given #gpart array.
 *
 * @param c The #cell.
 * @param gparts The #gpart array.
 *
 * @return The number of particles linked.
 */
int cell_link_gparts(struct cell *c, struct gpart *gparts) {
#ifdef SWIFT_DEBUG_CHECKS
  if (c->nodeID == engine_rank)
    error("Linking foreign particles in a local cell!");

  if (c->grav.parts != NULL)
    error("Linking gparts into a cell that was already linked");
#endif

  c->grav.parts = gparts;
  c->grav.parts_rebuild = gparts;

  /* Fill the progeny recursively, depth-first. */
  if (c->split) {
    int offset = 0;
    for (int k = 0; k < 8; k++) {
      if (c->progeny[k] != NULL)
        offset += cell_link_gparts(c->progeny[k], &gparts[offset]);
    }
  }

  /* Return the total number of linked particles. */
  return c->grav.count;
}

/**
 * @brief Link the cells recursively to the given #spart array.
 *
 * @param c The #cell.
 * @param sparts The #spart array.
 *
 * @return The number of particles linked.
 */
int cell_link_sparts(struct cell *c, struct spart *sparts) {
#ifdef SWIFT_DEBUG_CHECKS
  if (c->nodeID == engine_rank)
    error("Linking foreign particles in a local cell!");

  if (c->stars.parts != NULL)
    error("Linking sparts into a cell that was already linked");
#endif

  c->stars.parts = sparts;
  c->stars.parts_rebuild = sparts;

  /* Fill the progeny recursively, depth-first. */
  if (c->split) {
    int offset = 0;
    for (int k = 0; k < 8; k++) {
      if (c->progeny[k] != NULL)
        offset += cell_link_sparts(c->progeny[k], &sparts[offset]);
    }
  }

  /* Return the total number of linked particles. */
  return c->stars.count;
}

/**
 * @brief Link the cells recursively to the given #bpart array.
 *
 * @param c The #cell.
 * @param bparts The #bpart array.
 *
 * @return The number of particles linked.
 */
int cell_link_bparts(struct cell *c, struct bpart *bparts) {

#ifdef SWIFT_DEBUG_CHECKS
  if (c->nodeID == engine_rank)
    error("Linking foreign particles in a local cell!");

  if (c->black_holes.parts != NULL)
    error("Linking bparts into a cell that was already linked");
#endif

  c->black_holes.parts = bparts;

  /* Fill the progeny recursively, depth-first. */
  if (c->split) {
    int offset = 0;
    for (int k = 0; k < 8; k++) {
      if (c->progeny[k] != NULL)
        offset += cell_link_bparts(c->progeny[k], &bparts[offset]);
    }
  }

  /* Return the total number of linked particles. */
  return c->black_holes.count;
}

/**
 * @brief Link the cells recursively to the given #dmpart array.
 *
 * @param c The #cell.
 * @param dmparts The #dmpart array.
 *
 * @return The number of particles linked.
 */
int cell_link_dmparts(struct cell *c, struct dmpart *dmparts) {
    
#ifdef SWIFT_DEBUG_CHECKS
    if (c->nodeID == engine_rank)
        error("Linking foreign particles in a local cell!");
    
    if (c->dark_matter.parts != NULL)
        error("Linking bparts into a cell that was already linked");
#endif
    
    c->dark_matter.parts = dmparts;

    /* Fill the progeny recursively, depth-first. */
    if (c->split) {
        int offset = 0;
        for (int k = 0; k < 8; k++) {
            if (c->progeny[k] != NULL)
                offset += cell_link_dmparts(c->progeny[k], &dmparts[offset]);
        }
    }
    
    /* Return the total number of linked particles. */
    return c->dark_matter.count;
}

/**
 * @brief Recurse down foreign cells until reaching one with hydro
 * tasks; then trigger the linking of the #part array from that
 * level.
 *
 * @param c The #cell.
 * @param parts The #part array.
 *
 * @return The number of particles linked.
 */
int cell_link_foreign_parts(struct cell *c, struct part *parts) {
#ifdef WITH_MPI

#ifdef SWIFT_DEBUG_CHECKS
  if (c->nodeID == engine_rank)
    error("Linking foreign particles in a local cell!");
#endif

  /* Do we have a hydro task at this level? */
  if (cell_get_recv(c, task_subtype_xv) != NULL) {

    /* Recursively attach the parts */
    const int counts = cell_link_parts(c, parts);
#ifdef SWIFT_DEBUG_CHECKS
    if (counts != c->hydro.count)
      error("Something is wrong with the foreign counts");
#endif
    return counts;
  }

  /* Go deeper to find the level where the tasks are */
  if (c->split) {
    int count = 0;
    for (int k = 0; k < 8; k++) {
      if (c->progeny[k] != NULL) {
        count += cell_link_foreign_parts(c->progeny[k], &parts[count]);
      }
    }
    return count;
  } else {
    return 0;
  }

#else
  error("Calling linking of foregin particles in non-MPI mode.");
#endif
}

/**
 * @brief Recurse down foreign cells until reaching one with gravity
 * tasks; then trigger the linking of the #gpart array from that
 * level.
 *
 * @param c The #cell.
 * @param gparts The #gpart array.
 *
 * @return The number of particles linked.
 */
int cell_link_foreign_gparts(struct cell *c, struct gpart *gparts) {
#ifdef WITH_MPI

#ifdef SWIFT_DEBUG_CHECKS
  if (c->nodeID == engine_rank)
    error("Linking foreign particles in a local cell!");
#endif

  /* Do we have a gravity task at this level? */
  if (cell_get_recv(c, task_subtype_gpart) != NULL) {

    /* Recursively attach the gparts */
    const int counts = cell_link_gparts(c, gparts);
#ifdef SWIFT_DEBUG_CHECKS
    if (counts != c->grav.count)
      error("Something is wrong with the foreign counts");
#endif
    return counts;
  } else {
    c->grav.parts = gparts;
    c->grav.parts_rebuild = gparts;
  }

  /* Go deeper to find the level where the tasks are */
  if (c->split) {
    int count = 0;
    for (int k = 0; k < 8; k++) {
      if (c->progeny[k] != NULL) {
        count += cell_link_foreign_gparts(c->progeny[k], &gparts[count]);
      }
    }
    return count;
  } else {
    return 0;
  }

#else
  error("Calling linking of foregin particles in non-MPI mode.");
#endif
}


/**
 * @brief Recurse down foreign cells until reaching one with gravity
 * tasks; then trigger the linking of the #gpart array from that
 * level.
 *
 * @param c The #cell.
 * @param gparts The #gpart array.
 *
 * @return The number of particles linked.
 */
int cell_link_foreign_dmparts(struct cell *c, struct dmpart *dmparts) {
#ifdef WITH_MPI
    
#ifdef SWIFT_DEBUG_CHECKS
    if (c->nodeID == engine_rank)
        error("Linking foreign particles in a local cell!");
#endif
    
    /* Do we have a gravity task at this level? */
    if (cell_get_recv(c, task_subtype_dmpart_xv) != NULL) {
        
        /* Recursively attach the gparts */
        const int counts = cell_link_dmparts(c, dmparts);
#ifdef SWIFT_DEBUG_CHECKS
        if (counts != c->dark_matter.count)
            error("Something is wrong with the foreign counts");
#endif
        return counts;
    } else {
        c->dark_matter.parts = dmparts;
    }
    
    /* Go deeper to find the level where the tasks are */
    if (c->split) {
        int count = 0;
        for (int k = 0; k < 8; k++) {
            if (c->progeny[k] != NULL) {
                count += cell_link_foreign_dmparts(c->progeny[k], &dmparts[count]);
            }
        }
        return count;
    } else {
        return 0;
    }
    
#else
    error("Calling linking of foregin particles in non-MPI mode.");
#endif
}

/**
 * @brief Recursively nullify all the particle pointers in a cell hierarchy.
 *
 * Should only be used on foreign cells!
 *
 * This will make any task or action running on these cells likely crash.
 * Recreating the foreign links will be necessary.
 *
 * @param c The #cell to act on.
 */
void cell_unlink_foreign_particles(struct cell *c) {

#ifdef SWIFT_DEBUG_CHECKS
  if (c->nodeID == engine_rank)
    error("Unlinking foreign particles in a local cell!");
#endif

  c->grav.parts = NULL;
  c->hydro.parts = NULL;
  c->stars.parts = NULL;
  c->black_holes.parts = NULL;
  c->dark_matter.parts = NULL;

  if (c->split) {
    for (int k = 0; k < 8; k++) {
      if (c->progeny[k] != NULL) {
        cell_unlink_foreign_particles(c->progeny[k]);
      }
    }
  }
}

/**
 * @brief Recursively count the number of #part in foreign cells that
 * are in cells with hydro-related tasks.
 *
 * @param c The #cell.
 *
 * @return The number of particles linked.
 */
int cell_count_parts_for_tasks(const struct cell *c) {
#ifdef WITH_MPI

#ifdef SWIFT_DEBUG_CHECKS
  if (c->nodeID == engine_rank)
    error("Counting foreign particles in a local cell!");
#endif

  /* Do we have a hydro task at this level? */
  if (cell_get_recv(c, task_subtype_xv) != NULL) {
    return c->hydro.count;
  }

  if (c->split) {
    int count = 0;
    for (int k = 0; k < 8; ++k) {
      if (c->progeny[k] != NULL) {
        count += cell_count_parts_for_tasks(c->progeny[k]);
      }
    }
    return count;
  } else {
    return 0;
  }

#else
  error("Calling linking of foregin particles in non-MPI mode.");
#endif
}

/**
 * @brief Recursively count the number of #gpart in foreign cells that
 * are in cells with gravity-related tasks.
 *
 * @param c The #cell.
 *
 * @return The number of particles linked.
 */
int cell_count_gparts_for_tasks(const struct cell *c) {
#ifdef WITH_MPI

#ifdef SWIFT_DEBUG_CHECKS
  if (c->nodeID == engine_rank)
    error("Counting foreign particles in a local cell!");
#endif

  /* Do we have a gravity task at this level? */
  if (cell_get_recv(c, task_subtype_gpart) != NULL) {
    return c->grav.count;
  }

  if (c->split) {
    int count = 0;
    for (int k = 0; k < 8; ++k) {
      if (c->progeny[k] != NULL) {
        count += cell_count_gparts_for_tasks(c->progeny[k]);
      }
    }
    return count;
  } else {
    return 0;
  }

#else
  error("Calling linking of foregin particles in non-MPI mode.");
#endif
}


/**
 * @brief Recursively count the number of #dmpart in foreign cells that
 * are in cells with SIDM-related tasks.
 *
 * @param c The #cell.
 *
 * @return The number of particles linked.
 */
int cell_count_dmparts_for_tasks(const struct cell *c) {
#ifdef WITH_MPI
    
#ifdef SWIFT_DEBUG_CHECKS
    if (c->nodeID == engine_rank)
        error("Counting foreign particles in a local cell!");
#endif
    
    /* Do we have a dark matter task at this level? */
    if (cell_get_recv(c, task_subtype_dmpart_xv) != NULL) {
        return c->dark_matter.count;
    }
    
    if (c->split) {
        int count = 0;
        for (int k = 0; k < 8; ++k) {
            if (c->progeny[k] != NULL) {
                count += cell_count_dmparts_for_tasks(c->progeny[k]);
            }
        }
        return count;
    } else {
        return 0;
    }
    
#else
    error("Calling linking of foregin particles in non-MPI mode.");
#endif
}

/**
 * @brief Sanitizes the smoothing length values of cells by setting large
 * outliers to more sensible values.
 *
 * Each cell with <1000 part will be processed. We limit h to be the size of
 * the cell and replace 0s with a good estimate.
 *
 * @param c The cell.
 * @param treated Has the cell already been sanitized at this level ?
 */
void cell_sanitize(struct cell *c, int treated) {
  const int count = c->hydro.count;
  const int scount = c->stars.count;
  struct part *parts = c->hydro.parts;
  struct spart *sparts = c->stars.parts;
  float h_max = 0.f;
  float h_max_active = 0.f;
  float stars_h_max = 0.f;
  float stars_h_max_active = 0.f;

<<<<<<< HEAD
  /* Treat cells will <1000 particles */
  if (count < 1000 && !treated) {
    /* Get an upper bound on h */
    const float upper_h_max = c->dmin / (1.2f * kernel_gamma);

    /* Apply it */
    for (int i = 0; i < count; ++i) {
      if (parts[i].h == 0.f || parts[i].h > upper_h_max)
        parts[i].h = upper_h_max;
    }
    for (int i = 0; i < scount; ++i) {
      if (sparts[i].h == 0.f || sparts[i].h > upper_h_max)
        sparts[i].h = upper_h_max;
    }
=======
  /* Start by packing the data of the current cell. */
  pc->hydro.h_max = c->hydro.h_max;
  pc->stars.h_max = c->stars.h_max;
  pc->black_holes.h_max = c->black_holes.h_max;
  pc->dark_matter.h_max = c->dark_matter.h_max;
  pc->hydro.ti_end_min = c->hydro.ti_end_min;
  pc->hydro.ti_end_max = c->hydro.ti_end_max;
  pc->grav.ti_end_min = c->grav.ti_end_min;
  pc->grav.ti_end_max = c->grav.ti_end_max;
  pc->stars.ti_end_min = c->stars.ti_end_min;
  pc->stars.ti_end_max = c->stars.ti_end_max;
  pc->black_holes.ti_end_min = c->black_holes.ti_end_min;
  pc->black_holes.ti_end_max = c->black_holes.ti_end_max;
  pc->dark_matter.ti_end_min = c->dark_matter.ti_end_min;
  pc->dark_matter.ti_end_max = c->dark_matter.ti_end_max;
  pc->hydro.ti_old_part = c->hydro.ti_old_part;
  pc->grav.ti_old_part = c->grav.ti_old_part;
  pc->dark_matter.ti_old_part = c->dark_matter.ti_old_part;
  pc->grav.ti_old_multipole = c->grav.ti_old_multipole;
  pc->stars.ti_old_part = c->stars.ti_old_part;
  pc->hydro.count = c->hydro.count;
  pc->grav.count = c->grav.count;
  pc->stars.count = c->stars.count;
  pc->black_holes.count = c->black_holes.count;
  pc->dark_matter.count = c->dark_matter.count;
  pc->maxdepth = c->maxdepth;

  /* Copy the Multipole related information */
  if (with_gravity) {
    const struct gravity_tensors *mp = c->grav.multipole;

    pc->grav.m_pole = mp->m_pole;
    pc->grav.CoM[0] = mp->CoM[0];
    pc->grav.CoM[1] = mp->CoM[1];
    pc->grav.CoM[2] = mp->CoM[2];
    pc->grav.CoM_rebuild[0] = mp->CoM_rebuild[0];
    pc->grav.CoM_rebuild[1] = mp->CoM_rebuild[1];
    pc->grav.CoM_rebuild[2] = mp->CoM_rebuild[2];
    pc->grav.r_max = mp->r_max;
    pc->grav.r_max_rebuild = mp->r_max_rebuild;
>>>>>>> 4e26a0e3
  }

  /* Recurse and gather the new h_max values */
  if (c->split) {
    for (int k = 0; k < 8; ++k) {
      if (c->progeny[k] != NULL) {
        /* Recurse */
        cell_sanitize(c->progeny[k], (count < 1000));

        /* And collect */
        h_max = max(h_max, c->progeny[k]->hydro.h_max);
        h_max_active = max(h_max_active, c->progeny[k]->hydro.h_max_active);
        stars_h_max = max(stars_h_max, c->progeny[k]->stars.h_max);
        stars_h_max_active =
            max(stars_h_max_active, c->progeny[k]->stars.h_max_active);
      }
    }
  } else {
    /* Get the new value of h_max (note all particles are active) */
    for (int i = 0; i < count; ++i) h_max = max(h_max, parts[i].h);
    for (int i = 0; i < count; ++i)
      h_max_active = max(h_max_active, parts[i].h);
    for (int i = 0; i < scount; ++i)
      stars_h_max = max(stars_h_max, sparts[i].h);
    for (int i = 0; i < scount; ++i)
      stars_h_max_active = max(stars_h_max_active, sparts[i].h);
  }

  /* Record the change */
  c->hydro.h_max = h_max;
  c->hydro.h_max_active = h_max_active;
  c->stars.h_max = stars_h_max;
  c->stars.h_max_active = stars_h_max_active;
}

/**
 * @brief Cleans the links in a given cell.
 *
 * @param c Cell to act upon
 * @param data Unused parameter
 */
void cell_clean_links(struct cell *c, void *data) {
  c->hydro.density = NULL;
  c->hydro.gradient = NULL;
  c->hydro.force = NULL;
  c->hydro.limiter = NULL;
  c->hydro.rt_inject = NULL;
  c->hydro.rt_gradient = NULL;
  c->hydro.rt_transport = NULL;
  c->grav.grav = NULL;
  c->grav.mm = NULL;
  c->stars.density = NULL;
  c->stars.prepare1 = NULL;
  c->stars.prepare2 = NULL;
  c->stars.feedback = NULL;
  c->sinks.compute_formation = NULL;
  c->sinks.merger = NULL;
  c->sinks.accretion = NULL;
  c->black_holes.density = NULL;
  c->black_holes.swallow = NULL;
  c->black_holes.do_gas_swallow = NULL;
  c->black_holes.do_bh_swallow = NULL;
  c->black_holes.feedback = NULL;
}

/**
 * @brief Checks that the #part in a cell are at the
 * current point in time
 *
 * Calls error() if the cell is not at the current time.
 *
 * @param c Cell to act upon
 * @param data The current time on the integer time-line
 */
void cell_check_part_drift_point(struct cell *c, void *data) {
#ifdef SWIFT_DEBUG_CHECKS

  const integertime_t ti_drift = *(integertime_t *)data;

  /* Only check local cells */
  if (c->nodeID != engine_rank) return;

  /* Only check cells with content */
  if (c->hydro.count == 0) return;

  if (c->hydro.ti_old_part != ti_drift)
    error("Cell in an incorrect time-zone! c->hydro.ti_old=%lld ti_drift=%lld",
          c->hydro.ti_old_part, ti_drift);

  for (int i = 0; i < c->hydro.count; ++i)
    if (c->hydro.parts[i].ti_drift != ti_drift &&
        c->hydro.parts[i].time_bin != time_bin_inhibited)
      error("part in an incorrect time-zone! p->ti_drift=%lld ti_drift=%lld",
            c->hydro.parts[i].ti_drift, ti_drift);
#else
  error("Calling debugging code without debugging flag activated.");
#endif
}

/**
 * @brief Checks that the #gpart in a cell are at the
 * current point in time
 *
 * Calls error() if the cell is not at the current time.
 *
 * @param c Cell to act upon
 * @param data The current time on the integer time-line
 */
<<<<<<< HEAD
void cell_check_gpart_drift_point(struct cell *c, void *data) {
=======
int cell_unpack(struct pcell *restrict pc, struct cell *restrict c,
                struct space *restrict s, const int with_gravity) {
#ifdef WITH_MPI

  /* Unpack the current pcell. */
  c->hydro.h_max = pc->hydro.h_max;
  c->stars.h_max = pc->stars.h_max;
  c->black_holes.h_max = pc->black_holes.h_max;
  c->dark_matter.h_max = pc->dark_matter.h_max;
  c->hydro.ti_end_min = pc->hydro.ti_end_min;
  c->hydro.ti_end_max = pc->hydro.ti_end_max;
  c->grav.ti_end_min = pc->grav.ti_end_min;
  c->grav.ti_end_max = pc->grav.ti_end_max;
  c->stars.ti_end_min = pc->stars.ti_end_min;
  c->stars.ti_end_max = pc->stars.ti_end_max;
  c->black_holes.ti_end_min = pc->black_holes.ti_end_min;
  c->black_holes.ti_end_max = pc->black_holes.ti_end_max;
  c->dark_matter.ti_end_min = pc->dark_matter.ti_end_min;
  c->dark_matter.ti_end_max = pc->dark_matter.ti_end_max;
  c->hydro.ti_old_part = pc->hydro.ti_old_part;
  c->grav.ti_old_part = pc->grav.ti_old_part;
  c->grav.ti_old_multipole = pc->grav.ti_old_multipole;
  c->stars.ti_old_part = pc->stars.ti_old_part;
  c->black_holes.ti_old_part = pc->black_holes.ti_old_part;
  c->dark_matter.ti_old_part = pc->dark_matter.ti_old_part;
  c->hydro.count = pc->hydro.count;
  c->grav.count = pc->grav.count;
  c->stars.count = pc->stars.count;
  c->black_holes.count = pc->black_holes.count;
  c->dark_matter.count = pc->dark_matter.count;
  c->maxdepth = pc->maxdepth;

>>>>>>> 4e26a0e3
#ifdef SWIFT_DEBUG_CHECKS

  const integertime_t ti_drift = *(integertime_t *)data;

  /* Only check local cells */
  if (c->nodeID != engine_rank) return;

<<<<<<< HEAD
  /* Only check cells with content */
  if (c->grav.count == 0) return;
=======
  /* Fill the progeny recursively, depth-first. */
  c->split = 0;
  for (int k = 0; k < 8; k++)
    if (pc->progeny[k] >= 0) {
      struct cell *temp;
      space_getcells(s, 1, &temp);
      temp->hydro.count = 0;
      temp->grav.count = 0;
      temp->stars.count = 0;
      temp->dark_matter.count = 0;
      temp->loc[0] = c->loc[0];
      temp->loc[1] = c->loc[1];
      temp->loc[2] = c->loc[2];
      temp->width[0] = c->width[0] / 2;
      temp->width[1] = c->width[1] / 2;
      temp->width[2] = c->width[2] / 2;
      temp->dmin = c->dmin / 2;
      if (k & 4) temp->loc[0] += temp->width[0];
      if (k & 2) temp->loc[1] += temp->width[1];
      if (k & 1) temp->loc[2] += temp->width[2];
      temp->depth = c->depth + 1;
      temp->split = 0;
      temp->hydro.dx_max_part = 0.f;
      temp->hydro.dx_max_sort = 0.f;
      temp->stars.dx_max_part = 0.f;
      temp->stars.dx_max_sort = 0.f;
      temp->black_holes.dx_max_part = 0.f;
      temp->dark_matter.dx_max_part = 0.f;
      temp->nodeID = c->nodeID;
      temp->parent = c;
      c->progeny[k] = temp;
      c->split = 1;
      count += cell_unpack(&pc[pc->progeny[k]], temp, s, with_gravity);
    }
>>>>>>> 4e26a0e3

  if (c->grav.ti_old_part != ti_drift)
    error(
        "Cell in an incorrect time-zone! c->grav.ti_old_part=%lld "
        "ti_drift=%lld",
        c->grav.ti_old_part, ti_drift);

  for (int i = 0; i < c->grav.count; ++i)
    if (c->grav.parts[i].ti_drift != ti_drift &&
        c->grav.parts[i].time_bin != time_bin_inhibited)
      error("g-part in an incorrect time-zone! gp->ti_drift=%lld ti_drift=%lld",
            c->grav.parts[i].ti_drift, ti_drift);
#else
  error("Calling debugging code without debugging flag activated.");
#endif
}

/**
 * @brief Checks that the #sink in a cell are at the
 * current point in time
 *
 * Calls error() if the cell is not at the current time.
 *
 * @param c Cell to act upon
 * @param data The current time on the integer time-line
 */
void cell_check_sink_drift_point(struct cell *c, void *data) {
#ifdef SWIFT_DEBUG_CHECKS

  const integertime_t ti_drift = *(integertime_t *)data;

  /* Only check local cells */
  if (c->nodeID != engine_rank) return;

  /* Only check cells with content */
  if (c->sinks.count == 0) return;

  if (c->sinks.ti_old_part != ti_drift)
    error(
        "Cell in an incorrect time-zone! c->sinks.ti_old_part=%lld "
        "ti_drift=%lld",
        c->sinks.ti_old_part, ti_drift);

  for (int i = 0; i < c->sinks.count; ++i)
    if (c->sinks.parts[i].ti_drift != ti_drift &&
        c->sinks.parts[i].time_bin != time_bin_inhibited)
      error(
          "sink-part in an incorrect time-zone! sink->ti_drift=%lld "
          "ti_drift=%lld",
          c->sinks.parts[i].ti_drift, ti_drift);
#else
  error("Calling debugging code without debugging flag activated.");
#endif
}

/**
 * @brief Checks that the #spart in a cell are at the
 * current point in time
 *
 * Calls error() if the cell is not at the current time.
 *
 * @param c Cell to act upon
 * @param data The current time on the integer time-line
 */
void cell_check_spart_drift_point(struct cell *c, void *data) {
#ifdef SWIFT_DEBUG_CHECKS

  const integertime_t ti_drift = *(integertime_t *)data;

  /* Only check local cells */
  if (c->nodeID != engine_rank) return;

  /* Only check cells with content */
  if (c->stars.count == 0) return;

  if (c->stars.ti_old_part != ti_drift)
    error(
        "Cell in an incorrect time-zone! c->stars.ti_old_part=%lld "
        "ti_drift=%lld",
        c->stars.ti_old_part, ti_drift);

  for (int i = 0; i < c->stars.count; ++i)
    if (c->stars.parts[i].ti_drift != ti_drift &&
        c->stars.parts[i].time_bin != time_bin_inhibited)
      error("g-part in an incorrect time-zone! gp->ti_drift=%lld ti_drift=%lld",
            c->stars.parts[i].ti_drift, ti_drift);
#else
  error("Calling debugging code without debugging flag activated.");
#endif
}

/**
 * @brief Checks that the multipole of a cell is at the current point in time
 *
 * Calls error() if the cell is not at the current time.
 *
 * @param c Cell to act upon
 * @param data The current time on the integer time-line
 */
void cell_check_multipole_drift_point(struct cell *c, void *data) {
#ifdef SWIFT_DEBUG_CHECKS

  const integertime_t ti_drift = *(integertime_t *)data;

  /* Only check local cells */
  if (c->nodeID != engine_rank) return;

  /* Only check cells with content */
  if (c->grav.count == 0) return;

  if (c->grav.ti_old_multipole != ti_drift)
    error(
        "Cell multipole in an incorrect time-zone! "
        "c->grav.ti_old_multipole=%lld "
        "ti_drift=%lld (depth=%d, node=%d)",
        c->grav.ti_old_multipole, ti_drift, c->depth, c->nodeID);

#else
  error("Calling debugging code without debugging flag activated.");
#endif
}

/**
 * @brief Resets all the individual cell task counters to 0.
 *
 * Should only be used for debugging purposes.
 *
 * @param c The #cell to reset.
 */
void cell_reset_task_counters(struct cell *c) {
#ifdef SWIFT_DEBUG_CHECKS
  for (int t = 0; t < task_type_count; ++t) c->tasks_executed[t] = 0;
  for (int t = 0; t < task_subtype_count; ++t) c->subtasks_executed[t] = 0;
  for (int k = 0; k < 8; ++k)
    if (c->progeny[k] != NULL) cell_reset_task_counters(c->progeny[k]);
#else
  error("Calling debugging code without debugging flag activated.");
#endif
}

/**
 * @brief Recursively construct all the multipoles in a cell hierarchy.
 *
<<<<<<< HEAD
 * @param c The #cell.
 * @param ti_current The current integer time.
 * @param grav_props The properties of the gravity scheme.
=======
 * @return The number of cells created.
 */
int cell_unpack_end_step_grav(struct cell *restrict c,
                              struct pcell_step_grav *restrict pcells) {
#ifdef WITH_MPI

  /* Unpack this cell's data. */
  c->grav.ti_end_min = pcells[0].ti_end_min;
  c->grav.ti_end_max = pcells[0].ti_end_max;

  /* Fill in the progeny, depth-first recursion. */
  int count = 1;
  for (int k = 0; k < 8; k++)
    if (c->progeny[k] != NULL) {
      count += cell_unpack_end_step_grav(c->progeny[k], &pcells[count]);
    }

  /* Return the number of packed values. */
  return count;

#else
  error("SWIFT was not compiled with MPI support.");
  return 0;
#endif
}

/**
 * @brief Pack the time information of the given cell and all it's sub-cells.
 *
 * @param c The #cell.
 * @param pcells (output) The end-of-timestep information we pack into
 *
 * @return The number of packed cells.
 */
int cell_pack_end_step_stars(struct cell *restrict c,
                             struct pcell_step_stars *restrict pcells) {
#ifdef WITH_MPI

  /* Pack this cell's data. */
  pcells[0].ti_end_min = c->stars.ti_end_min;
  pcells[0].ti_end_max = c->stars.ti_end_max;
  pcells[0].dx_max_part = c->stars.dx_max_part;

  /* Fill in the progeny, depth-first recursion. */
  int count = 1;
  for (int k = 0; k < 8; k++)
    if (c->progeny[k] != NULL) {
      count += cell_pack_end_step_stars(c->progeny[k], &pcells[count]);
    }

  /* Return the number of packed values. */
  return count;

#else
  error("SWIFT was not compiled with MPI support.");
  return 0;
#endif
}

/**
 * @brief Unpack the time information of a given cell and its sub-cells.
 *
 * @param c The #cell
 * @param pcells The end-of-timestep information to unpack
 *
 * @return The number of cells created.
 */
int cell_unpack_end_step_stars(struct cell *restrict c,
                               struct pcell_step_stars *restrict pcells) {
#ifdef WITH_MPI

  /* Unpack this cell's data. */
  c->stars.ti_end_min = pcells[0].ti_end_min;
  c->stars.ti_end_max = pcells[0].ti_end_max;
  c->stars.dx_max_part = pcells[0].dx_max_part;

  /* Fill in the progeny, depth-first recursion. */
  int count = 1;
  for (int k = 0; k < 8; k++)
    if (c->progeny[k] != NULL) {
      count += cell_unpack_end_step_stars(c->progeny[k], &pcells[count]);
    }

  /* Return the number of packed values. */
  return count;

#else
  error("SWIFT was not compiled with MPI support.");
  return 0;
#endif
}

/**
 * @brief Pack the time information of the given cell and all it's sub-cells.
 *
 * @param c The #cell.
 * @param pcells (output) The end-of-timestep information we pack into
 *
 * @return The number of packed cells.
 */
int cell_pack_end_step_black_holes(
    struct cell *restrict c, struct pcell_step_black_holes *restrict pcells) {

#ifdef WITH_MPI

  /* Pack this cell's data. */
  pcells[0].ti_end_min = c->black_holes.ti_end_min;
  pcells[0].ti_end_max = c->black_holes.ti_end_max;
  pcells[0].dx_max_part = c->black_holes.dx_max_part;

  /* Fill in the progeny, depth-first recursion. */
  int count = 1;
  for (int k = 0; k < 8; k++)
    if (c->progeny[k] != NULL) {
      count += cell_pack_end_step_black_holes(c->progeny[k], &pcells[count]);
    }

  /* Return the number of packed values. */
  return count;

#else
  error("SWIFT was not compiled with MPI support.");
  return 0;
#endif
}

/**
 * @brief Unpack the time information of a given cell and its sub-cells.
 *
 * @param c The #cell
 * @param pcells The end-of-timestep information to unpack
 *
 * @return The number of cells created.
 */
int cell_unpack_end_step_black_holes(
    struct cell *restrict c, struct pcell_step_black_holes *restrict pcells) {

#ifdef WITH_MPI

  /* Unpack this cell's data. */
  c->black_holes.ti_end_min = pcells[0].ti_end_min;
  c->black_holes.ti_end_max = pcells[0].ti_end_max;
  c->black_holes.dx_max_part = pcells[0].dx_max_part;

  /* Fill in the progeny, depth-first recursion. */
  int count = 1;
  for (int k = 0; k < 8; k++)
    if (c->progeny[k] != NULL) {
      count += cell_unpack_end_step_black_holes(c->progeny[k], &pcells[count]);
    }

  /* Return the number of packed values. */
  return count;

#else
  error("SWIFT was not compiled with MPI support.");
  return 0;
#endif
}

/**
 * @brief Pack the time information of the given cell and all it's sub-cells.
 *
 * @param c The #cell.
 * @param pcells (output) The end-of-timestep information we pack into
 *
 * @return The number of packed cells.
 */
int cell_pack_end_step_dark_matter(
                                   struct cell *restrict c, struct pcell_step_dark_matter *restrict pcells) {
    
#ifdef WITH_MPI
    
    /* Pack this cell's data. */
    pcells[0].ti_end_min = c->dark_matter.ti_end_min;
    pcells[0].ti_end_max = c->dark_matter.ti_end_max;
    pcells[0].dx_max_part = c->dark_matter.dx_max_part;
    
    /* Fill in the progeny, depth-first recursion. */
    int count = 1;
    for (int k = 0; k < 8; k++)
        if (c->progeny[k] != NULL) {
            count += cell_pack_end_step_dark_matter(c->progeny[k], &pcells[count]);
        }
    
    /* Return the number of packed values. */
    return count;
    
#else
    error("SWIFT was not compiled with MPI support.");
    return 0;
#endif
}

/**
 * @brief Unpack the time information of a given cell and its sub-cells.
 *
 * @param c The #cell
 * @param pcells The end-of-timestep information to unpack
 *
 * @return The number of cells created.
 */
int cell_unpack_end_step_dark_matter(struct cell *restrict c, struct pcell_step_dark_matter *restrict pcells) {
    
#ifdef WITH_MPI
    
    /* Unpack this cell's data. */
    c->dark_matter.ti_end_min = pcells[0].ti_end_min;
    c->dark_matter.ti_end_max = pcells[0].ti_end_max;
    c->dark_matter.dx_max_part = pcells[0].dx_max_part;
    
    /* Fill in the progeny, depth-first recursion. */
    int count = 1;
    for (int k = 0; k < 8; k++)
        if (c->progeny[k] != NULL) {
            count += cell_unpack_end_step_dark_matter(c->progeny[k], &pcells[count]);
        }
    
    /* Return the number of packed values. */
    return count;
    
#else
    error("SWIFT was not compiled with MPI support.");
    return 0;
#endif
}

/**
 * @brief Pack the multipole information of the given cell and all it's
 * sub-cells.
 *
 * @param c The #cell.
 * @param pcells (output) The multipole information we pack into
 *
 * @return The number of packed cells.
 */
int cell_pack_multipoles(struct cell *restrict c,
                         struct gravity_tensors *restrict pcells) {
#ifdef WITH_MPI

  /* Pack this cell's data. */
  pcells[0] = *c->grav.multipole;

  /* Fill in the progeny, depth-first recursion. */
  int count = 1;
  for (int k = 0; k < 8; k++)
    if (c->progeny[k] != NULL) {
      count += cell_pack_multipoles(c->progeny[k], &pcells[count]);
    }

  /* Return the number of packed values. */
  return count;

#else
  error("SWIFT was not compiled with MPI support.");
  return 0;
#endif
}

/**
 * @brief Unpack the multipole information of a given cell and its sub-cells.
 *
 * @param c The #cell
 * @param pcells The multipole information to unpack
 *
 * @return The number of cells created.
 */
int cell_unpack_multipoles(struct cell *restrict c,
                           struct gravity_tensors *restrict pcells) {
#ifdef WITH_MPI

  /* Unpack this cell's data. */
  *c->grav.multipole = pcells[0];

  /* Fill in the progeny, depth-first recursion. */
  int count = 1;
  for (int k = 0; k < 8; k++)
    if (c->progeny[k] != NULL) {
      count += cell_unpack_multipoles(c->progeny[k], &pcells[count]);
    }

  /* Return the number of packed values. */
  return count;

#else
  error("SWIFT was not compiled with MPI support.");
  return 0;
#endif
}

/**
 * @brief Pack the counts for star formation of the given cell and all it's
 * sub-cells.
 *
 * @param c The #cell.
 * @param pcells (output) The multipole information we pack into
 *
 * @return The number of packed cells.
 */
int cell_pack_sf_counts(struct cell *restrict c,
                        struct pcell_sf *restrict pcells) {

#ifdef WITH_MPI

  /* Pack this cell's data. */
  pcells[0].stars.delta_from_rebuild = c->stars.parts - c->stars.parts_rebuild;
  pcells[0].stars.count = c->stars.count;
  pcells[0].stars.dx_max_part = c->stars.dx_max_part;

  /* Pack this cell's data. */
  pcells[0].grav.delta_from_rebuild = c->grav.parts - c->grav.parts_rebuild;
  pcells[0].grav.count = c->grav.count;

#ifdef SWIFT_DEBUG_CHECKS
  /* Stars */
  if (c->stars.parts_rebuild == NULL)
    error("Star particles array at rebuild is NULL! c->depth=%d", c->depth);

  if (pcells[0].stars.delta_from_rebuild < 0)
    error("Stars part pointer moved in the wrong direction!");

  if (pcells[0].stars.delta_from_rebuild > 0 && c->depth == 0)
    error("Shifting the top-level pointer is not allowed!");

  /* Grav */
  if (c->grav.parts_rebuild == NULL)
    error("Grav. particles array at rebuild is NULL! c->depth=%d", c->depth);

  if (pcells[0].grav.delta_from_rebuild < 0)
    error("Grav part pointer moved in the wrong direction!");

  if (pcells[0].grav.delta_from_rebuild > 0 && c->depth == 0)
    error("Shifting the top-level pointer is not allowed!");
#endif

  /* Fill in the progeny, depth-first recursion. */
  int count = 1;
  for (int k = 0; k < 8; k++)
    if (c->progeny[k] != NULL) {
      count += cell_pack_sf_counts(c->progeny[k], &pcells[count]);
    }

  /* Return the number of packed values. */
  return count;

#else
  error("SWIFT was not compiled with MPI support.");
  return 0;
#endif
}

/**
 * @brief Unpack the counts for star formation of a given cell and its
 * sub-cells.
 *
 * @param c The #cell
 * @param pcells The multipole information to unpack
 *
 * @return The number of cells created.
 */
int cell_unpack_sf_counts(struct cell *restrict c,
                          struct pcell_sf *restrict pcells) {

#ifdef WITH_MPI

#ifdef SWIFT_DEBUG_CHECKS
  if (c->stars.parts_rebuild == NULL)
    error("Star particles array at rebuild is NULL!");
  if (c->grav.parts_rebuild == NULL)
    error("Grav particles array at rebuild is NULL!");
#endif

  /* Unpack this cell's data. */
  c->stars.count = pcells[0].stars.count;
  c->stars.parts = c->stars.parts_rebuild + pcells[0].stars.delta_from_rebuild;
  c->stars.dx_max_part = pcells[0].stars.dx_max_part;

  c->grav.count = pcells[0].grav.count;
  c->grav.parts = c->grav.parts_rebuild + pcells[0].grav.delta_from_rebuild;

  /* Fill in the progeny, depth-first recursion. */
  int count = 1;
  for (int k = 0; k < 8; k++)
    if (c->progeny[k] != NULL) {
      count += cell_unpack_sf_counts(c->progeny[k], &pcells[count]);
    }

  /* Return the number of packed values. */
  return count;

#else
  error("SWIFT was not compiled with MPI support.");
  return 0;
#endif
}

/**
 * @brief Lock a cell for access to its array of #part and hold its parents.
 *
 * @param c The #cell.
 * @return 0 on success, 1 on failure
 */
int cell_locktree(struct cell *c) {
  TIMER_TIC;

  /* First of all, try to lock this cell. */
  if (c->hydro.hold || lock_trylock(&c->hydro.lock) != 0) {
    TIMER_TOC(timer_locktree);
    return 1;
  }

  /* Did somebody hold this cell in the meantime? */
  if (c->hydro.hold) {
    /* Unlock this cell. */
    if (lock_unlock(&c->hydro.lock) != 0) error("Failed to unlock cell.");

    /* Admit defeat. */
    TIMER_TOC(timer_locktree);
    return 1;
  }

  /* Climb up the tree and lock/hold/unlock. */
  struct cell *finger;
  for (finger = c->parent; finger != NULL; finger = finger->parent) {
    /* Lock this cell. */
    if (lock_trylock(&finger->hydro.lock) != 0) break;

    /* Increment the hold. */
    atomic_inc(&finger->hydro.hold);

    /* Unlock the cell. */
    if (lock_unlock(&finger->hydro.lock) != 0) error("Failed to unlock cell.");
  }

  /* If we reached the top of the tree, we're done. */
  if (finger == NULL) {
    TIMER_TOC(timer_locktree);
    return 0;
  }

  /* Otherwise, we hit a snag. */
  else {
    /* Undo the holds up to finger. */
    for (struct cell *finger2 = c->parent; finger2 != finger;
         finger2 = finger2->parent)
      atomic_dec(&finger2->hydro.hold);

    /* Unlock this cell. */
    if (lock_unlock(&c->hydro.lock) != 0) error("Failed to unlock cell.");

    /* Admit defeat. */
    TIMER_TOC(timer_locktree);
    return 1;
  }
}

/**
 * @brief Lock a cell for access to its array of #gpart and hold its parents.
 *
 * @param c The #cell.
 * @return 0 on success, 1 on failure
 */
int cell_glocktree(struct cell *c) {
  TIMER_TIC;

  /* First of all, try to lock this cell. */
  if (c->grav.phold || lock_trylock(&c->grav.plock) != 0) {
    TIMER_TOC(timer_locktree);
    return 1;
  }

  /* Did somebody hold this cell in the meantime? */
  if (c->grav.phold) {
    /* Unlock this cell. */
    if (lock_unlock(&c->grav.plock) != 0) error("Failed to unlock cell.");

    /* Admit defeat. */
    TIMER_TOC(timer_locktree);
    return 1;
  }

  /* Climb up the tree and lock/hold/unlock. */
  struct cell *finger;
  for (finger = c->parent; finger != NULL; finger = finger->parent) {
    /* Lock this cell. */
    if (lock_trylock(&finger->grav.plock) != 0) break;

    /* Increment the hold. */
    atomic_inc(&finger->grav.phold);

    /* Unlock the cell. */
    if (lock_unlock(&finger->grav.plock) != 0) error("Failed to unlock cell.");
  }

  /* If we reached the top of the tree, we're done. */
  if (finger == NULL) {
    TIMER_TOC(timer_locktree);
    return 0;
  }

  /* Otherwise, we hit a snag. */
  else {
    /* Undo the holds up to finger. */
    for (struct cell *finger2 = c->parent; finger2 != finger;
         finger2 = finger2->parent)
      atomic_dec(&finger2->grav.phold);

    /* Unlock this cell. */
    if (lock_unlock(&c->grav.plock) != 0) error("Failed to unlock cell.");

    /* Admit defeat. */
    TIMER_TOC(timer_locktree);
    return 1;
  }
}

/**
 * @brief Lock a cell for access to its #multipole and hold its parents.
 *
 * @param c The #cell.
 * @return 0 on success, 1 on failure
 */
int cell_mlocktree(struct cell *c) {
  TIMER_TIC;

  /* First of all, try to lock this cell. */
  if (c->grav.mhold || lock_trylock(&c->grav.mlock) != 0) {
    TIMER_TOC(timer_locktree);
    return 1;
  }

  /* Did somebody hold this cell in the meantime? */
  if (c->grav.mhold) {
    /* Unlock this cell. */
    if (lock_unlock(&c->grav.mlock) != 0) error("Failed to unlock cell.");

    /* Admit defeat. */
    TIMER_TOC(timer_locktree);
    return 1;
  }

  /* Climb up the tree and lock/hold/unlock. */
  struct cell *finger;
  for (finger = c->parent; finger != NULL; finger = finger->parent) {
    /* Lock this cell. */
    if (lock_trylock(&finger->grav.mlock) != 0) break;

    /* Increment the hold. */
    atomic_inc(&finger->grav.mhold);

    /* Unlock the cell. */
    if (lock_unlock(&finger->grav.mlock) != 0) error("Failed to unlock cell.");
  }

  /* If we reached the top of the tree, we're done. */
  if (finger == NULL) {
    TIMER_TOC(timer_locktree);
    return 0;
  }

  /* Otherwise, we hit a snag. */
  else {
    /* Undo the holds up to finger. */
    for (struct cell *finger2 = c->parent; finger2 != finger;
         finger2 = finger2->parent)
      atomic_dec(&finger2->grav.mhold);

    /* Unlock this cell. */
    if (lock_unlock(&c->grav.mlock) != 0) error("Failed to unlock cell.");

    /* Admit defeat. */
    TIMER_TOC(timer_locktree);
    return 1;
  }
}

/**
 * @brief Lock a cell for access to its array of #spart and hold its parents.
 *
 * @param c The #cell.
 * @return 0 on success, 1 on failure
 */
int cell_slocktree(struct cell *c) {
  TIMER_TIC;

  /* First of all, try to lock this cell. */
  if (c->stars.hold || lock_trylock(&c->stars.lock) != 0) {
    TIMER_TOC(timer_locktree);
    return 1;
  }

  /* Did somebody hold this cell in the meantime? */
  if (c->stars.hold) {
    /* Unlock this cell. */
    if (lock_unlock(&c->stars.lock) != 0) error("Failed to unlock cell.");

    /* Admit defeat. */
    TIMER_TOC(timer_locktree);
    return 1;
  }

  /* Climb up the tree and lock/hold/unlock. */
  struct cell *finger;
  for (finger = c->parent; finger != NULL; finger = finger->parent) {
    /* Lock this cell. */
    if (lock_trylock(&finger->stars.lock) != 0) break;

    /* Increment the hold. */
    atomic_inc(&finger->stars.hold);

    /* Unlock the cell. */
    if (lock_unlock(&finger->stars.lock) != 0) error("Failed to unlock cell.");
  }

  /* If we reached the top of the tree, we're done. */
  if (finger == NULL) {
    TIMER_TOC(timer_locktree);
    return 0;
  }

  /* Otherwise, we hit a snag. */
  else {
    /* Undo the holds up to finger. */
    for (struct cell *finger2 = c->parent; finger2 != finger;
         finger2 = finger2->parent)
      atomic_dec(&finger2->stars.hold);

    /* Unlock this cell. */
    if (lock_unlock(&c->stars.lock) != 0) error("Failed to unlock cell.");

    /* Admit defeat. */
    TIMER_TOC(timer_locktree);
    return 1;
  }
}

/**
 * @brief Lock a cell for access to its array of #sink and hold its parents.
 *
 * @param c The #cell.
 * @return 0 on success, 1 on failure
 */
int cell_sink_locktree(struct cell *c) {
  TIMER_TIC;

  /* First of all, try to lock this cell. */
  if (c->sinks.hold || lock_trylock(&c->sinks.lock) != 0) {
    TIMER_TOC(timer_locktree);
    return 1;
  }

  /* Did somebody hold this cell in the meantime? */
  if (c->sinks.hold) {
    /* Unlock this cell. */
    if (lock_unlock(&c->sinks.lock) != 0) error("Failed to unlock cell.");

    /* Admit defeat. */
    TIMER_TOC(timer_locktree);
    return 1;
  }

  /* Climb up the tree and lock/hold/unlock. */
  struct cell *finger;
  for (finger = c->parent; finger != NULL; finger = finger->parent) {
    /* Lock this cell. */
    if (lock_trylock(&finger->sinks.lock) != 0) break;

    /* Increment the hold. */
    atomic_inc(&finger->sinks.hold);

    /* Unlock the cell. */
    if (lock_unlock(&finger->sinks.lock) != 0) error("Failed to unlock cell.");
  }

  /* If we reached the top of the tree, we're done. */
  if (finger == NULL) {
    TIMER_TOC(timer_locktree);
    return 0;
  }

  /* Otherwise, we hit a snag. */
  else {
    /* Undo the holds up to finger. */
    for (struct cell *finger2 = c->parent; finger2 != finger;
         finger2 = finger2->parent)
      atomic_dec(&finger2->sinks.hold);

    /* Unlock this cell. */
    if (lock_unlock(&c->sinks.lock) != 0) error("Failed to unlock cell.");

    /* Admit defeat. */
    TIMER_TOC(timer_locktree);
    return 1;
  }
}

/**
 * @brief Lock a cell for access to its array of #bpart and hold its parents.
 *
 * @param c The #cell.
 * @return 0 on success, 1 on failure
 */
int cell_blocktree(struct cell *c) {
  TIMER_TIC;

  /* First of all, try to lock this cell. */
  if (c->black_holes.hold || lock_trylock(&c->black_holes.lock) != 0) {
    TIMER_TOC(timer_locktree);
    return 1;
  }

  /* Did somebody hold this cell in the meantime? */
  if (c->black_holes.hold) {
    /* Unlock this cell. */
    if (lock_unlock(&c->black_holes.lock) != 0) error("Failed to unlock cell.");

    /* Admit defeat. */
    TIMER_TOC(timer_locktree);
    return 1;
  }

  /* Climb up the tree and lock/hold/unlock. */
  struct cell *finger;
  for (finger = c->parent; finger != NULL; finger = finger->parent) {
    /* Lock this cell. */
    if (lock_trylock(&finger->black_holes.lock) != 0) break;

    /* Increment the hold. */
    atomic_inc(&finger->black_holes.hold);

    /* Unlock the cell. */
    if (lock_unlock(&finger->black_holes.lock) != 0)
      error("Failed to unlock cell.");
  }

  /* If we reached the top of the tree, we're done. */
  if (finger == NULL) {
    TIMER_TOC(timer_locktree);
    return 0;
  }

  /* Otherwise, we hit a snag. */
  else {
    /* Undo the holds up to finger. */
    for (struct cell *finger2 = c->parent; finger2 != finger;
         finger2 = finger2->parent)
      atomic_dec(&finger2->black_holes.hold);

    /* Unlock this cell. */
    if (lock_unlock(&c->black_holes.lock) != 0) error("Failed to unlock cell.");

    /* Admit defeat. */
    TIMER_TOC(timer_locktree);
    return 1;
  }
}

/**
 * @brief Lock a cell for access to its array of #dmpart and hold its parents.
 *
 * @param c The #cell.
 * @return 0 on success, 1 on failure
 */
int cell_dmlocktree(struct cell *c) {
    TIMER_TIC;
    
    /* First of all, try to lock this cell. */
    if (c->dark_matter.hold || lock_trylock(&c->dark_matter.lock) != 0) {
        TIMER_TOC(timer_locktree);
        return 1;
    }
    
    /* Did somebody hold this cell in the meantime? */
    if (c->dark_matter.hold) {
        /* Unlock this cell. */
        if (lock_unlock(&c->dark_matter.lock) != 0) error("Failed to unlock cell.");
        
        /* Admit defeat. */
        TIMER_TOC(timer_locktree);
        return 1;
    }
    
    /* Climb up the tree and lock/hold/unlock. */
    struct cell *finger;
    for (finger = c->parent; finger != NULL; finger = finger->parent) {
        /* Lock this cell. */
        if (lock_trylock(&finger->dark_matter.lock) != 0) break;
        
        /* Increment the hold. */
        atomic_inc(&finger->dark_matter.hold);
        
        /* Unlock the cell. */
        if (lock_unlock(&finger->dark_matter.lock) != 0)
            error("Failed to unlock cell.");
    }
    
    /* If we reached the top of the tree, we're done. */
    if (finger == NULL) {
        TIMER_TOC(timer_locktree);
        return 0;
    }
    
    /* Otherwise, we hit a snag. */
    else {
        /* Undo the holds up to finger. */
        for (struct cell *finger2 = c->parent; finger2 != finger;
             finger2 = finger2->parent)
            atomic_dec(&finger2->dark_matter.hold);
        
        /* Unlock this cell. */
        if (lock_unlock(&c->dark_matter.lock) != 0) error("Failed to unlock cell.");
        
        /* Admit defeat. */
        TIMER_TOC(timer_locktree);
        return 1;
    }
}

/**
 * @brief Unlock a cell's parents for access to #part array.
 *
 * @param c The #cell.
 */
void cell_unlocktree(struct cell *c) {
  TIMER_TIC;

  /* First of all, try to unlock this cell. */
  if (lock_unlock(&c->hydro.lock) != 0) error("Failed to unlock cell.");

  /* Climb up the tree and unhold the parents. */
  for (struct cell *finger = c->parent; finger != NULL; finger = finger->parent)
    atomic_dec(&finger->hydro.hold);

  TIMER_TOC(timer_locktree);
}

/**
 * @brief Unlock a cell's parents for access to #gpart array.
 *
 * @param c The #cell.
 */
void cell_gunlocktree(struct cell *c) {
  TIMER_TIC;

  /* First of all, try to unlock this cell. */
  if (lock_unlock(&c->grav.plock) != 0) error("Failed to unlock cell.");

  /* Climb up the tree and unhold the parents. */
  for (struct cell *finger = c->parent; finger != NULL; finger = finger->parent)
    atomic_dec(&finger->grav.phold);

  TIMER_TOC(timer_locktree);
}

/**
 * @brief Unlock a cell's parents for access to its #multipole.
 *
 * @param c The #cell.
 */
void cell_munlocktree(struct cell *c) {
  TIMER_TIC;

  /* First of all, try to unlock this cell. */
  if (lock_unlock(&c->grav.mlock) != 0) error("Failed to unlock cell.");

  /* Climb up the tree and unhold the parents. */
  for (struct cell *finger = c->parent; finger != NULL; finger = finger->parent)
    atomic_dec(&finger->grav.mhold);

  TIMER_TOC(timer_locktree);
}

/**
 * @brief Unlock a cell's parents for access to #spart array.
 *
 * @param c The #cell.
 */
void cell_sunlocktree(struct cell *c) {
  TIMER_TIC;

  /* First of all, try to unlock this cell. */
  if (lock_unlock(&c->stars.lock) != 0) error("Failed to unlock cell.");

  /* Climb up the tree and unhold the parents. */
  for (struct cell *finger = c->parent; finger != NULL; finger = finger->parent)
    atomic_dec(&finger->stars.hold);

  TIMER_TOC(timer_locktree);
}

/**
 * @brief Unlock a cell's parents for access to #sink array.
 *
 * @param c The #cell.
 */
void cell_sink_unlocktree(struct cell *c) {
  TIMER_TIC;

  /* First of all, try to unlock this cell. */
  if (lock_unlock(&c->sinks.lock) != 0) error("Failed to unlock cell.");

  /* Climb up the tree and unhold the parents. */
  for (struct cell *finger = c->parent; finger != NULL; finger = finger->parent)
    atomic_dec(&finger->sinks.hold);

  TIMER_TOC(timer_locktree);
}

/**
 * @brief Unlock a cell's parents for access to #bpart array.
 *
 * @param c The #cell.
 */
void cell_bunlocktree(struct cell *c) {
  TIMER_TIC;

  /* First of all, try to unlock this cell. */
  if (lock_unlock(&c->black_holes.lock) != 0) error("Failed to unlock cell.");

  /* Climb up the tree and unhold the parents. */
  for (struct cell *finger = c->parent; finger != NULL; finger = finger->parent)
    atomic_dec(&finger->black_holes.hold);

  TIMER_TOC(timer_locktree);
}

/**
 * @brief Unlock a cell's parents for access to #dmpart array.
 *
 * @param c The #cell.
 */
void cell_dmunlocktree(struct cell *c) {
    TIMER_TIC;
    
    /* First of all, try to unlock this cell. */
    if (lock_unlock(&c->dark_matter.lock) != 0) error("Failed to unlock cell.");
    
    /* Climb up the tree and unhold the parents. */
    for (struct cell *finger = c->parent; finger != NULL; finger = finger->parent)
        atomic_dec(&finger->dark_matter.hold);
    
    TIMER_TOC(timer_locktree);
}

/**
 * @brief Sort the parts into eight bins along the given pivots.
 *
 * @param c The #cell array to be sorted.
 * @param parts_offset Offset of the cell parts array relative to the
 *        space's parts array, i.e. c->hydro.parts - s->parts.
 * @param sparts_offset Offset of the cell sparts array relative to the
 *        space's sparts array, i.e. c->stars.parts - s->stars.parts.
 * @param bparts_offset Offset of the cell bparts array relative to the
 *        space's bparts array, i.e. c->black_holes.parts -
 * s->black_holes.parts.
 * @param sinks_offset Offset of the cell sink array relative to the
 *        space's sink array, i.e. c->sinks.parts - s->sinks.parts.
 * @param buff A buffer with at least max(c->hydro.count, c->grav.count)
 * entries, used for sorting indices.
 * @param sbuff A buffer with at least max(c->stars.count, c->grav.count)
 * entries, used for sorting indices for the sparts.
 * @param bbuff A buffer with at least max(c->black_holes.count, c->grav.count)
 * entries, used for sorting indices for the sparts.
 * @param gbuff A buffer with at least max(c->hydro.count, c->grav.count)
 * entries, used for sorting indices for the gparts.
 * @param sinkbuff A buffer with at least max(c->sinks.count, c->grav.count)
 * entries, used for sorting indices for the sinks.
 */
void cell_split(struct cell *c, ptrdiff_t parts_offset, ptrdiff_t sparts_offset,
                ptrdiff_t bparts_offset, ptrdiff_t dmparts_offset, ptrdiff_t sinks_offset,
                struct cell_buff *buff, struct cell_buff *sbuff,
                struct cell_buff *bbuff, struct cell_buff *gbuff, struct cell_buff *dmbuff,
                struct cell_buff *sinkbuff) {
  const int count = c->hydro.count, gcount = c->grav.count,
            scount = c->stars.count, bcount = c->black_holes.count,
            dmcount = c->dark_matter.count, sink_count = c->sinks.count;
  struct part *parts = c->hydro.parts;
  struct xpart *xparts = c->hydro.xparts;
  struct gpart *gparts = c->grav.parts;
  struct spart *sparts = c->stars.parts;
  struct bpart *bparts = c->black_holes.parts;
  struct dmpart *dmparts = c->dark_matter.parts;
  struct sink *sinks = c->sinks.parts;
  const double pivot[3] = {c->loc[0] + c->width[0] / 2,
                           c->loc[1] + c->width[1] / 2,
                           c->loc[2] + c->width[2] / 2};
  int bucket_count[8] = {0, 0, 0, 0, 0, 0, 0, 0};
  int bucket_offset[9];

#ifdef SWIFT_DEBUG_CHECKS
  /* Check that the buffs are OK. */
  for (int k = 0; k < count; k++) {
    if (buff[k].x[0] != parts[k].x[0] || buff[k].x[1] != parts[k].x[1] ||
        buff[k].x[2] != parts[k].x[2])
      error("Inconsistent buff contents.");
  }
  for (int k = 0; k < gcount; k++) {
    if (gbuff[k].x[0] != gparts[k].x[0] || gbuff[k].x[1] != gparts[k].x[1] ||
        gbuff[k].x[2] != gparts[k].x[2])
      error("Inconsistent gbuff contents.");
  }
  for (int k = 0; k < scount; k++) {
    if (sbuff[k].x[0] != sparts[k].x[0] || sbuff[k].x[1] != sparts[k].x[1] ||
        sbuff[k].x[2] != sparts[k].x[2])
      error("Inconsistent sbuff contents.");
  }
  for (int k = 0; k < bcount; k++) {
    if (bbuff[k].x[0] != bparts[k].x[0] || bbuff[k].x[1] != bparts[k].x[1] ||
        bbuff[k].x[2] != bparts[k].x[2])
      error("Inconsistent bbuff contents.");
  }
    for (int k = 0; k < dmcount; k++) {
        if (dmbuff[k].x[0] != dmparts[k].x[0] || dmbuff[k].x[1] != dmparts[k].x[1] ||
            dmbuff[k].x[2] != dmparts[k].x[2])
            error("Inconsistent bbuff contents.");
    }
  for (int k = 0; k < sink_count; k++) {
    if (sinkbuff[k].x[0] != sinks[k].x[0] ||
        sinkbuff[k].x[1] != sinks[k].x[1] || sinkbuff[k].x[2] != sinks[k].x[2])
      error("Inconsistent sinkbuff contents.");
  }
#endif /* SWIFT_DEBUG_CHECKS */

  /* Fill the buffer with the indices. */
  for (int k = 0; k < count; k++) {
    const int bid = (buff[k].x[0] >= pivot[0]) * 4 +
                    (buff[k].x[1] >= pivot[1]) * 2 + (buff[k].x[2] >= pivot[2]);
    bucket_count[bid]++;
    buff[k].ind = bid;
  }

  /* Set the buffer offsets. */
  bucket_offset[0] = 0;
  for (int k = 1; k <= 8; k++) {
    bucket_offset[k] = bucket_offset[k - 1] + bucket_count[k - 1];
    bucket_count[k - 1] = 0;
  }

  /* Run through the buckets, and swap particles to their correct spot. */
  for (int bucket = 0; bucket < 8; bucket++) {
    for (int k = bucket_offset[bucket] + bucket_count[bucket];
         k < bucket_offset[bucket + 1]; k++) {
      int bid = buff[k].ind;
      if (bid != bucket) {
        struct part part = parts[k];
        struct xpart xpart = xparts[k];
        struct cell_buff temp_buff = buff[k];
        while (bid != bucket) {
          int j = bucket_offset[bid] + bucket_count[bid]++;
          while (buff[j].ind == bid) {
            j++;
            bucket_count[bid]++;
          }
          memswap(&parts[j], &part, sizeof(struct part));
          memswap(&xparts[j], &xpart, sizeof(struct xpart));
          memswap(&buff[j], &temp_buff, sizeof(struct cell_buff));
          if (parts[j].gpart)
            parts[j].gpart->id_or_neg_offset = -(j + parts_offset);
          bid = temp_buff.ind;
        }
        parts[k] = part;
        xparts[k] = xpart;
        buff[k] = temp_buff;
        if (parts[k].gpart)
          parts[k].gpart->id_or_neg_offset = -(k + parts_offset);
      }
      bucket_count[bid]++;
    }
  }

  /* Store the counts and offsets. */
  for (int k = 0; k < 8; k++) {
    c->progeny[k]->hydro.count = bucket_count[k];
    c->progeny[k]->hydro.count_total = c->progeny[k]->hydro.count;
    c->progeny[k]->hydro.parts = &c->hydro.parts[bucket_offset[k]];
    c->progeny[k]->hydro.xparts = &c->hydro.xparts[bucket_offset[k]];
  }

#ifdef SWIFT_DEBUG_CHECKS
  /* Check that the buffs are OK. */
  for (int k = 1; k < count; k++) {
    if (buff[k].ind < buff[k - 1].ind) error("Buff not sorted.");
    if (buff[k].x[0] != parts[k].x[0] || buff[k].x[1] != parts[k].x[1] ||
        buff[k].x[2] != parts[k].x[2])
      error("Inconsistent buff contents (k=%i).", k);
  }

  /* Verify that _all_ the parts have been assigned to a cell. */
  for (int k = 1; k < 8; k++)
    if (&c->progeny[k - 1]->hydro.parts[c->progeny[k - 1]->hydro.count] !=
        c->progeny[k]->hydro.parts)
      error("Particle sorting failed (internal consistency).");
  if (c->progeny[0]->hydro.parts != c->hydro.parts)
    error("Particle sorting failed (left edge).");
  if (&c->progeny[7]->hydro.parts[c->progeny[7]->hydro.count] !=
      &c->hydro.parts[count])
    error("Particle sorting failed (right edge).");

  /* Verify a few sub-cells. */
  for (int k = 0; k < c->progeny[0]->hydro.count; k++)
    if (c->progeny[0]->hydro.parts[k].x[0] >= pivot[0] ||
        c->progeny[0]->hydro.parts[k].x[1] >= pivot[1] ||
        c->progeny[0]->hydro.parts[k].x[2] >= pivot[2])
      error("Sorting failed (progeny=0).");
  for (int k = 0; k < c->progeny[1]->hydro.count; k++)
    if (c->progeny[1]->hydro.parts[k].x[0] >= pivot[0] ||
        c->progeny[1]->hydro.parts[k].x[1] >= pivot[1] ||
        c->progeny[1]->hydro.parts[k].x[2] < pivot[2])
      error("Sorting failed (progeny=1).");
  for (int k = 0; k < c->progeny[2]->hydro.count; k++)
    if (c->progeny[2]->hydro.parts[k].x[0] >= pivot[0] ||
        c->progeny[2]->hydro.parts[k].x[1] < pivot[1] ||
        c->progeny[2]->hydro.parts[k].x[2] >= pivot[2])
      error("Sorting failed (progeny=2).");
  for (int k = 0; k < c->progeny[3]->hydro.count; k++)
    if (c->progeny[3]->hydro.parts[k].x[0] >= pivot[0] ||
        c->progeny[3]->hydro.parts[k].x[1] < pivot[1] ||
        c->progeny[3]->hydro.parts[k].x[2] < pivot[2])
      error("Sorting failed (progeny=3).");
  for (int k = 0; k < c->progeny[4]->hydro.count; k++)
    if (c->progeny[4]->hydro.parts[k].x[0] < pivot[0] ||
        c->progeny[4]->hydro.parts[k].x[1] >= pivot[1] ||
        c->progeny[4]->hydro.parts[k].x[2] >= pivot[2])
      error("Sorting failed (progeny=4).");
  for (int k = 0; k < c->progeny[5]->hydro.count; k++)
    if (c->progeny[5]->hydro.parts[k].x[0] < pivot[0] ||
        c->progeny[5]->hydro.parts[k].x[1] >= pivot[1] ||
        c->progeny[5]->hydro.parts[k].x[2] < pivot[2])
      error("Sorting failed (progeny=5).");
  for (int k = 0; k < c->progeny[6]->hydro.count; k++)
    if (c->progeny[6]->hydro.parts[k].x[0] < pivot[0] ||
        c->progeny[6]->hydro.parts[k].x[1] < pivot[1] ||
        c->progeny[6]->hydro.parts[k].x[2] >= pivot[2])
      error("Sorting failed (progeny=6).");
  for (int k = 0; k < c->progeny[7]->hydro.count; k++)
    if (c->progeny[7]->hydro.parts[k].x[0] < pivot[0] ||
        c->progeny[7]->hydro.parts[k].x[1] < pivot[1] ||
        c->progeny[7]->hydro.parts[k].x[2] < pivot[2])
      error("Sorting failed (progeny=7).");
#endif

  /* Now do the same song and dance for the sparts. */
  for (int k = 0; k < 8; k++) bucket_count[k] = 0;

  /* Fill the buffer with the indices. */
  for (int k = 0; k < scount; k++) {
    const int bid = (sbuff[k].x[0] > pivot[0]) * 4 +
                    (sbuff[k].x[1] > pivot[1]) * 2 + (sbuff[k].x[2] > pivot[2]);
    bucket_count[bid]++;
    sbuff[k].ind = bid;
  }

  /* Set the buffer offsets. */
  bucket_offset[0] = 0;
  for (int k = 1; k <= 8; k++) {
    bucket_offset[k] = bucket_offset[k - 1] + bucket_count[k - 1];
    bucket_count[k - 1] = 0;
  }

  /* Run through the buckets, and swap particles to their correct spot. */
  for (int bucket = 0; bucket < 8; bucket++) {
    for (int k = bucket_offset[bucket] + bucket_count[bucket];
         k < bucket_offset[bucket + 1]; k++) {
      int bid = sbuff[k].ind;
      if (bid != bucket) {
        struct spart spart = sparts[k];
        struct cell_buff temp_buff = sbuff[k];
        while (bid != bucket) {
          int j = bucket_offset[bid] + bucket_count[bid]++;
          while (sbuff[j].ind == bid) {
            j++;
            bucket_count[bid]++;
          }
          memswap(&sparts[j], &spart, sizeof(struct spart));
          memswap(&sbuff[j], &temp_buff, sizeof(struct cell_buff));
          if (sparts[j].gpart)
            sparts[j].gpart->id_or_neg_offset = -(j + sparts_offset);
          bid = temp_buff.ind;
        }
        sparts[k] = spart;
        sbuff[k] = temp_buff;
        if (sparts[k].gpart)
          sparts[k].gpart->id_or_neg_offset = -(k + sparts_offset);
      }
      bucket_count[bid]++;
    }
  }

  /* Store the counts and offsets. */
  for (int k = 0; k < 8; k++) {
    c->progeny[k]->stars.count = bucket_count[k];
    c->progeny[k]->stars.count_total = c->progeny[k]->stars.count;
    c->progeny[k]->stars.parts = &c->stars.parts[bucket_offset[k]];
    c->progeny[k]->stars.parts_rebuild = c->progeny[k]->stars.parts;
  }

  /* Now do the same song and dance for the bparts. */
  for (int k = 0; k < 8; k++) bucket_count[k] = 0;

  /* Fill the buffer with the indices. */
  for (int k = 0; k < bcount; k++) {
    const int bid = (bbuff[k].x[0] > pivot[0]) * 4 +
                    (bbuff[k].x[1] > pivot[1]) * 2 + (bbuff[k].x[2] > pivot[2]);
    bucket_count[bid]++;
    bbuff[k].ind = bid;
  }

  /* Set the buffer offsets. */
  bucket_offset[0] = 0;
  for (int k = 1; k <= 8; k++) {
    bucket_offset[k] = bucket_offset[k - 1] + bucket_count[k - 1];
    bucket_count[k - 1] = 0;
  }

  /* Run through the buckets, and swap particles to their correct spot. */
  for (int bucket = 0; bucket < 8; bucket++) {
    for (int k = bucket_offset[bucket] + bucket_count[bucket];
         k < bucket_offset[bucket + 1]; k++) {
      int bid = bbuff[k].ind;
      if (bid != bucket) {
        struct bpart bpart = bparts[k];
        struct cell_buff temp_buff = bbuff[k];
        while (bid != bucket) {
          int j = bucket_offset[bid] + bucket_count[bid]++;
          while (bbuff[j].ind == bid) {
            j++;
            bucket_count[bid]++;
          }
          memswap(&bparts[j], &bpart, sizeof(struct bpart));
          memswap(&bbuff[j], &temp_buff, sizeof(struct cell_buff));
          if (bparts[j].gpart)
            bparts[j].gpart->id_or_neg_offset = -(j + bparts_offset);
          bid = temp_buff.ind;
        }
        bparts[k] = bpart;
        bbuff[k] = temp_buff;
        if (bparts[k].gpart)
          bparts[k].gpart->id_or_neg_offset = -(k + bparts_offset);
      }
      bucket_count[bid]++;
    }
  }

  /* Store the counts and offsets. */
  for (int k = 0; k < 8; k++) {
    c->progeny[k]->black_holes.count = bucket_count[k];
    c->progeny[k]->black_holes.count_total = c->progeny[k]->black_holes.count;
    c->progeny[k]->black_holes.parts = &c->black_holes.parts[bucket_offset[k]];
  }

    /* Now do the same song and dance for the dmparts. */
    for (int k = 0; k < 8; k++) bucket_count[k] = 0;
    
    /* Fill the buffer with the indices. */
    for (int k = 0; k < dmcount; k++) {
        const int bid = (dmbuff[k].x[0] > pivot[0]) * 4 +
        (dmbuff[k].x[1] > pivot[1]) * 2 + (dmbuff[k].x[2] > pivot[2]);
        bucket_count[bid]++;
        dmbuff[k].ind = bid;
    }
    
    /* Set the buffer offsets. */
    bucket_offset[0] = 0;
    for (int k = 1; k <= 8; k++) {
        bucket_offset[k] = bucket_offset[k - 1] + bucket_count[k - 1];
        bucket_count[k - 1] = 0;
    }
    
    /* Run through the buckets, and swap particles to their correct spot. */
    for (int bucket = 0; bucket < 8; bucket++) {
        for (int k = bucket_offset[bucket] + bucket_count[bucket];
             k < bucket_offset[bucket + 1]; k++) {
            int bid = dmbuff[k].ind;
            if (bid != bucket) {
                struct dmpart dmpart = dmparts[k];
                struct cell_buff temp_buff = dmbuff[k];
                while (bid != bucket) {
                    int j = bucket_offset[bid] + bucket_count[bid]++;
                    while (dmbuff[j].ind == bid) {
                        j++;
                        bucket_count[bid]++;
                    }
                    memswap(&dmparts[j], &dmpart, sizeof(struct dmpart));
                    memswap(&dmbuff[j], &temp_buff, sizeof(struct cell_buff));
                    if (dmparts[j].gpart)
                        dmparts[j].gpart->id_or_neg_offset = -(j + dmparts_offset);
                    bid = temp_buff.ind;
                }
                dmparts[k] = dmpart;
                dmbuff[k] = temp_buff;
                if (dmparts[k].gpart)
                    dmparts[k].gpart->id_or_neg_offset = -(k + dmparts_offset);
            }
            bucket_count[bid]++;
        }
    }
    
    /* Store the counts and offsets. */
    for (int k = 0; k < 8; k++) {
        c->progeny[k]->dark_matter.count = bucket_count[k];
        c->progeny[k]->dark_matter.count_total = c->progeny[k]->dark_matter.count;
        c->progeny[k]->dark_matter.parts = &c->dark_matter.parts[bucket_offset[k]];
    }

  /* Now do the same song and dance for the sinks. */
  for (int k = 0; k < 8; k++) bucket_count[k] = 0;

  /* Fill the buffer with the indices. */
  for (int k = 0; k < sink_count; k++) {
    const int bid = (sinkbuff[k].x[0] > pivot[0]) * 4 +
                    (sinkbuff[k].x[1] > pivot[1]) * 2 +
                    (sinkbuff[k].x[2] > pivot[2]);
    bucket_count[bid]++;
    sinkbuff[k].ind = bid;
  }

  /* Set the buffer offsets. */
  bucket_offset[0] = 0;
  for (int k = 1; k <= 8; k++) {
    bucket_offset[k] = bucket_offset[k - 1] + bucket_count[k - 1];
    bucket_count[k - 1] = 0;
  }

  /* Run through the buckets, and swap particles to their correct spot. */
  for (int bucket = 0; bucket < 8; bucket++) {
    for (int k = bucket_offset[bucket] + bucket_count[bucket];
         k < bucket_offset[bucket + 1]; k++) {
      int bid = sinkbuff[k].ind;
      if (bid != bucket) {
        struct sink sink = sinks[k];
        struct cell_buff temp_buff = sinkbuff[k];
        while (bid != bucket) {
          int j = bucket_offset[bid] + bucket_count[bid]++;
          while (sinkbuff[j].ind == bid) {
            j++;
            bucket_count[bid]++;
          }
          memswap(&sinks[j], &sink, sizeof(struct sink));
          memswap(&sinkbuff[j], &temp_buff, sizeof(struct cell_buff));
          if (sinks[j].gpart)
            sinks[j].gpart->id_or_neg_offset = -(j + sinks_offset);
          bid = temp_buff.ind;
        }
        sinks[k] = sink;
        sinkbuff[k] = temp_buff;
        if (sinks[k].gpart)
          sinks[k].gpart->id_or_neg_offset = -(k + sinks_offset);
      }
      bucket_count[bid]++;
    }
  }

  /* Store the counts and offsets. */
  for (int k = 0; k < 8; k++) {
    c->progeny[k]->sinks.count = bucket_count[k];
    c->progeny[k]->sinks.parts = &c->sinks.parts[bucket_offset[k]];
  }

  /* Finally, do the same song and dance for the gparts. */
  for (int k = 0; k < 8; k++) bucket_count[k] = 0;

  /* Fill the buffer with the indices. */
  for (int k = 0; k < gcount; k++) {
    const int bid = (gbuff[k].x[0] > pivot[0]) * 4 +
                    (gbuff[k].x[1] > pivot[1]) * 2 + (gbuff[k].x[2] > pivot[2]);
    bucket_count[bid]++;
    gbuff[k].ind = bid;
  }

  /* Set the buffer offsets. */
  bucket_offset[0] = 0;
  for (int k = 1; k <= 8; k++) {
    bucket_offset[k] = bucket_offset[k - 1] + bucket_count[k - 1];
    bucket_count[k - 1] = 0;
  }

  /* Run through the buckets, and swap particles to their correct spot. */
  for (int bucket = 0; bucket < 8; bucket++) {
    for (int k = bucket_offset[bucket] + bucket_count[bucket];
         k < bucket_offset[bucket + 1]; k++) {
      int bid = gbuff[k].ind;
      if (bid != bucket) {
        struct gpart gpart = gparts[k];
        struct cell_buff temp_buff = gbuff[k];
        while (bid != bucket) {
          int j = bucket_offset[bid] + bucket_count[bid]++;
          while (gbuff[j].ind == bid) {
            j++;
            bucket_count[bid]++;
          }
          memswap(&gparts[j], &gpart, sizeof(struct gpart));
          memswap(&gbuff[j], &temp_buff, sizeof(struct cell_buff));
          if (gparts[j].type == swift_type_gas) {
            parts[-gparts[j].id_or_neg_offset - parts_offset].gpart =
                &gparts[j];
          } else if (gparts[j].type == swift_type_stars) {
            sparts[-gparts[j].id_or_neg_offset - sparts_offset].gpart =
                &gparts[j];
          } else if (gparts[j].type == swift_type_dark_matter && dmcount > 0) {
              dmparts[-gparts[j].id_or_neg_offset - dmparts_offset].gpart =
              &gparts[j];
          } else if (gparts[j].type == swift_type_sink) {
            sinks[-gparts[j].id_or_neg_offset - sinks_offset].gpart =
                &gparts[j];
          } else if (gparts[j].type == swift_type_black_hole) {
            bparts[-gparts[j].id_or_neg_offset - bparts_offset].gpart =
                &gparts[j];
          }
          bid = temp_buff.ind;
        }
        gparts[k] = gpart;
        gbuff[k] = temp_buff;
        if (gparts[k].type == swift_type_gas) {
          parts[-gparts[k].id_or_neg_offset - parts_offset].gpart = &gparts[k];
        } else if (gparts[k].type == swift_type_stars) {
          sparts[-gparts[k].id_or_neg_offset - sparts_offset].gpart =
              &gparts[k];
        } else if (gparts[k].type == swift_type_dark_matter && dmcount > 0) {
          dmparts[-gparts[k].id_or_neg_offset - dmparts_offset].gpart = &gparts[k];
        } else if (gparts[k].type == swift_type_sink) {
          sinks[-gparts[k].id_or_neg_offset - sinks_offset].gpart = &gparts[k];
        } else if (gparts[k].type == swift_type_black_hole) {
          bparts[-gparts[k].id_or_neg_offset - bparts_offset].gpart =
              &gparts[k];
        }
      }
      bucket_count[bid]++;
    }
  }

  /* Store the counts and offsets. */
  for (int k = 0; k < 8; k++) {
    c->progeny[k]->grav.count = bucket_count[k];
    c->progeny[k]->grav.count_total = c->progeny[k]->grav.count;
    c->progeny[k]->grav.parts = &c->grav.parts[bucket_offset[k]];
    c->progeny[k]->grav.parts_rebuild = c->progeny[k]->grav.parts;
  }
}

/**
 * @brief Sanitizes the smoothing length values of cells by setting large
 * outliers to more sensible values.
 *
 * Each cell with <1000 part will be processed. We limit h to be the size of
 * the cell and replace 0s with a good estimate.
 *
 * @param c The cell.
 * @param treated Has the cell already been sanitized at this level ?
 */
void cell_sanitize(struct cell *c, int treated) {
  const int count = c->hydro.count;
  const int scount = c->stars.count;
  const int dmcount = c->dark_matter.count;
  struct part *parts = c->hydro.parts;
  struct spart *sparts = c->stars.parts;
  struct dmpart *dmparts = c->dark_matter.parts;
  float h_max = 0.f;
  float stars_h_max = 0.f;
  float dark_matter_h_max = 0.f;

  /* Treat cells will <1000 particles */
  if (count < 1000 && !treated) {
    /* Get an upper bound on h */
    const float upper_h_max = c->dmin / (1.2f * kernel_gamma);

    /* Apply it */
    for (int i = 0; i < count; ++i) {
      if (parts[i].h == 0.f || parts[i].h > upper_h_max)
        parts[i].h = upper_h_max;
    }
    for (int i = 0; i < scount; ++i) {
      if (sparts[i].h == 0.f || sparts[i].h > upper_h_max)
        sparts[i].h = upper_h_max;
    }
      for (int i = 0; i < dmcount; ++i) {
          if (dmparts[i].h == 0.f || dmparts[i].h > upper_h_max)
              dmparts[i].h = upper_h_max;
      }
  }

  /* Recurse and gather the new h_max values */
  if (c->split) {
    for (int k = 0; k < 8; ++k) {
      if (c->progeny[k] != NULL) {
        /* Recurse */
        cell_sanitize(c->progeny[k], (count < 1000));

        /* And collect */
        h_max = max(h_max, c->progeny[k]->hydro.h_max);
        stars_h_max = max(stars_h_max, c->progeny[k]->stars.h_max);
        dark_matter_h_max = max(dark_matter_h_max, c->progeny[k]->dark_matter.h_max);
      }
    }
  } else {
    /* Get the new value of h_max */
    for (int i = 0; i < count; ++i) h_max = max(h_max, parts[i].h);
    for (int i = 0; i < scount; ++i) stars_h_max = max(stars_h_max, sparts[i].h);
    for (int i = 0; i < dmcount; ++i) dark_matter_h_max = max(dark_matter_h_max, dmparts[i].h);
  }

  /* Record the change */
  c->hydro.h_max = h_max;
  c->stars.h_max = stars_h_max;
  c->dark_matter.h_max = dark_matter_h_max;
}

/**
 * @brief Cleans the links in a given cell.
 *
 * @param c Cell to act upon
 * @param data Unused parameter
 */
void cell_clean_links(struct cell *c, void *data) {
  c->hydro.density = NULL;
  c->hydro.gradient = NULL;
  c->hydro.force = NULL;
  c->hydro.limiter = NULL;
  c->grav.grav = NULL;
  c->grav.mm = NULL;
  c->stars.density = NULL;
  c->stars.feedback = NULL;
  c->black_holes.density = NULL;
  c->black_holes.swallow = NULL;
  c->black_holes.do_gas_swallow = NULL;
  c->black_holes.do_bh_swallow = NULL;
  c->black_holes.feedback = NULL;
  c->dark_matter.density = NULL;
  c->dark_matter.sidm = NULL;
  /*c->dark_matter.limiter = NULL;*/
}

/**
 * @brief Checks that the #part in a cell are at the
 * current point in time
 *
 * Calls error() if the cell is not at the current time.
 *
 * @param c Cell to act upon
 * @param data The current time on the integer time-line
 */
void cell_check_part_drift_point(struct cell *c, void *data) {
#ifdef SWIFT_DEBUG_CHECKS

  const integertime_t ti_drift = *(integertime_t *)data;

  /* Only check local cells */
  if (c->nodeID != engine_rank) return;

  /* Only check cells with content */
  if (c->hydro.count == 0) return;

  if (c->hydro.ti_old_part != ti_drift)
    error("Cell in an incorrect time-zone! c->hydro.ti_old=%lld ti_drift=%lld",
          c->hydro.ti_old_part, ti_drift);

  for (int i = 0; i < c->hydro.count; ++i)
    if (c->hydro.parts[i].ti_drift != ti_drift &&
        c->hydro.parts[i].time_bin != time_bin_inhibited)
      error("part in an incorrect time-zone! p->ti_drift=%lld ti_drift=%lld",
            c->hydro.parts[i].ti_drift, ti_drift);
#else
  error("Calling debugging code without debugging flag activated.");
#endif
}

/**
 * @brief Checks that the #gpart in a cell are at the
 * current point in time
 *
 * Calls error() if the cell is not at the current time.
 *
 * @param c Cell to act upon
 * @param data The current time on the integer time-line
 */
void cell_check_dmpart_drift_point(struct cell *c, void *data) {
#ifdef SWIFT_DEBUG_CHECKS
    
    const integertime_t ti_drift = *(integertime_t *)data;
    
    /* Only check local cells */
    if (c->nodeID != engine_rank) return;
    
    /* Only check cells with content */
    if (c->dark_matter.count == 0) return;
    
    if (c->dark_matter.ti_old_part != ti_drift)
        error(
              "Cell in an incorrect time-zone! c->dark_matter.ti_old_part=%lld "
              "ti_drift=%lld",
              c->dark_matter.ti_old_part, ti_drift);
    
    for (int i = 0; i < c->dark_matter.count; ++i)
        if (c->dark_matter.parts[i].ti_drift != ti_drift &&
            c->dark_matter.parts[i].time_bin != time_bin_inhibited)
            error("DM-part in an incorrect time-zone! dmp->ti_drift=%lld ti_drift=%lld",
                  c->dark_matter.parts[i].ti_drift, ti_drift);
#else
    error("Calling debugging code without debugging flag activated.");
#endif
}

/**
 * @brief Checks that the #gpart in a cell are at the
 * current point in time
 *
 * Calls error() if the cell is not at the current time.
 *
 * @param c Cell to act upon
 * @param data The current time on the integer time-line
 */
void cell_check_gpart_drift_point(struct cell *c, void *data) {
#ifdef SWIFT_DEBUG_CHECKS

  const integertime_t ti_drift = *(integertime_t *)data;

  /* Only check local cells */
  if (c->nodeID != engine_rank) return;

  /* Only check cells with content */
  if (c->grav.count == 0) return;

  if (c->grav.ti_old_part != ti_drift)
    error(
        "Cell in an incorrect time-zone! c->grav.ti_old_part=%lld "
        "ti_drift=%lld",
        c->grav.ti_old_part, ti_drift);

  for (int i = 0; i < c->grav.count; ++i)
    if (c->grav.parts[i].ti_drift != ti_drift &&
        c->grav.parts[i].time_bin != time_bin_inhibited)
      error("g-part in an incorrect time-zone! gp->ti_drift=%lld ti_drift=%lld",
            c->grav.parts[i].ti_drift, ti_drift);
#else
  error("Calling debugging code without debugging flag activated.");
#endif
}

/**
 * @brief Checks that the #spart in a cell are at the
 * current point in time
 *
 * Calls error() if the cell is not at the current time.
 *
 * @param c Cell to act upon
 * @param data The current time on the integer time-line
 */
void cell_check_spart_drift_point(struct cell *c, void *data) {
#ifdef SWIFT_DEBUG_CHECKS

  const integertime_t ti_drift = *(integertime_t *)data;

  /* Only check local cells */
  if (c->nodeID != engine_rank) return;

  /* Only check cells with content */
  if (c->stars.count == 0) return;

  if (c->stars.ti_old_part != ti_drift)
    error(
        "Cell in an incorrect time-zone! c->stars.ti_old_part=%lld "
        "ti_drift=%lld",
        c->stars.ti_old_part, ti_drift);

  for (int i = 0; i < c->stars.count; ++i)
    if (c->stars.parts[i].ti_drift != ti_drift &&
        c->stars.parts[i].time_bin != time_bin_inhibited)
      error("g-part in an incorrect time-zone! gp->ti_drift=%lld ti_drift=%lld",
            c->stars.parts[i].ti_drift, ti_drift);
#else
  error("Calling debugging code without debugging flag activated.");
#endif
}

/**
 * @brief Checks that the multipole of a cell is at the current point in time
 *
 * Calls error() if the cell is not at the current time.
 *
 * @param c Cell to act upon
 * @param data The current time on the integer time-line
 */
void cell_check_multipole_drift_point(struct cell *c, void *data) {
#ifdef SWIFT_DEBUG_CHECKS

  const integertime_t ti_drift = *(integertime_t *)data;

  /* Only check local cells */
  if (c->nodeID != engine_rank) return;

  /* Only check cells with content */
  if (c->grav.count == 0) return;

  if (c->grav.ti_old_multipole != ti_drift)
    error(
        "Cell multipole in an incorrect time-zone! "
        "c->grav.ti_old_multipole=%lld "
        "ti_drift=%lld (depth=%d, node=%d)",
        c->grav.ti_old_multipole, ti_drift, c->depth, c->nodeID);

#else
  error("Calling debugging code without debugging flag activated.");
#endif
}

/**
 * @brief Resets all the individual cell task counters to 0.
 *
 * Should only be used for debugging purposes.
 *
 * @param c The #cell to reset.
 */
void cell_reset_task_counters(struct cell *c) {
#ifdef SWIFT_DEBUG_CHECKS
  for (int t = 0; t < task_type_count; ++t) c->tasks_executed[t] = 0;
  for (int t = 0; t < task_subtype_count; ++t) c->subtasks_executed[t] = 0;
  for (int k = 0; k < 8; ++k)
    if (c->progeny[k] != NULL) cell_reset_task_counters(c->progeny[k]);
#else
  error("Calling debugging code without debugging flag activated.");
#endif
}

/**
 * @brief Recursively construct all the multipoles in a cell hierarchy.
 *
 * @param c The #cell.
 * @param ti_current The current integer time.
 * @param grav_props The properties of the gravity scheme.
 */
void cell_make_multipoles(struct cell *c, integertime_t ti_current,
                          const struct gravity_props *const grav_props) {

  /* Reset everything */
  gravity_reset(c->grav.multipole);

  if (c->split) {

    /* Start by recursing */
    for (int k = 0; k < 8; ++k) {
      if (c->progeny[k] != NULL)
        cell_make_multipoles(c->progeny[k], ti_current, grav_props);
    }

    /* Compute CoM of all progenies */
    double CoM[3] = {0., 0., 0.};
    double vel[3] = {0., 0., 0.};
    float max_delta_vel[3] = {0.f, 0.f, 0.f};
    float min_delta_vel[3] = {0.f, 0.f, 0.f};
    double mass = 0.;

    for (int k = 0; k < 8; ++k) {
      if (c->progeny[k] != NULL) {
        const struct gravity_tensors *m = c->progeny[k]->grav.multipole;

        mass += m->m_pole.M_000;

        CoM[0] += m->CoM[0] * m->m_pole.M_000;
        CoM[1] += m->CoM[1] * m->m_pole.M_000;
        CoM[2] += m->CoM[2] * m->m_pole.M_000;

        vel[0] += m->m_pole.vel[0] * m->m_pole.M_000;
        vel[1] += m->m_pole.vel[1] * m->m_pole.M_000;
        vel[2] += m->m_pole.vel[2] * m->m_pole.M_000;

        max_delta_vel[0] = max(m->m_pole.max_delta_vel[0], max_delta_vel[0]);
        max_delta_vel[1] = max(m->m_pole.max_delta_vel[1], max_delta_vel[1]);
        max_delta_vel[2] = max(m->m_pole.max_delta_vel[2], max_delta_vel[2]);

        min_delta_vel[0] = min(m->m_pole.min_delta_vel[0], min_delta_vel[0]);
        min_delta_vel[1] = min(m->m_pole.min_delta_vel[1], min_delta_vel[1]);
        min_delta_vel[2] = min(m->m_pole.min_delta_vel[2], min_delta_vel[2]);
      }
    }

    /* Final operation on the CoM and bulk velocity */
    const double mass_inv = 1. / mass;
    c->grav.multipole->CoM[0] = CoM[0] * mass_inv;
    c->grav.multipole->CoM[1] = CoM[1] * mass_inv;
    c->grav.multipole->CoM[2] = CoM[2] * mass_inv;
    c->grav.multipole->m_pole.vel[0] = vel[0] * mass_inv;
    c->grav.multipole->m_pole.vel[1] = vel[1] * mass_inv;
    c->grav.multipole->m_pole.vel[2] = vel[2] * mass_inv;

    /* Min max velocity along each axis */
    c->grav.multipole->m_pole.max_delta_vel[0] = max_delta_vel[0];
    c->grav.multipole->m_pole.max_delta_vel[1] = max_delta_vel[1];
    c->grav.multipole->m_pole.max_delta_vel[2] = max_delta_vel[2];
    c->grav.multipole->m_pole.min_delta_vel[0] = min_delta_vel[0];
    c->grav.multipole->m_pole.min_delta_vel[1] = min_delta_vel[1];
    c->grav.multipole->m_pole.min_delta_vel[2] = min_delta_vel[2];

    /* Now shift progeny multipoles and add them up */
    struct multipole temp;
    double r_max = 0.;
    for (int k = 0; k < 8; ++k) {
      if (c->progeny[k] != NULL) {
        const struct cell *cp = c->progeny[k];
        const struct multipole *m = &cp->grav.multipole->m_pole;

        /* Contribution to multipole */
        gravity_M2M(&temp, m, c->grav.multipole->CoM, cp->grav.multipole->CoM);
        gravity_multipole_add(&c->grav.multipole->m_pole, &temp);

        /* Upper limit of max CoM<->gpart distance */
        const double dx =
            c->grav.multipole->CoM[0] - cp->grav.multipole->CoM[0];
        const double dy =
            c->grav.multipole->CoM[1] - cp->grav.multipole->CoM[1];
        const double dz =
            c->grav.multipole->CoM[2] - cp->grav.multipole->CoM[2];
        const double r2 = dx * dx + dy * dy + dz * dz;
        r_max = max(r_max, cp->grav.multipole->r_max + sqrt(r2));
      }
    }
    /* Alternative upper limit of max CoM<->gpart distance */
    const double dx = c->grav.multipole->CoM[0] > c->loc[0] + c->width[0] * 0.5
                          ? c->grav.multipole->CoM[0] - c->loc[0]
                          : c->loc[0] + c->width[0] - c->grav.multipole->CoM[0];
    const double dy = c->grav.multipole->CoM[1] > c->loc[1] + c->width[1] * 0.5
                          ? c->grav.multipole->CoM[1] - c->loc[1]
                          : c->loc[1] + c->width[1] - c->grav.multipole->CoM[1];
    const double dz = c->grav.multipole->CoM[2] > c->loc[2] + c->width[2] * 0.5
                          ? c->grav.multipole->CoM[2] - c->loc[2]
                          : c->loc[2] + c->width[2] - c->grav.multipole->CoM[2];

    /* Take minimum of both limits */
    c->grav.multipole->r_max = min(r_max, sqrt(dx * dx + dy * dy + dz * dz));

    /* Compute the multipole power */
    gravity_multipole_compute_power(&c->grav.multipole->m_pole);

  } else {
    if (c->grav.count > 0) {

      gravity_P2M(c->grav.multipole, c->grav.parts, c->grav.count, grav_props);

      /* Compute the multipole power */
      gravity_multipole_compute_power(&c->grav.multipole->m_pole);

    } else {

      /* No gparts in that leaf cell */

      /* Set the values to something sensible */
      gravity_multipole_init(&c->grav.multipole->m_pole);
      c->grav.multipole->CoM[0] = c->loc[0] + c->width[0] * 0.5;
      c->grav.multipole->CoM[1] = c->loc[1] + c->width[1] * 0.5;
      c->grav.multipole->CoM[2] = c->loc[2] + c->width[2] * 0.5;
      c->grav.multipole->r_max = 0.;
    }
  }

  /* Also update the values at rebuild time */
  c->grav.multipole->r_max_rebuild = c->grav.multipole->r_max;
  c->grav.multipole->CoM_rebuild[0] = c->grav.multipole->CoM[0];
  c->grav.multipole->CoM_rebuild[1] = c->grav.multipole->CoM[1];
  c->grav.multipole->CoM_rebuild[2] = c->grav.multipole->CoM[2];

  c->grav.ti_old_multipole = ti_current;
}

/**
 * @brief Recursively verify that the multipoles are the sum of their progenies.
 *
 * This function does not check whether the multipoles match the particle
 * content as we may not have received the particles.
 *
 * @param c The #cell to recursively search and verify.
 */
void cell_check_foreign_multipole(const struct cell *c) {
#ifdef SWIFT_DEBUG_CHECKS

  if (c->split) {
    double M_000 = 0.;
    long long num_gpart = 0;

    for (int k = 0; k < 8; k++) {
      const struct cell *cp = c->progeny[k];

      if (cp != NULL) {
        /* Check the mass */
        M_000 += cp->grav.multipole->m_pole.M_000;

        /* Check the number of particles */
        num_gpart += cp->grav.multipole->m_pole.num_gpart;

        /* Now recurse */
        cell_check_foreign_multipole(cp);
      }
    }

    if (num_gpart != c->grav.multipole->m_pole.num_gpart)
      error("Sum of particles in progenies does not match");
  }

#else
  error("Calling debugging code without debugging flag activated.");
#endif
}

/**
 * @brief Computes the multi-pole brutally and compare to the
 * recursively computed one.
 *
 * @param c Cell to act upon
 * @param grav_props The properties of the gravity scheme.
 */
void cell_check_multipole(struct cell *c,
                          const struct gravity_props *const grav_props) {

#ifdef SWIFT_DEBUG_CHECKS
  struct gravity_tensors ma;
  const double tolerance = 1e-3; /* Relative */

  /* First recurse */
  if (c->split)
    for (int k = 0; k < 8; k++)
      if (c->progeny[k] != NULL)
        cell_check_multipole(c->progeny[k], grav_props);

  if (c->grav.count > 0) {
    /* Brute-force calculation */
    gravity_P2M(&ma, c->grav.parts, c->grav.count, grav_props);
    gravity_multipole_compute_power(&ma.m_pole);

    /* Now  compare the multipole expansion */
    if (!gravity_multipole_equal(&ma, c->grav.multipole, tolerance)) {
      message("Multipoles are not equal at depth=%d! tol=%f", c->depth,
              tolerance);
      message("Correct answer:");
      gravity_multipole_print(&ma.m_pole);
      message("Recursive multipole:");
      gravity_multipole_print(&c->grav.multipole->m_pole);
      error("Aborting");
    }

    /* Check that the upper limit of r_max is good enough */
    if (!(1.1 * c->grav.multipole->r_max >= ma.r_max)) {
      error("Upper-limit r_max=%e too small. Should be >=%e.",
            c->grav.multipole->r_max, ma.r_max);
    } else if (c->grav.multipole->r_max * c->grav.multipole->r_max >
               3. * c->width[0] * c->width[0]) {
      error("r_max=%e larger than cell diagonal %e.", c->grav.multipole->r_max,
            sqrt(3. * c->width[0] * c->width[0]));
    }
  }
#else
  error("Calling debugging code without debugging flag activated.");
#endif
}

/**
 * @brief Frees up the memory allocated for this #cell.
 *
 * @param c The #cell.
 */
void cell_clean(struct cell *c) {
  /* Hydro */
  cell_free_hydro_sorts(c);

  /* Stars */
  cell_free_stars_sorts(c);

  /* Recurse */
  for (int k = 0; k < 8; k++)
    if (c->progeny[k]) cell_clean(c->progeny[k]);
}

/**
 * @brief Clear the drift flags on the given cell.
 */
void cell_clear_drift_flags(struct cell *c, void *data) {
  cell_clear_flag(c, cell_flag_do_hydro_drift | cell_flag_do_hydro_sub_drift |
                         cell_flag_do_grav_drift | cell_flag_do_grav_sub_drift |
                         cell_flag_do_bh_drift | cell_flag_do_bh_sub_drift |
                         cell_flag_do_stars_drift |
                         cell_flag_do_stars_sub_drift |
                         cell_flag_do_dark_matter_drift |
                         cell_flag_do_dark_matter_sub_drift);
}

/**
 * @brief Clear the limiter flags on the given cell.
 */
void cell_clear_limiter_flags(struct cell *c, void *data) {
  cell_clear_flag(c,
                  cell_flag_do_hydro_limiter | cell_flag_do_hydro_sub_limiter);
}

/**
 * @brief Clear the limiter flags on the given cell.
 */
void cell_clear_dm_limiter_flags(struct cell *c, void *data) {
    cell_clear_flag(c,
                    cell_flag_do_dark_matter_limiter | cell_flag_do_dark_matter_sub_limiter);
}

/**
 * @brief Recursively clear the stars_resort flag in a cell hierarchy.
 *
 * @param c The #cell to act on.
 */
void cell_set_star_resort_flag(struct cell *c) {

  cell_set_flag(c, cell_flag_do_stars_resort);

  /* Abort if we reched the level where the resorting task lives */
  if (c->depth == engine_star_resort_task_depth || c->hydro.super == c) return;

  if (c->split) {
    for (int k = 0; k < 8; ++k)
      if (c->progeny[k] != NULL) cell_set_star_resort_flag(c->progeny[k]);
  }
}

/**
 * @brief Recurses in a cell hierarchy down to the level where the
 * star resort tasks are and activates them.
 *
 * The function will fail if called *below* the super-level
 *
 * @param c The #cell to recurse into.
 * @param s The #scheduler.
 */
void cell_activate_star_resort_tasks(struct cell *c, struct scheduler *s) {

#ifdef SWIFT_DEBUG_CHECKS
  if (c->hydro.super != NULL && c->hydro.super != c)
    error("Function called below the super level!");
#endif

  /* The resort tasks are at either the chosen depth or the super level,
   * whichever comes first. */
  if ((c->depth == engine_star_resort_task_depth || c->hydro.super == c) &&
      c->hydro.count > 0) {
    scheduler_activate(s, c->hydro.stars_resort);
  } else {
    for (int k = 0; k < 8; ++k) {
      if (c->progeny[k] != NULL) {
        cell_activate_star_resort_tasks(c->progeny[k], s);
      }
    }
  }
}

/**
 * @brief Activate the star formation task as well as the resorting of stars
 *
 * Must be called at the top-level in the tree (where the SF task is...)
 *
 * @param c The (top-level) #cell.
 * @param s The #scheduler.
 * @param with_feedback Are we running with feedback?
 */
void cell_activate_star_formation_tasks(struct cell *c, struct scheduler *s,
                                        const int with_feedback) {

#ifdef SWIFT_DEBUG_CHECKS
  if (c->depth != 0) error("Function should be called at the top-level only");
#endif

  /* Have we already unskipped that task? */
  if (c->hydro.star_formation->skip == 0) return;

  /* Activate the star formation task */
  scheduler_activate(s, c->hydro.star_formation);

  /* Activate the star resort tasks at whatever level they are */
  if (task_order_star_formation_before_feedback && with_feedback) {
    cell_activate_star_resort_tasks(c, s);
  }
}

/**
 * @brief Recursively activate the hydro ghosts (and implicit links) in a cell
 * hierarchy.
 *
 * @param c The #cell.
 * @param s The #scheduler.
 * @param e The #engine.
 */
void cell_recursively_activate_hydro_ghosts(struct cell *c, struct scheduler *s,
                                            const struct engine *e) {
  /* Early abort? */
  if ((c->hydro.count == 0) || !cell_is_active_hydro(c, e)) return;

  /* Is the ghost at this level? */
  if (c->hydro.ghost != NULL) {
    scheduler_activate(s, c->hydro.ghost);
  } else {

#ifdef SWIFT_DEBUG_CHECKS
    if (!c->split)
      error("Reached the leaf level without finding a hydro ghost!");
#endif

    /* Keep recursing */
    for (int k = 0; k < 8; k++)
      if (c->progeny[k] != NULL)
        cell_recursively_activate_hydro_ghosts(c->progeny[k], s, e);
  }
}

/**
 * @brief Activate the hydro ghosts (and implicit links) in a cell hierarchy.
 *
 * @param c The #cell.
 * @param s The #scheduler.
 * @param e The #engine.
 */
void cell_activate_hydro_ghosts(struct cell *c, struct scheduler *s,
                                const struct engine *e) {
  scheduler_activate(s, c->hydro.ghost_in);
  scheduler_activate(s, c->hydro.ghost_out);
  cell_recursively_activate_hydro_ghosts(c, s, e);
}

/**
 * @brief Recursively activate the cooling (and implicit links) in a cell
 * hierarchy.
 *
 * @param c The #cell.
 * @param s The #scheduler.
 * @param e The #engine.
 */
void cell_recursively_activate_cooling(struct cell *c, struct scheduler *s,
                                       const struct engine *e) {
  /* Early abort? */
  if ((c->hydro.count == 0) || !cell_is_active_hydro(c, e)) return;

  /* Is the ghost at this level? */
  if (c->hydro.cooling != NULL) {
    scheduler_activate(s, c->hydro.cooling);
  } else {

#ifdef SWIFT_DEBUG_CHECKS
    if (!c->split)
      error("Reached the leaf level without finding a cooling task!");
#endif

    /* Keep recursing */
    for (int k = 0; k < 8; k++)
      if (c->progeny[k] != NULL)
        cell_recursively_activate_cooling(c->progeny[k], s, e);
  }
}

/**
 * @brief Activate the cooling tasks (and implicit links) in a cell hierarchy.
 *
 * @param c The #cell.
 * @param s The #scheduler.
 * @param e The #engine.
 */
void cell_activate_cooling(struct cell *c, struct scheduler *s,
                           const struct engine *e) {
  scheduler_activate(s, c->hydro.cooling_in);
  scheduler_activate(s, c->hydro.cooling_out);
  cell_recursively_activate_cooling(c, s, e);
}

/**
 * @brief Recurse down in a cell hierarchy until the hydro.super level is
 * reached and activate the spart drift at that level.
 *
 * @param c The #cell to recurse into.
 * @param s The #scheduler.
 */
void cell_activate_super_spart_drifts(struct cell *c, struct scheduler *s) {

  /* Early abort? */
  if (c->hydro.count == 0) return;

  if (c == c->hydro.super) {
    cell_activate_drift_spart(c, s);
  } else {
    if (c->split) {
      for (int k = 0; k < 8; ++k) {
        if (c->progeny[k] != NULL) {
          cell_activate_super_spart_drifts(c->progeny[k], s);
        }
      }
    } else {
#ifdef SWIFT_DEBUG_CHECKS
      error("Reached a leaf cell without finding a hydro.super!!");
#endif
    }
  }
}

/**
 * @brief Activate the #part drifts on the given cell.
 */
void cell_activate_drift_part(struct cell *c, struct scheduler *s) {
  /* If this cell is already marked for drift, quit early. */
  if (cell_get_flag(c, cell_flag_do_hydro_drift)) return;

  /* Mark this cell for drifting. */
  cell_set_flag(c, cell_flag_do_hydro_drift);

  /* Set the do_sub_drifts all the way up and activate the super drift
     if this has not yet been done. */
  if (c == c->hydro.super) {
#ifdef SWIFT_DEBUG_CHECKS
    if (c->hydro.drift == NULL)
      error("Trying to activate un-existing c->hydro.drift");
#endif
    scheduler_activate(s, c->hydro.drift);
  } else {
    for (struct cell *parent = c->parent;
         parent != NULL && !cell_get_flag(parent, cell_flag_do_hydro_sub_drift);
         parent = parent->parent) {
      /* Mark this cell for drifting */
      cell_set_flag(parent, cell_flag_do_hydro_sub_drift);

      if (parent == c->hydro.super) {
#ifdef SWIFT_DEBUG_CHECKS
        if (parent->hydro.drift == NULL)
          error("Trying to activate un-existing parent->hydro.drift");
#endif
        scheduler_activate(s, parent->hydro.drift);
        break;
      }
    }
  }
}

void cell_activate_sync_part(struct cell *c, struct scheduler *s) {
  /* If this cell is already marked for drift, quit early. */
  if (cell_get_flag(c, cell_flag_do_hydro_sync)) return;

  /* Mark this cell for synchronization. */
  cell_set_flag(c, cell_flag_do_hydro_sync);

  /* Set the do_sub_sync all the way up and activate the super sync
     if this has not yet been done. */
  if (c == c->hydro.super) {
#ifdef SWIFT_DEBUG_CHECKS
    if (c->hydro.timestep_sync == NULL)
      error("Trying to activate un-existing c->timestep_sync");
#endif
    scheduler_activate(s, c->hydro.timestep_sync);
    scheduler_activate(s, c->super->kick1);
  } else {
    for (struct cell *parent = c->parent;
         parent != NULL && !cell_get_flag(parent, cell_flag_do_hydro_sub_sync);
         parent = parent->parent) {
      /* Mark this cell for drifting */
      cell_set_flag(parent, cell_flag_do_hydro_sub_sync);

      if (parent == c->hydro.super) {
#ifdef SWIFT_DEBUG_CHECKS
        if (parent->hydro.timestep_sync == NULL)
          error("Trying to activate un-existing parent->timestep_sync");
#endif
        scheduler_activate(s, parent->hydro.timestep_sync);
        scheduler_activate(s, c->super->kick1);
        break;
      }
    }
  }
}

void cell_activate_sync_dmpart(struct cell *c, struct scheduler *s) {
    /* If this cell is already marked for drift, quit early. */
    if (cell_get_flag(c, cell_flag_do_dark_matter_sync)) return;
    
    /* Mark this cell for synchronization. */
    cell_set_flag(c, cell_flag_do_dark_matter_sync);
    
    /* Set the do_sub_sync all the way up and activate the super sync
     if this has not yet been done. */
    if (c == c->dark_matter.super) {
#ifdef SWIFT_DEBUG_CHECKS
        if (c->dark_matter.timestep_sync == NULL)
            error("Trying to activate un-existing c->timestep_sync");
#endif
        scheduler_activate(s, c->dark_matter.timestep_sync);
        scheduler_activate(s, c->super->kick1);
        
    } else {
        for (struct cell *parent = c->parent;
             parent != NULL && !cell_get_flag(parent, cell_flag_do_dark_matter_sub_sync);
             parent = parent->parent) {
            /* Mark this cell for drifting */
            cell_set_flag(parent, cell_flag_do_dark_matter_sub_sync);
            
            if (parent == c->dark_matter.super) {
#ifdef SWIFT_DEBUG_CHECKS
                if (parent->dark_matter.timestep_sync == NULL)
                    error("Trying to activate un-existing parent->timestep_sync");
#endif
                scheduler_activate(s, parent->dark_matter.timestep_sync);
                scheduler_activate(s, c->super->kick1);
                break;
            }
        }
    }
}

/**
 * @brief Activate the #gpart drifts on the given cell.
 */
void cell_activate_drift_gpart(struct cell *c, struct scheduler *s) {
  /* If this cell is already marked for drift, quit early. */
  if (cell_get_flag(c, cell_flag_do_grav_drift)) return;

  /* Mark this cell for drifting. */
  cell_set_flag(c, cell_flag_do_grav_drift);

  if (c->grav.drift_out != NULL) scheduler_activate(s, c->grav.drift_out);

  /* Set the do_grav_sub_drifts all the way up and activate the super drift
     if this has not yet been done. */
  if (c == c->grav.super) {
#ifdef SWIFT_DEBUG_CHECKS
    if (c->grav.drift == NULL)
      error("Trying to activate un-existing c->grav.drift");
#endif
    scheduler_activate(s, c->grav.drift);
  } else {
    for (struct cell *parent = c->parent;
         parent != NULL && !cell_get_flag(parent, cell_flag_do_grav_sub_drift);
         parent = parent->parent) {
      cell_set_flag(parent, cell_flag_do_grav_sub_drift);

      if (parent->grav.drift_out) {
        scheduler_activate(s, parent->grav.drift_out);
      }

      if (parent == c->grav.super) {
#ifdef SWIFT_DEBUG_CHECKS
        if (parent->grav.drift == NULL)
          error("Trying to activate un-existing parent->grav.drift");
#endif
        scheduler_activate(s, parent->grav.drift);
        break;
      }
    }
  }
}

/**
 * @brief Activate the #dmpart drifts on the given cell.
 */
void cell_activate_drift_dmpart(struct cell *c, struct scheduler *s) {
    /* If this cell is already marked for drift, quit early. */
    if (cell_get_flag(c, cell_flag_do_dark_matter_drift)) return;

    /* Mark this cell for drifting. */
    cell_set_flag(c, cell_flag_do_dark_matter_drift);
    
    /* Set the do_stars_sub_drifts all the way up and activate the super drift
     if this has not yet been done. */
    if (c == c->dark_matter.super) {
#ifdef SWIFT_DEBUG_CHECKS
        if (c->dark_matter.drift == NULL)
            error("Trying to activate un-existing c->dark_matter.drift");
#endif
        scheduler_activate(s, c->dark_matter.drift);
    } else {
        for (struct cell *parent = c->parent;
             parent != NULL && !cell_get_flag(parent, cell_flag_do_dark_matter_sub_drift);
             parent = parent->parent) {
            /* Mark this cell for drifting */
            cell_set_flag(parent, cell_flag_do_dark_matter_sub_drift);
            
            if (parent == c->dark_matter.super) {
#ifdef SWIFT_DEBUG_CHECKS
                if (parent->dark_matter.drift == NULL)
                    error("Trying to activate un-existing parent->dark_matter.drift");
#endif
                scheduler_activate(s, parent->dark_matter.drift);
                break;
            }
        }
    }
}

/**
 * @brief Activate the #spart drifts on the given cell.
 */
void cell_activate_drift_spart(struct cell *c, struct scheduler *s) {
  /* If this cell is already marked for drift, quit early. */
  if (cell_get_flag(c, cell_flag_do_stars_drift)) return;

  /* Mark this cell for drifting. */
  cell_set_flag(c, cell_flag_do_stars_drift);

  /* Set the do_stars_sub_drifts all the way up and activate the super drift
     if this has not yet been done. */
  if (c == c->hydro.super) {
#ifdef SWIFT_DEBUG_CHECKS
    if (c->stars.drift == NULL)
      error("Trying to activate un-existing c->stars.drift");
#endif
    scheduler_activate(s, c->stars.drift);
  } else {
    for (struct cell *parent = c->parent;
         parent != NULL && !cell_get_flag(parent, cell_flag_do_stars_sub_drift);
         parent = parent->parent) {
      /* Mark this cell for drifting */
      cell_set_flag(parent, cell_flag_do_stars_sub_drift);

      if (parent == c->hydro.super) {
#ifdef SWIFT_DEBUG_CHECKS
        if (parent->stars.drift == NULL)
          error("Trying to activate un-existing parent->stars.drift");
#endif
        scheduler_activate(s, parent->stars.drift);
        break;
      }
    }
  }
}

/**
 * @brief Activate the #bpart drifts on the given cell.
 */
void cell_activate_drift_bpart(struct cell *c, struct scheduler *s) {

  /* If this cell is already marked for drift, quit early. */
  if (cell_get_flag(c, cell_flag_do_bh_drift)) return;

  /* Mark this cell for drifting. */
  cell_set_flag(c, cell_flag_do_bh_drift);

  /* Set the do_black_holes_sub_drifts all the way up and activate the super
     drift if this has not yet been done. */
  if (c == c->hydro.super) {
#ifdef SWIFT_DEBUG_CHECKS
    if (c->black_holes.drift == NULL)
      error("Trying to activate un-existing c->black_holes.drift");
#endif
    scheduler_activate(s, c->black_holes.drift);
  } else {
    for (struct cell *parent = c->parent;
         parent != NULL && !cell_get_flag(parent, cell_flag_do_bh_sub_drift);
         parent = parent->parent) {
      /* Mark this cell for drifting */
      cell_set_flag(parent, cell_flag_do_bh_sub_drift);

      if (parent == c->hydro.super) {
#ifdef SWIFT_DEBUG_CHECKS
        if (parent->black_holes.drift == NULL)
          error("Trying to activate un-existing parent->black_holes.drift");
#endif
        scheduler_activate(s, parent->black_holes.drift);
        break;
      }
    }
  }
}

/**
 * @brief Activate the drifts on the given cell.
 */
void cell_activate_limiter(struct cell *c, struct scheduler *s) {
  /* If this cell is already marked for limiting, quit early. */
  if (cell_get_flag(c, cell_flag_do_hydro_limiter)) return;

  /* Mark this cell for limiting. */
  cell_set_flag(c, cell_flag_do_hydro_limiter);

  /* Set the do_sub_limiter all the way up and activate the super limiter
     if this has not yet been done. */
  if (c == c->hydro.super) {
#ifdef SWIFT_DEBUG_CHECKS
    if (c->hydro.timestep_limiter == NULL)
      error("Trying to activate un-existing c->timestep_limiter");
#endif
    scheduler_activate(s, c->hydro.timestep_limiter);
    scheduler_activate(s, c->super->kick1);
  } else {
    for (struct cell *parent = c->parent;
         parent != NULL &&
         !cell_get_flag(parent, cell_flag_do_hydro_sub_limiter);
         parent = parent->parent) {
      /* Mark this cell for limiting */
      cell_set_flag(parent, cell_flag_do_hydro_sub_limiter);

      if (parent == c->hydro.super) {
#ifdef SWIFT_DEBUG_CHECKS
        if (parent->hydro.timestep_limiter == NULL)
          error("Trying to activate un-existing parent->timestep_limiter");
#endif
        scheduler_activate(s, parent->hydro.timestep_limiter);
        scheduler_activate(s, c->super->kick1);
        break;
      }
    }
  }
}

/**
 * @brief Activate the drifts on the given cell.
 */
void cell_activate_dm_limiter(struct cell *c, struct scheduler *s) {
    /* If this cell is already marked for limiting, quit early. */
    if (cell_get_flag(c, cell_flag_do_dark_matter_limiter)) return;
    
    /* Mark this cell for limiting. */
    cell_set_flag(c, cell_flag_do_dark_matter_limiter);
    
    /* Set the do_sub_limiter all the way up and activate the super limiter
     if this has not yet been done. */
    if (c == c->dark_matter.super) {
        /*scheduler_activate(s, c->dark_matter.timestep_limiter);*/
        scheduler_activate(s, c->super->kick1);
    } else {
        for (struct cell *parent = c->parent;
             parent != NULL && !cell_get_flag(parent, cell_flag_do_dark_matter_sub_limiter);
             parent = parent->parent) {
            /* Mark this cell for limiting */
            cell_set_flag(parent, cell_flag_do_dark_matter_sub_limiter);
            
            if (parent == c->dark_matter.super) {
                /*scheduler_activate(s, parent->dark_matter.timestep_limiter);*/
                scheduler_activate(s, c->super->kick1);
                break;
            }
        }
    }
}

/**
 * @brief Activate the sorts up a cell hierarchy.
 */
void cell_activate_hydro_sorts_up(struct cell *c, struct scheduler *s) {
  if (c == c->hydro.super) {
#ifdef SWIFT_DEBUG_CHECKS
    if (c->hydro.sorts == NULL)
      error("Trying to activate un-existing c->hydro.sorts");
#endif
    scheduler_activate(s, c->hydro.sorts);
    if (c->nodeID == engine_rank) cell_activate_drift_part(c, s);
  } else {
    for (struct cell *parent = c->parent;
         parent != NULL && !cell_get_flag(parent, cell_flag_do_hydro_sub_sort);
         parent = parent->parent) {
      cell_set_flag(parent, cell_flag_do_hydro_sub_sort);
      if (parent == c->hydro.super) {
#ifdef SWIFT_DEBUG_CHECKS
        if (parent->hydro.sorts == NULL)
          error("Trying to activate un-existing parents->hydro.sorts");
#endif
        scheduler_activate(s, parent->hydro.sorts);
        if (parent->nodeID == engine_rank) cell_activate_drift_part(parent, s);
        break;
      }
    }
  }
}

/**
 * @brief Activate the sorts on a given cell, if needed.
 */
void cell_activate_hydro_sorts(struct cell *c, int sid, struct scheduler *s) {
  /* Do we need to re-sort? */
  if (c->hydro.dx_max_sort > space_maxreldx * c->dmin) {
    /* Climb up the tree to active the sorts in that direction */
    for (struct cell *finger = c; finger != NULL; finger = finger->parent) {
      if (finger->hydro.requires_sorts) {
        atomic_or(&finger->hydro.do_sort, finger->hydro.requires_sorts);
        cell_activate_hydro_sorts_up(finger, s);
      }
      finger->hydro.sorted = 0;
    }
  }

  /* Has this cell been sorted at all for the given sid? */
  if (!(c->hydro.sorted & (1 << sid)) || c->nodeID != engine_rank) {
    atomic_or(&c->hydro.do_sort, (1 << sid));
    cell_activate_hydro_sorts_up(c, s);
  }
}

/**
 * @brief Activate the sorts up a cell hierarchy.
 */
void cell_activate_stars_sorts_up(struct cell *c, struct scheduler *s) {

  if (c == c->hydro.super) {

#ifdef SWIFT_DEBUG_CHECKS
    if (c->stars.sorts == NULL)
      error("Trying to activate un-existing c->stars.sorts");
#endif
    scheduler_activate(s, c->stars.sorts);
    if (c->nodeID == engine_rank) {
      cell_activate_drift_spart(c, s);
    }
  } else {

    /* Climb up the tree and set the flags */
    for (struct cell *parent = c->parent;
         parent != NULL && !cell_get_flag(parent, cell_flag_do_stars_sub_sort);
         parent = parent->parent) {

      cell_set_flag(parent, cell_flag_do_stars_sub_sort);

      /* Reached the super-level? Activate the task and abort */
      if (parent == c->hydro.super) {

#ifdef SWIFT_DEBUG_CHECKS
        if (parent->stars.sorts == NULL)
          error("Trying to activate un-existing parents->stars.sorts");
#endif
        scheduler_activate(s, parent->stars.sorts);
        if (parent->nodeID == engine_rank) cell_activate_drift_spart(parent, s);
        break;
      }
    }
  }
}

/**
 * @brief Activate the sorts on a given cell, if needed.
 */
void cell_activate_stars_sorts(struct cell *c, int sid, struct scheduler *s) {

  /* Do we need to re-sort? */
  if (c->stars.dx_max_sort > space_maxreldx * c->dmin) {

    /* Climb up the tree to active the sorts in that direction */
    for (struct cell *finger = c; finger != NULL; finger = finger->parent) {
      if (finger->stars.requires_sorts) {
        atomic_or(&finger->stars.do_sort, finger->stars.requires_sorts);
        cell_activate_stars_sorts_up(finger, s);
      }
      finger->stars.sorted = 0;
    }
  }

  /* Has this cell been sorted at all for the given sid? */
  if (!(c->stars.sorted & (1 << sid)) || c->nodeID != engine_rank) {
    atomic_or(&c->stars.do_sort, (1 << sid));
    cell_activate_stars_sorts_up(c, s);
  }
}

/**
 * @brief Traverse a sub-cell task and activate the hydro drift tasks that are
 * required by a hydro task
 *
 * @param ci The first #cell we recurse in.
 * @param cj The second #cell we recurse in.
 * @param s The task #scheduler.
 * @param with_timestep_limiter Are we running with time-step limiting on?
 */
void cell_activate_subcell_hydro_tasks(struct cell *ci, struct cell *cj,
                                       struct scheduler *s,
                                       const int with_timestep_limiter) {
  const struct engine *e = s->space->e;

  /* Store the current dx_max and h_max values. */
  ci->hydro.dx_max_part_old = ci->hydro.dx_max_part;
  ci->hydro.h_max_old = ci->hydro.h_max;

  if (cj != NULL) {
    cj->hydro.dx_max_part_old = cj->hydro.dx_max_part;
    cj->hydro.h_max_old = cj->hydro.h_max;
  }

  /* Self interaction? */
  if (cj == NULL) {
    /* Do anything? */
    if (ci->hydro.count == 0 || !cell_is_active_hydro(ci, e)) return;

    /* Recurse? */
    if (cell_can_recurse_in_self_hydro_task(ci)) {
      /* Loop over all progenies and pairs of progenies */
      for (int j = 0; j < 8; j++) {
        if (ci->progeny[j] != NULL) {
          cell_activate_subcell_hydro_tasks(ci->progeny[j], NULL, s,
                                            with_timestep_limiter);
          for (int k = j + 1; k < 8; k++)
            if (ci->progeny[k] != NULL)
              cell_activate_subcell_hydro_tasks(ci->progeny[j], ci->progeny[k],
                                                s, with_timestep_limiter);
        }
      }
    } else {
      /* We have reached the bottom of the tree: activate drift */
      cell_activate_drift_part(ci, s);
      if (with_timestep_limiter) cell_activate_limiter(ci, s);
    }
  }

  /* Otherwise, pair interation */
  else {
    /* Should we even bother? */
    if (!cell_is_active_hydro(ci, e) && !cell_is_active_hydro(cj, e)) return;
    if (ci->hydro.count == 0 || cj->hydro.count == 0) return;

    /* Get the orientation of the pair. */
    double shift[3];
    const int sid = space_getsid(s->space, &ci, &cj, shift);

    /* recurse? */
    if (cell_can_recurse_in_pair_hydro_task(ci) &&
        cell_can_recurse_in_pair_hydro_task(cj)) {
      const struct cell_split_pair *csp = &cell_split_pairs[sid];
      for (int k = 0; k < csp->count; k++) {
        const int pid = csp->pairs[k].pid;
        const int pjd = csp->pairs[k].pjd;
        if (ci->progeny[pid] != NULL && cj->progeny[pjd] != NULL)
          cell_activate_subcell_hydro_tasks(ci->progeny[pid], cj->progeny[pjd],
                                            s, with_timestep_limiter);
      }
    }

    /* Otherwise, activate the sorts and drifts. */
    else if (cell_is_active_hydro(ci, e) || cell_is_active_hydro(cj, e)) {
      /* We are going to interact this pair, so store some values. */
      atomic_or(&ci->hydro.requires_sorts, 1 << sid);
      atomic_or(&cj->hydro.requires_sorts, 1 << sid);
      ci->hydro.dx_max_sort_old = ci->hydro.dx_max_sort;
      cj->hydro.dx_max_sort_old = cj->hydro.dx_max_sort;

      /* Activate the drifts if the cells are local. */
      if (ci->nodeID == engine_rank) cell_activate_drift_part(ci, s);
      if (cj->nodeID == engine_rank) cell_activate_drift_part(cj, s);

      /* Also activate the time-step limiter */
      if (ci->nodeID == engine_rank && with_timestep_limiter)
        cell_activate_limiter(ci, s);
      if (cj->nodeID == engine_rank && with_timestep_limiter)
        cell_activate_limiter(cj, s);

      /* Do we need to sort the cells? */
      cell_activate_hydro_sorts(ci, sid, s);
      cell_activate_hydro_sorts(cj, sid, s);
    }
  } /* Otherwise, pair interation */
}

/**
 * @brief Traverse a sub-cell task and activate the stars drift tasks that are
 * required by a stars task
 *
 * @param ci The first #cell we recurse in.
 * @param cj The second #cell we recurse in.
 * @param s The task #scheduler.
 * @param with_star_formation Are we running with star formation switched on?
 * @param with_timestep_sync Are we running with time-step synchronization on?
 */
void cell_activate_subcell_stars_tasks(struct cell *ci, struct cell *cj,
                                       struct scheduler *s,
                                       const int with_star_formation,
                                       const int with_timestep_sync) {
  const struct engine *e = s->space->e;

  /* Store the current dx_max and h_max values. */
  ci->stars.dx_max_part_old = ci->stars.dx_max_part;
  ci->stars.h_max_old = ci->stars.h_max;
  ci->hydro.dx_max_part_old = ci->hydro.dx_max_part;
  ci->hydro.h_max_old = ci->hydro.h_max;

  if (cj != NULL) {
    cj->stars.dx_max_part_old = cj->stars.dx_max_part;
    cj->stars.h_max_old = cj->stars.h_max;
    cj->hydro.dx_max_part_old = cj->hydro.dx_max_part;
    cj->hydro.h_max_old = cj->hydro.h_max;
  }

  /* Self interaction? */
  if (cj == NULL) {

    const int ci_active = cell_is_active_stars(ci, e) ||
                          (with_star_formation && cell_is_active_hydro(ci, e));

    /* Do anything? */
    if (!ci_active || ci->hydro.count == 0 ||
        (!with_star_formation && ci->stars.count == 0))
      return;

    /* Recurse? */
    if (cell_can_recurse_in_self_stars_task(ci)) {
      /* Loop over all progenies and pairs of progenies */
      for (int j = 0; j < 8; j++) {
        if (ci->progeny[j] != NULL) {
          cell_activate_subcell_stars_tasks(
              ci->progeny[j], NULL, s, with_star_formation, with_timestep_sync);
          for (int k = j + 1; k < 8; k++)
            if (ci->progeny[k] != NULL)
              cell_activate_subcell_stars_tasks(ci->progeny[j], ci->progeny[k],
                                                s, with_star_formation,
                                                with_timestep_sync);
        }
      }
    } else {
      /* We have reached the bottom of the tree: activate drift */
      cell_activate_drift_spart(ci, s);
      cell_activate_drift_part(ci, s);
      if (with_timestep_sync) cell_activate_sync_part(ci, s);
    }
  }

  /* Otherwise, pair interation */
  else {

    /* Get the orientation of the pair. */
    double shift[3];
    const int sid = space_getsid(s->space, &ci, &cj, shift);

    const int ci_active = cell_is_active_stars(ci, e) ||
                          (with_star_formation && cell_is_active_hydro(ci, e));
    const int cj_active = cell_is_active_stars(cj, e) ||
                          (with_star_formation && cell_is_active_hydro(cj, e));

    /* Should we even bother? */
    if (!ci_active && !cj_active) return;

    /* recurse? */
    if (cell_can_recurse_in_pair_stars_task(ci, cj) &&
        cell_can_recurse_in_pair_stars_task(cj, ci)) {

      const struct cell_split_pair *csp = &cell_split_pairs[sid];
      for (int k = 0; k < csp->count; k++) {
        const int pid = csp->pairs[k].pid;
        const int pjd = csp->pairs[k].pjd;
        if (ci->progeny[pid] != NULL && cj->progeny[pjd] != NULL)
          cell_activate_subcell_stars_tasks(ci->progeny[pid], cj->progeny[pjd],
                                            s, with_star_formation,
                                            with_timestep_sync);
      }
    }

    /* Otherwise, activate the sorts and drifts. */
    else {

      if (ci_active) {

        /* We are going to interact this pair, so store some values. */
        atomic_or(&cj->hydro.requires_sorts, 1 << sid);
        atomic_or(&ci->stars.requires_sorts, 1 << sid);

        cj->hydro.dx_max_sort_old = cj->hydro.dx_max_sort;
        ci->stars.dx_max_sort_old = ci->stars.dx_max_sort;

        /* Activate the drifts if the cells are local. */
        if (ci->nodeID == engine_rank) cell_activate_drift_spart(ci, s);
        if (cj->nodeID == engine_rank) cell_activate_drift_part(cj, s);
        if (cj->nodeID == engine_rank && with_timestep_sync)
          cell_activate_sync_part(cj, s);

        /* Do we need to sort the cells? */
        cell_activate_hydro_sorts(cj, sid, s);
        cell_activate_stars_sorts(ci, sid, s);
      }

      if (cj_active) {

        /* We are going to interact this pair, so store some values. */
        atomic_or(&cj->stars.requires_sorts, 1 << sid);
        atomic_or(&ci->hydro.requires_sorts, 1 << sid);

        ci->hydro.dx_max_sort_old = ci->hydro.dx_max_sort;
        cj->stars.dx_max_sort_old = cj->stars.dx_max_sort;

        /* Activate the drifts if the cells are local. */
        if (ci->nodeID == engine_rank) cell_activate_drift_part(ci, s);
        if (cj->nodeID == engine_rank) cell_activate_drift_spart(cj, s);
        if (ci->nodeID == engine_rank && with_timestep_sync)
          cell_activate_sync_part(ci, s);

        /* Do we need to sort the cells? */
        cell_activate_hydro_sorts(ci, sid, s);
        cell_activate_stars_sorts(cj, sid, s);
      }
    }
  } /* Otherwise, pair interation */
}

/**
 * @brief Traverse a sub-cell task and activate the black_holes drift tasks that
 * are required by a black_holes task
 *
 * @param ci The first #cell we recurse in.
 * @param cj The second #cell we recurse in.
 * @param s The task #scheduler.
 * @param with_timestep_sync Are we running with time-step synchronization on?
 */
void cell_activate_subcell_black_holes_tasks(struct cell *ci, struct cell *cj,
                                             struct scheduler *s,
                                             const int with_timestep_sync) {
  const struct engine *e = s->space->e;

  /* Store the current dx_max and h_max values. */
  ci->black_holes.dx_max_part_old = ci->black_holes.dx_max_part;
  ci->black_holes.h_max_old = ci->black_holes.h_max;
  ci->hydro.dx_max_part_old = ci->hydro.dx_max_part;
  ci->hydro.h_max_old = ci->hydro.h_max;

  if (cj != NULL) {
    cj->black_holes.dx_max_part_old = cj->black_holes.dx_max_part;
    cj->black_holes.h_max_old = cj->black_holes.h_max;
    cj->hydro.dx_max_part_old = cj->hydro.dx_max_part;
    cj->hydro.h_max_old = cj->hydro.h_max;
  }

  /* Self interaction? */
  if (cj == NULL) {
    /* Do anything? */
    if (!cell_is_active_black_holes(ci, e) || ci->hydro.count == 0 ||
        ci->black_holes.count == 0)
      return;

    /* Recurse? */
    if (cell_can_recurse_in_self_black_holes_task(ci)) {
      /* Loop over all progenies and pairs of progenies */
      for (int j = 0; j < 8; j++) {
        if (ci->progeny[j] != NULL) {
          cell_activate_subcell_black_holes_tasks(ci->progeny[j], NULL, s,
                                                  with_timestep_sync);
          for (int k = j + 1; k < 8; k++)
            if (ci->progeny[k] != NULL)
              cell_activate_subcell_black_holes_tasks(
                  ci->progeny[j], ci->progeny[k], s, with_timestep_sync);
        }
      }
    } else {
      /* We have reached the bottom of the tree: activate drift */
      cell_activate_drift_bpart(ci, s);
      cell_activate_drift_part(ci, s);
    }
  }

  /* Otherwise, pair interation */
  else {
    /* Should we even bother? */
    if (!cell_is_active_black_holes(ci, e) &&
        !cell_is_active_black_holes(cj, e))
      return;

    /* Get the orientation of the pair. */
    double shift[3];
    const int sid = space_getsid(s->space, &ci, &cj, shift);

    /* recurse? */
    if (cell_can_recurse_in_pair_black_holes_task(ci, cj) &&
        cell_can_recurse_in_pair_black_holes_task(cj, ci)) {
      const struct cell_split_pair *csp = &cell_split_pairs[sid];
      for (int k = 0; k < csp->count; k++) {
        const int pid = csp->pairs[k].pid;
        const int pjd = csp->pairs[k].pjd;
        if (ci->progeny[pid] != NULL && cj->progeny[pjd] != NULL)
          cell_activate_subcell_black_holes_tasks(
              ci->progeny[pid], cj->progeny[pjd], s, with_timestep_sync);
      }
    }

    /* Otherwise, activate the drifts. */
    else if (cell_is_active_black_holes(ci, e) ||
             cell_is_active_black_holes(cj, e)) {

      /* Activate the drifts if the cells are local. */
      if (ci->nodeID == engine_rank) cell_activate_drift_bpart(ci, s);
      if (cj->nodeID == engine_rank) cell_activate_drift_part(cj, s);
      if (cj->nodeID == engine_rank && with_timestep_sync)
        cell_activate_sync_part(cj, s);

      /* Activate the drifts if the cells are local. */
      if (ci->nodeID == engine_rank) cell_activate_drift_part(ci, s);
      if (cj->nodeID == engine_rank) cell_activate_drift_bpart(cj, s);
      if (ci->nodeID == engine_rank && with_timestep_sync)
        cell_activate_sync_part(ci, s);
    }
  } /* Otherwise, pair interation */
}

/**
 * @brief Traverse a sub-cell task and activate the dark matter drift tasks that
 * are required by a dark matter task
 *
 * @param ci The first #cell we recurse in.
 * @param cj The second #cell we recurse in.
 * @param s The task #scheduler.
 */
void cell_activate_subcell_dark_matter_tasks(struct cell *ci, struct cell *cj,
                                             struct scheduler *s) {
    const struct engine *e = s->space->e;
    
    /* Store the current dx_max and h_max values. */
    ci->dark_matter.dx_max_part_old = ci->dark_matter.dx_max_part;
    ci->dark_matter.h_max_old = ci->dark_matter.h_max;
    
    if (cj != NULL) {
        cj->dark_matter.dx_max_part_old = cj->dark_matter.dx_max_part;
        cj->dark_matter.h_max_old = cj->dark_matter.h_max;
    }
    
    /* Self interaction? */
    if (cj == NULL) {
        /* Do anything? */
        if (!cell_is_active_dark_matter(ci, e) || ci->dark_matter.count == 0) return;
        
        /* Recurse? */
        if (cell_can_recurse_in_self_dark_matter_task(ci)) {
            /* Loop over all progenies and pairs of progenies */
            for (int j = 0; j < 8; j++) {
                if (ci->progeny[j] != NULL) {
                    cell_activate_subcell_dark_matter_tasks(ci->progeny[j], NULL, s);
                    for (int k = j + 1; k < 8; k++)
                        if (ci->progeny[k] != NULL)
                            cell_activate_subcell_dark_matter_tasks(ci->progeny[j], ci->progeny[k], s);
                }
            }
        } else {
            /* We have reached the bottom of the tree: activate drift */
            cell_activate_drift_dmpart(ci, s);
            /*if (with_timestep_limiter) cell_activate_dm_limiter(ci, s);*/
            cell_activate_sync_dmpart(ci, s);
        }
    }
    
    /* Otherwise, pair interaction */
    else {
        /* Should we even bother? */
        if (!cell_is_active_dark_matter(ci, e) && !cell_is_active_dark_matter(cj, e)) return;
        if (ci->dark_matter.count == 0 || cj->dark_matter.count == 0) return;
        
        /* Get the orientation of the pair. */
        double shift[3];
        const int sid = space_getsid(s->space, &ci, &cj, shift);
        
        /* recurse? */
        if (cell_can_recurse_in_pair_dark_matter_task(ci) &&
            cell_can_recurse_in_pair_dark_matter_task(cj)) {
            const struct cell_split_pair *csp = &cell_split_pairs[sid];
            for (int k = 0; k < csp->count; k++) {
                const int pid = csp->pairs[k].pid;
                const int pjd = csp->pairs[k].pjd;
                if (ci->progeny[pid] != NULL && cj->progeny[pjd] != NULL)
                    cell_activate_subcell_dark_matter_tasks(ci->progeny[pid], cj->progeny[pjd], s);
            }
        }
        
        /* Otherwise, activate the drifts. */
        else if (cell_is_active_dark_matter(ci, e) || cell_is_active_dark_matter(cj, e)) {
            
            /* Activate the drifts if the cells are local. */
            if (cj->nodeID == engine_rank) cell_activate_drift_dmpart(cj, s);
            if (cj->nodeID == engine_rank) cell_activate_sync_dmpart(cj, s);

            if (ci->nodeID == engine_rank) cell_activate_drift_dmpart(ci, s);
            if (ci->nodeID == engine_rank) cell_activate_sync_dmpart(ci, s);
    
            /* Also activate the time-step limiter */
            /*if (ci->nodeID == engine_rank && with_timestep_limiter) cell_activate_dm_limiter(ci, s);
            if (cj->nodeID == engine_rank && with_timestep_limiter) cell_activate_dm_limiter(cj, s);*/

        }
    } /* Otherwise, pair interation */
}

/**
 * @brief Traverse a sub-cell task and activate the gravity drift tasks that
 * are required by a self gravity task.
 *
 * @param ci The first #cell we recurse in.
 * @param cj The second #cell we recurse in.
 * @param s The task #scheduler.
 */
void cell_activate_subcell_grav_tasks(struct cell *ci, struct cell *cj,
                                      struct scheduler *s) {
  /* Some constants */
  const struct space *sp = s->space;
  const struct engine *e = sp->e;

  /* Self interaction? */
  if (cj == NULL) {
    /* Do anything? */
    if (ci->grav.count == 0 || !cell_is_active_gravity(ci, e)) return;

    /* Recurse? */
    if (ci->split) {
      /* Loop over all progenies and pairs of progenies */
      for (int j = 0; j < 8; j++) {
        if (ci->progeny[j] != NULL) {
          cell_activate_subcell_grav_tasks(ci->progeny[j], NULL, s);
          for (int k = j + 1; k < 8; k++)
            if (ci->progeny[k] != NULL)
              cell_activate_subcell_grav_tasks(ci->progeny[j], ci->progeny[k],
                                               s);
        }
      }
    } else {
      /* We have reached the bottom of the tree: activate gpart drift */
      cell_activate_drift_gpart(ci, s);
    }
  }

  /* Pair interaction */
  else {
    /* Anything to do here? */
    if (!cell_is_active_gravity(ci, e) && !cell_is_active_gravity(cj, e))
      return;
    if (ci->grav.count == 0 || cj->grav.count == 0) return;

    /* Atomically drift the multipole in ci */
    lock_lock(&ci->grav.mlock);
    if (ci->grav.ti_old_multipole < e->ti_current) cell_drift_multipole(ci, e);
    if (lock_unlock(&ci->grav.mlock) != 0) error("Impossible to unlock m-pole");

    /* Atomically drift the multipole in cj */
    lock_lock(&cj->grav.mlock);
    if (cj->grav.ti_old_multipole < e->ti_current) cell_drift_multipole(cj, e);
    if (lock_unlock(&cj->grav.mlock) != 0) error("Impossible to unlock m-pole");

    /* Can we use multipoles ? */
    if (cell_can_use_pair_mm(ci, cj, e, sp, /*use_rebuild_data=*/0,
                             /*is_tree_walk=*/1)) {

      /* Ok, no need to drift anything */
      return;
    }
    /* Otherwise, activate the gpart drifts if we are at the bottom. */
    else if (!ci->split && !cj->split) {
      /* Activate the drifts if the cells are local. */
      if (cell_is_active_gravity(ci, e) || cell_is_active_gravity(cj, e)) {
        if (ci->nodeID == engine_rank) cell_activate_drift_gpart(ci, s);
        if (cj->nodeID == engine_rank) cell_activate_drift_gpart(cj, s);
      }
    }
    /* Ok, we can still recurse */
    else {
      /* Recover the multipole information */
      const struct gravity_tensors *const multi_i = ci->grav.multipole;
      const struct gravity_tensors *const multi_j = cj->grav.multipole;
      const double ri_max = multi_i->r_max;
      const double rj_max = multi_j->r_max;

      if (ri_max > rj_max) {
        if (ci->split) {
          /* Loop over ci's children */
          for (int k = 0; k < 8; k++) {
            if (ci->progeny[k] != NULL)
              cell_activate_subcell_grav_tasks(ci->progeny[k], cj, s);
          }

        } else if (cj->split) {
          /* Loop over cj's children */
          for (int k = 0; k < 8; k++) {
            if (cj->progeny[k] != NULL)
              cell_activate_subcell_grav_tasks(ci, cj->progeny[k], s);
          }

        } else {
          error("Fundamental error in the logic");
        }
      } else if (rj_max >= ri_max) {
        if (cj->split) {
          /* Loop over cj's children */
          for (int k = 0; k < 8; k++) {
            if (cj->progeny[k] != NULL)
              cell_activate_subcell_grav_tasks(ci, cj->progeny[k], s);
          }

        } else if (ci->split) {
          /* Loop over ci's children */
          for (int k = 0; k < 8; k++) {
            if (ci->progeny[k] != NULL)
              cell_activate_subcell_grav_tasks(ci->progeny[k], cj, s);
          }

        } else {
          error("Fundamental error in the logic");
        }
      }
    }
  }
}

/**
 * @brief Traverse a sub-cell task and activate the gravity drift tasks that
 * are required by an external gravity task.
 *
 * @param ci The #cell we recurse in.
 * @param s The task #scheduler.
 */
void cell_activate_subcell_external_grav_tasks(struct cell *ci,
                                               struct scheduler *s) {
  /* Some constants */
  const struct space *sp = s->space;
  const struct engine *e = sp->e;

  /* Do anything? */
  if (!cell_is_active_gravity(ci, e)) return;

  /* Recurse? */
  if (ci->split) {
    /* Loop over all progenies (no need for pairs for self-gravity) */
    for (int j = 0; j < 8; j++) {
      if (ci->progeny[j] != NULL) {
        cell_activate_subcell_external_grav_tasks(ci->progeny[j], s);
      }
    }
  } else {
    /* We have reached the bottom of the tree: activate gpart drift */
    cell_activate_drift_gpart(ci, s);
  }
}

/**
 * @brief Un-skips all the hydro tasks associated with a given cell and checks
 * if the space needs to be rebuilt.
 *
 * @param c the #cell.
 * @param s the #scheduler.
 *
 * @return 1 If the space needs rebuilding. 0 otherwise.
 */
int cell_unskip_hydro_tasks(struct cell *c, struct scheduler *s) {
  struct engine *e = s->space->e;
  const int nodeID = e->nodeID;
  const int with_feedback = e->policy & engine_policy_feedback;
  const int with_timestep_limiter =
      (e->policy & engine_policy_timestep_limiter);

#ifdef WITH_MPI
  const int with_star_formation = e->policy & engine_policy_star_formation;
#endif
  int rebuild = 0;

  /* Un-skip the density tasks involved with this cell. */
  for (struct link *l = c->hydro.density; l != NULL; l = l->next) {
    struct task *t = l->t;
    struct cell *ci = t->ci;
    struct cell *cj = t->cj;
    const int ci_active = cell_is_active_hydro(ci, e);
    const int cj_active = (cj != NULL) ? cell_is_active_hydro(cj, e) : 0;
#ifdef WITH_MPI
    const int ci_nodeID = ci->nodeID;
    const int cj_nodeID = (cj != NULL) ? cj->nodeID : -1;
#else
    const int ci_nodeID = nodeID;
    const int cj_nodeID = nodeID;
#endif

    /* Only activate tasks that involve a local active cell. */
    if ((ci_active && ci_nodeID == nodeID) ||
        (cj_active && cj_nodeID == nodeID)) {
      scheduler_activate(s, t);

      /* Activate hydro drift */
      if (t->type == task_type_self) {
        if (ci_nodeID == nodeID) cell_activate_drift_part(ci, s);
        if (ci_nodeID == nodeID && with_timestep_limiter)
          cell_activate_limiter(ci, s);
      }

      /* Set the correct sorting flags and activate hydro drifts */
      else if (t->type == task_type_pair) {
        /* Store some values. */
        atomic_or(&ci->hydro.requires_sorts, 1 << t->flags);
        atomic_or(&cj->hydro.requires_sorts, 1 << t->flags);
        ci->hydro.dx_max_sort_old = ci->hydro.dx_max_sort;
        cj->hydro.dx_max_sort_old = cj->hydro.dx_max_sort;

        /* Activate the drift tasks. */
        if (ci_nodeID == nodeID) cell_activate_drift_part(ci, s);
        if (cj_nodeID == nodeID) cell_activate_drift_part(cj, s);

        /* Activate the limiter tasks. */
        if (ci_nodeID == nodeID && with_timestep_limiter)
          cell_activate_limiter(ci, s);
        if (cj_nodeID == nodeID && with_timestep_limiter)
          cell_activate_limiter(cj, s);

        /* Check the sorts and activate them if needed. */
        cell_activate_hydro_sorts(ci, t->flags, s);
        cell_activate_hydro_sorts(cj, t->flags, s);
      }

      /* Store current values of dx_max and h_max. */
      else if (t->type == task_type_sub_self) {
        cell_activate_subcell_hydro_tasks(ci, NULL, s, with_timestep_limiter);
      }

      /* Store current values of dx_max and h_max. */
      else if (t->type == task_type_sub_pair) {
        cell_activate_subcell_hydro_tasks(ci, cj, s, with_timestep_limiter);
      }
    }

    /* Only interested in pair interactions as of here. */
    if (t->type == task_type_pair || t->type == task_type_sub_pair) {
      /* Check whether there was too much particle motion, i.e. the
         cell neighbour conditions were violated. */
      if (cell_need_rebuild_for_hydro_pair(ci, cj)) rebuild = 1;

#ifdef WITH_MPI
      /* Activate the send/recv tasks. */
      if (ci_nodeID != nodeID) {
        /* If the local cell is active, receive data from the foreign cell. */
        if (cj_active) {
          scheduler_activate_recv(s, ci->mpi.recv, task_subtype_xv);
          if (ci_active) {
            scheduler_activate_recv(s, ci->mpi.recv, task_subtype_rho);

#ifdef EXTRA_HYDRO_LOOP
            scheduler_activate_recv(s, ci->mpi.recv, task_subtype_gradient);
#endif
          }
        }

        /* If the foreign cell is active, we want its particles for the limiter
         */
        if (ci_active && with_timestep_limiter)
          scheduler_activate_recv(s, ci->mpi.recv, task_subtype_limiter);

        /* If the foreign cell is active, we want its ti_end values. */
        if (ci_active)
          scheduler_activate_recv(s, ci->mpi.recv, task_subtype_tend_part);

        /* Is the foreign cell active and will need stuff from us? */
        if (ci_active) {

          scheduler_activate_send(s, cj->mpi.send, task_subtype_xv, ci_nodeID);

          /* Drift the cell which will be sent; note that not all sent
             particles will be drifted, only those that are needed. */
          cell_activate_drift_part(cj, s);
          if (with_timestep_limiter) cell_activate_limiter(cj, s);

          /* If the local cell is also active, more stuff will be needed. */
          if (cj_active) {
            scheduler_activate_send(s, cj->mpi.send, task_subtype_rho,
                                    ci_nodeID);

#ifdef EXTRA_HYDRO_LOOP
            scheduler_activate_send(s, cj->mpi.send, task_subtype_gradient,
                                    ci_nodeID);
#endif
          }
        }

        /* If the local cell is active, send its particles for the limiting. */
        if (cj_active && with_timestep_limiter)
          scheduler_activate_send(s, cj->mpi.send, task_subtype_limiter,
                                  ci_nodeID);

        /* If the local cell is active, send its ti_end values. */
        if (cj_active)
          scheduler_activate_send(s, cj->mpi.send, task_subtype_tend_part,
                                  ci_nodeID);

        /* Propagating new star counts? */
        if (with_star_formation && with_feedback) {
          if (ci_active && ci->hydro.count > 0) {
            if (task_order_star_formation_before_feedback) {
              scheduler_activate_recv(s, ci->mpi.recv, task_subtype_sf_counts);
            }
            scheduler_activate_recv(s, ci->mpi.recv, task_subtype_tend_spart);
          }
          if (cj_active && cj->hydro.count > 0) {
            if (task_order_star_formation_before_feedback) {
              scheduler_activate_send(s, cj->mpi.send, task_subtype_sf_counts,
                                      ci_nodeID);
            }
            scheduler_activate_send(s, cj->mpi.send, task_subtype_tend_spart,
                                    ci_nodeID);
          }
        }

      } else if (cj_nodeID != nodeID) {
        /* If the local cell is active, receive data from the foreign cell. */
        if (ci_active) {
          scheduler_activate_recv(s, cj->mpi.recv, task_subtype_xv);
          if (cj_active) {
            scheduler_activate_recv(s, cj->mpi.recv, task_subtype_rho);

#ifdef EXTRA_HYDRO_LOOP
            scheduler_activate_recv(s, cj->mpi.recv, task_subtype_gradient);
#endif
          }
        }

        /* If the foreign cell is active, we want its particles for the limiter
         */
        if (cj_active && with_timestep_limiter)
          scheduler_activate_recv(s, cj->mpi.recv, task_subtype_limiter);

        /* If the foreign cell is active, we want its ti_end values. */
        if (cj_active)
          scheduler_activate_recv(s, cj->mpi.recv, task_subtype_tend_part);

        /* Is the foreign cell active and will need stuff from us? */
        if (cj_active) {

          scheduler_activate_send(s, ci->mpi.send, task_subtype_xv, cj_nodeID);

          /* Drift the cell which will be sent; note that not all sent
             particles will be drifted, only those that are needed. */
          cell_activate_drift_part(ci, s);
          if (with_timestep_limiter) cell_activate_limiter(ci, s);

          /* If the local cell is also active, more stuff will be needed. */
          if (ci_active) {

            scheduler_activate_send(s, ci->mpi.send, task_subtype_rho,
                                    cj_nodeID);

#ifdef EXTRA_HYDRO_LOOP
            scheduler_activate_send(s, ci->mpi.send, task_subtype_gradient,
                                    cj_nodeID);
#endif
          }
        }

        /* If the local cell is active, send its particles for the limiting. */
        if (ci_active && with_timestep_limiter)
          scheduler_activate_send(s, ci->mpi.send, task_subtype_limiter,
                                  cj_nodeID);

        /* If the local cell is active, send its ti_end values. */
        if (ci_active)
          scheduler_activate_send(s, ci->mpi.send, task_subtype_tend_part,
                                  cj_nodeID);

        /* Propagating new star counts? */
        if (with_star_formation && with_feedback) {
          if (cj_active && cj->hydro.count > 0) {
            if (task_order_star_formation_before_feedback) {
              scheduler_activate_recv(s, cj->mpi.recv, task_subtype_sf_counts);
            }
            scheduler_activate_recv(s, cj->mpi.recv, task_subtype_tend_spart);
          }
          if (ci_active && ci->hydro.count > 0) {
            if (task_order_star_formation_before_feedback) {
              scheduler_activate_send(s, ci->mpi.send, task_subtype_sf_counts,
                                      cj_nodeID);
            }
            scheduler_activate_send(s, ci->mpi.send, task_subtype_tend_spart,
                                    cj_nodeID);
          }
        }
      }
#endif
    }
  }

  /* Unskip all the other task types. */
  if (c->nodeID == nodeID && cell_is_active_hydro(c, e)) {
    for (struct link *l = c->hydro.gradient; l != NULL; l = l->next)
      scheduler_activate(s, l->t);
    for (struct link *l = c->hydro.force; l != NULL; l = l->next)
      scheduler_activate(s, l->t);
    for (struct link *l = c->hydro.limiter; l != NULL; l = l->next)
      scheduler_activate(s, l->t);

    if (c->hydro.extra_ghost != NULL)
      scheduler_activate(s, c->hydro.extra_ghost);
    if (c->hydro.ghost_in != NULL) cell_activate_hydro_ghosts(c, s, e);
      
    if (c->hydro.timestep_sync != NULL) scheduler_activate(s, c->hydro.timestep_sync);
    if (c->hydro.timestep_limiter != NULL) scheduler_activate(s, c->hydro.timestep_limiter);

    if (c->kick1 != NULL) scheduler_activate(s, c->kick1);
    if (c->kick2 != NULL) scheduler_activate(s, c->kick2);
    if (c->timestep != NULL) scheduler_activate(s, c->timestep);
    if (c->hydro.end_force != NULL) scheduler_activate(s, c->hydro.end_force);
    if (c->hydro.cooling_in != NULL) cell_activate_cooling(c, s, e);
#ifdef WITH_LOGGER
    if (c->logger != NULL) scheduler_activate(s, c->logger);
#endif

    if (c->top->hydro.star_formation != NULL) {
      cell_activate_star_formation_tasks(c->top, s, with_feedback);
    }
  }

  return rebuild;
}

/**
 * @brief Un-skips all the gravity tasks associated with a given cell and checks
 * if the space needs to be rebuilt.
 *
 * @param c the #cell.
 * @param s the #scheduler.
 *
 * @return 1 If the space needs rebuilding. 0 otherwise.
 */
int cell_unskip_gravity_tasks(struct cell *c, struct scheduler *s) {
  struct engine *e = s->space->e;
  const int nodeID = e->nodeID;
  int rebuild = 0;

  /* Un-skip the gravity tasks involved with this cell. */
  for (struct link *l = c->grav.grav; l != NULL; l = l->next) {
    struct task *t = l->t;
    struct cell *ci = t->ci;
    struct cell *cj = t->cj;
    const int ci_active = cell_is_active_gravity(ci, e);
    const int cj_active = (cj != NULL) ? cell_is_active_gravity(cj, e) : 0;
#ifdef WITH_MPI
    const int ci_nodeID = ci->nodeID;
    const int cj_nodeID = (cj != NULL) ? cj->nodeID : -1;
#else
    const int ci_nodeID = nodeID;
    const int cj_nodeID = nodeID;
#endif

    /* Only activate tasks that involve a local active cell. */
    if ((ci_active && ci_nodeID == nodeID) ||
        (cj_active && cj_nodeID == nodeID)) {
      scheduler_activate(s, t);
      /* Set the drifting flags */
      if (t->type == task_type_self &&
          t->subtype == task_subtype_external_grav) {
        cell_activate_subcell_external_grav_tasks(ci, s);
      } else if (t->type == task_type_self && t->subtype == task_subtype_grav) {
        cell_activate_subcell_grav_tasks(ci, NULL, s);
      } else if (t->type == task_type_pair) {
        cell_activate_subcell_grav_tasks(ci, cj, s);
      } else if (t->type == task_type_grav_mm) {
#ifdef SWIFT_DEBUG_CHECKS
        error("Incorrectly linked M-M task!");
#endif
      }
    }

    if (t->type == task_type_pair) {
#ifdef WITH_MPI
      /* Activate the send/recv tasks. */
      if (ci_nodeID != nodeID) {
        /* If the local cell is active, receive data from the foreign cell. */
        if (cj_active)
          scheduler_activate_recv(s, ci->mpi.recv, task_subtype_gpart);

        /* If the foreign cell is active, we want its ti_end values. */
        if (ci_active)
          scheduler_activate_recv(s, ci->mpi.recv, task_subtype_tend_gpart);

        /* Is the foreign cell active and will need stuff from us? */
        if (ci_active) {

          scheduler_activate_send(s, cj->mpi.send, task_subtype_gpart,
                                  ci_nodeID);

          /* Drift the cell which will be sent at the level at which it is
             sent, i.e. drift the cell specified in the send task (l->t)
             itself. */
          cell_activate_drift_gpart(cj, s);
        }

        /* If the local cell is active, send its ti_end values. */
        if (cj_active)
          scheduler_activate_send(s, cj->mpi.send, task_subtype_tend_gpart,
                                  ci_nodeID);

      } else if (cj_nodeID != nodeID) {
        /* If the local cell is active, receive data from the foreign cell. */
        if (ci_active)
          scheduler_activate_recv(s, cj->mpi.recv, task_subtype_gpart);

        /* If the foreign cell is active, we want its ti_end values. */
        if (cj_active)
          scheduler_activate_recv(s, cj->mpi.recv, task_subtype_tend_gpart);

        /* Is the foreign cell active and will need stuff from us? */
        if (cj_active) {

          scheduler_activate_send(s, ci->mpi.send, task_subtype_gpart,
                                  cj_nodeID);

          /* Drift the cell which will be sent at the level at which it is
             sent, i.e. drift the cell specified in the send task (l->t)
             itself. */
          cell_activate_drift_gpart(ci, s);
        }

        /* If the local cell is active, send its ti_end values. */
        if (ci_active)
          scheduler_activate_send(s, ci->mpi.send, task_subtype_tend_gpart,
                                  cj_nodeID);
      }
#endif
    }
  }

  for (struct link *l = c->grav.mm; l != NULL; l = l->next) {
    struct task *t = l->t;
    struct cell *ci = t->ci;
    struct cell *cj = t->cj;
    const int ci_active = cell_is_active_gravity_mm(ci, e);
    const int cj_active = cell_is_active_gravity_mm(cj, e);
#ifdef WITH_MPI
    const int ci_nodeID = ci->nodeID;
    const int cj_nodeID = (cj != NULL) ? cj->nodeID : -1;
#else
    const int ci_nodeID = nodeID;
    const int cj_nodeID = nodeID;
#endif

#ifdef SWIFT_DEBUG_CHECKS
    if (t->type != task_type_grav_mm) error("Incorrectly linked gravity task!");
#endif

    /* Only activate tasks that involve a local active cell. */
    if ((ci_active && ci_nodeID == nodeID) ||
        (cj_active && cj_nodeID == nodeID)) {
      scheduler_activate(s, t);
    }
  }

  /* Unskip all the other task types. */
  if (c->nodeID == nodeID && cell_is_active_gravity(c, e)) {
    if (c->grav.init != NULL) scheduler_activate(s, c->grav.init);
    if (c->grav.init_out != NULL) scheduler_activate(s, c->grav.init_out);
    if (c->kick1 != NULL) scheduler_activate(s, c->kick1);
    if (c->kick2 != NULL) scheduler_activate(s, c->kick2);
    if (c->timestep != NULL) scheduler_activate(s, c->timestep);
    if (c->grav.down != NULL) scheduler_activate(s, c->grav.down);
    if (c->grav.down_in != NULL) scheduler_activate(s, c->grav.down_in);
    if (c->grav.mesh != NULL) scheduler_activate(s, c->grav.mesh);
    if (c->grav.long_range != NULL) scheduler_activate(s, c->grav.long_range);
    if (c->grav.end_force != NULL) scheduler_activate(s, c->grav.end_force);
#ifdef WITH_LOGGER
    if (c->logger != NULL) scheduler_activate(s, c->logger);
#endif
  }

  return rebuild;
}

/**
 * @brief Un-skips all the stars tasks associated with a given cell and checks
 * if the space needs to be rebuilt.
 *
 * @param c the #cell.
 * @param s the #scheduler.
 * @param with_star_formation Are we running with star formation switched on?
 *
 * @return 1 If the space needs rebuilding. 0 otherwise.
 */
int cell_unskip_stars_tasks(struct cell *c, struct scheduler *s,
                            const int with_star_formation) {

  struct engine *e = s->space->e;
  const int with_timestep_sync = (e->policy & engine_policy_timestep_sync);
  const int nodeID = e->nodeID;
  int rebuild = 0;

  if (c->stars.drift != NULL) {
    if (cell_is_active_stars(c, e) ||
        (with_star_formation && cell_is_active_hydro(c, e))) {

      cell_activate_drift_spart(c, s);
    }
  }

  /* Un-skip the density tasks involved with this cell. */
  for (struct link *l = c->stars.density; l != NULL; l = l->next) {
    struct task *t = l->t;
    struct cell *ci = t->ci;
    struct cell *cj = t->cj;
#ifdef WITH_MPI
    const int ci_nodeID = ci->nodeID;
    const int cj_nodeID = (cj != NULL) ? cj->nodeID : -1;
#else
    const int ci_nodeID = nodeID;
    const int cj_nodeID = nodeID;
#endif

    const int ci_active = cell_is_active_stars(ci, e) ||
                          (with_star_formation && cell_is_active_hydro(ci, e));

    const int cj_active =
        (cj != NULL) && (cell_is_active_stars(cj, e) ||
                         (with_star_formation && cell_is_active_hydro(cj, e)));

    /* Activate the drifts */
    if (t->type == task_type_self && ci_active) {
      cell_activate_drift_spart(ci, s);
      cell_activate_drift_part(ci, s);
      if (with_timestep_sync) cell_activate_sync_part(ci, s);
    }

    /* Only activate tasks that involve a local active cell. */
    if ((ci_active || cj_active) &&
        (ci_nodeID == nodeID || cj_nodeID == nodeID)) {
      scheduler_activate(s, t);

      if (t->type == task_type_pair) {
        /* Do ci */
        if (ci_active) {
          /* stars for ci */
          atomic_or(&ci->stars.requires_sorts, 1 << t->flags);
          ci->stars.dx_max_sort_old = ci->stars.dx_max_sort;

          /* hydro for cj */
          atomic_or(&cj->hydro.requires_sorts, 1 << t->flags);
          cj->hydro.dx_max_sort_old = cj->hydro.dx_max_sort;

          /* Activate the drift tasks. */
          if (ci_nodeID == nodeID) cell_activate_drift_spart(ci, s);
          if (cj_nodeID == nodeID) cell_activate_drift_part(cj, s);
          if (cj_nodeID == nodeID && with_timestep_sync)
            cell_activate_sync_part(cj, s);

          /* Check the sorts and activate them if needed. */
          cell_activate_stars_sorts(ci, t->flags, s);
          cell_activate_hydro_sorts(cj, t->flags, s);
        }

        /* Do cj */
        if (cj_active) {
          /* hydro for ci */
          atomic_or(&ci->hydro.requires_sorts, 1 << t->flags);
          ci->hydro.dx_max_sort_old = ci->hydro.dx_max_sort;

          /* stars for cj */
          atomic_or(&cj->stars.requires_sorts, 1 << t->flags);
          cj->stars.dx_max_sort_old = cj->stars.dx_max_sort;

          /* Activate the drift tasks. */
          if (cj_nodeID == nodeID) cell_activate_drift_spart(cj, s);
          if (ci_nodeID == nodeID) cell_activate_drift_part(ci, s);
          if (ci_nodeID == nodeID && with_timestep_sync)
            cell_activate_sync_part(ci, s);

          /* Check the sorts and activate them if needed. */
          cell_activate_hydro_sorts(ci, t->flags, s);
          cell_activate_stars_sorts(cj, t->flags, s);
        }
      }

      else if (t->type == task_type_sub_self) {
        cell_activate_subcell_stars_tasks(ci, NULL, s, with_star_formation,
                                          with_timestep_sync);
      }

      else if (t->type == task_type_sub_pair) {
        cell_activate_subcell_stars_tasks(ci, cj, s, with_star_formation,
                                          with_timestep_sync);
      }
    }

    /* Only interested in pair interactions as of here. */
    if (t->type == task_type_pair || t->type == task_type_sub_pair) {
      /* Check whether there was too much particle motion, i.e. the
         cell neighbour conditions were violated. */
      if (cell_need_rebuild_for_stars_pair(ci, cj)) rebuild = 1;
      if (cell_need_rebuild_for_stars_pair(cj, ci)) rebuild = 1;

#ifdef WITH_MPI
      /* Activate the send/recv tasks. */
      if (ci_nodeID != nodeID) {
        if (cj_active) {
          scheduler_activate_recv(s, ci->mpi.recv, task_subtype_xv);
          scheduler_activate_recv(s, ci->mpi.recv, task_subtype_rho);

          /* If the local cell is active, more stuff will be needed. */
          scheduler_activate_send(s, cj->mpi.send, task_subtype_spart,
                                  ci_nodeID);
          cell_activate_drift_spart(cj, s);

          /* If the local cell is active, send its ti_end values. */
          scheduler_activate_send(s, cj->mpi.send, task_subtype_tend_spart,
                                  ci_nodeID);
        }

        if (ci_active) {
          scheduler_activate_recv(s, ci->mpi.recv, task_subtype_spart);

          /* If the foreign cell is active, we want its ti_end values. */
          scheduler_activate_recv(s, ci->mpi.recv, task_subtype_tend_spart);

          /* Is the foreign cell active and will need stuff from us? */
          scheduler_activate_send(s, cj->mpi.send, task_subtype_xv, ci_nodeID);
          scheduler_activate_send(s, cj->mpi.send, task_subtype_rho, ci_nodeID);

          /* Drift the cell which will be sent; note that not all sent
             particles will be drifted, only those that are needed. */
          cell_activate_drift_part(cj, s);
        }

      } else if (cj_nodeID != nodeID) {
        /* If the local cell is active, receive data from the foreign cell. */
        if (ci_active) {
          scheduler_activate_recv(s, cj->mpi.recv, task_subtype_xv);
          scheduler_activate_recv(s, cj->mpi.recv, task_subtype_rho);

          /* If the local cell is active, more stuff will be needed. */
          scheduler_activate_send(s, ci->mpi.send, task_subtype_spart,
                                  cj_nodeID);
          cell_activate_drift_spart(ci, s);

          /* If the local cell is active, send its ti_end values. */
          scheduler_activate_send(s, ci->mpi.send, task_subtype_tend_spart,
                                  cj_nodeID);
        }

        if (cj_active) {
          scheduler_activate_recv(s, cj->mpi.recv, task_subtype_spart);

          /* If the foreign cell is active, we want its ti_end values. */
          scheduler_activate_recv(s, cj->mpi.recv, task_subtype_tend_spart);

          /* Is the foreign cell active and will need stuff from us? */
          scheduler_activate_send(s, ci->mpi.send, task_subtype_xv, cj_nodeID);
          scheduler_activate_send(s, ci->mpi.send, task_subtype_rho, cj_nodeID);

          /* Drift the cell which will be sent; note that not all sent
             particles will be drifted, only those that are needed. */
          cell_activate_drift_part(ci, s);
        }
      }
#endif
    }
  }

  /* Un-skip the feedback tasks involved with this cell. */
  for (struct link *l = c->stars.feedback; l != NULL; l = l->next) {
    struct task *t = l->t;
    struct cell *ci = t->ci;
    struct cell *cj = t->cj;
#ifdef WITH_MPI
    const int ci_nodeID = ci->nodeID;
    const int cj_nodeID = (cj != NULL) ? cj->nodeID : -1;
#else
    const int ci_nodeID = nodeID;
    const int cj_nodeID = nodeID;
#endif

    const int ci_active = cell_is_active_stars(ci, e) ||
                          (with_star_formation && cell_is_active_hydro(ci, e));

    const int cj_active =
        (cj != NULL) && (cell_is_active_stars(cj, e) ||
                         (with_star_formation && cell_is_active_hydro(cj, e)));

    if (t->type == task_type_self && ci_active) {
      scheduler_activate(s, t);
    }

    else if (t->type == task_type_sub_self && ci_active) {
      scheduler_activate(s, t);
    }

    else if (t->type == task_type_pair || t->type == task_type_sub_pair) {
      /* We only want to activate the task if the cell is active and is
         going to update some gas on the *local* node */
      if ((ci_nodeID == nodeID && cj_nodeID == nodeID) &&
          (ci_active || cj_active)) {
        scheduler_activate(s, t);

      } else if ((ci_nodeID == nodeID && cj_nodeID != nodeID) && (cj_active)) {
        scheduler_activate(s, t);

      } else if ((ci_nodeID != nodeID && cj_nodeID == nodeID) && (ci_active)) {
        scheduler_activate(s, t);
      }
    }

    /* Nothing more to do here, all drifts and sorts activated above */
  }

  /* Unskip all the other task types. */
  if (c->nodeID == nodeID) {
    if (cell_is_active_stars(c, e) ||
        (with_star_formation && cell_is_active_hydro(c, e))) {

      if (c->stars.ghost != NULL) scheduler_activate(s, c->stars.ghost);
      if (c->stars.stars_in != NULL) scheduler_activate(s, c->stars.stars_in);
      if (c->stars.stars_out != NULL) scheduler_activate(s, c->stars.stars_out);
      if (c->kick1 != NULL) scheduler_activate(s, c->kick1);
      if (c->kick2 != NULL) scheduler_activate(s, c->kick2);
      if (c->timestep != NULL) scheduler_activate(s, c->timestep);
#ifdef WITH_LOGGER
      if (c->logger != NULL) scheduler_activate(s, c->logger);
#endif
    }
  }

  return rebuild;
}

/**
 * @brief Un-skips all the black hole tasks associated with a given cell and
 * checks if the space needs to be rebuilt.
 *
 * @param c the #cell.
 * @param s the #scheduler.
 *
 * @return 1 If the space needs rebuilding. 0 otherwise.
 */
int cell_unskip_black_holes_tasks(struct cell *c, struct scheduler *s) {

  struct engine *e = s->space->e;
  const int with_timestep_sync = (e->policy & engine_policy_timestep_sync);
  const int nodeID = e->nodeID;
  int rebuild = 0;

  if (c->black_holes.drift != NULL && cell_is_active_black_holes(c, e)) {
    cell_activate_drift_bpart(c, s);
  }

  /* Un-skip the density tasks involved with this cell. */
  for (struct link *l = c->black_holes.density; l != NULL; l = l->next) {
    struct task *t = l->t;
    struct cell *ci = t->ci;
    struct cell *cj = t->cj;
    const int ci_active = cell_is_active_black_holes(ci, e);
    const int cj_active = (cj != NULL) ? cell_is_active_black_holes(cj, e) : 0;
#ifdef WITH_MPI
    const int ci_nodeID = ci->nodeID;
    const int cj_nodeID = (cj != NULL) ? cj->nodeID : -1;
#else
    const int ci_nodeID = nodeID;
    const int cj_nodeID = nodeID;
#endif

    /* Only activate tasks that involve a local active cell. */
    if ((ci_active || cj_active) &&
        (ci_nodeID == nodeID || cj_nodeID == nodeID)) {

      scheduler_activate(s, t);

      /* Activate the drifts */
      if (t->type == task_type_self) {
        cell_activate_drift_part(ci, s);
        cell_activate_drift_bpart(ci, s);
      }

      /* Activate the drifts */
      else if (t->type == task_type_pair) {

        /* Activate the drift tasks. */
        if (ci_nodeID == nodeID) cell_activate_drift_bpart(ci, s);
        if (ci_nodeID == nodeID) cell_activate_drift_part(ci, s);

        if (cj_nodeID == nodeID) cell_activate_drift_part(cj, s);
        if (cj_nodeID == nodeID) cell_activate_drift_bpart(cj, s);
      }

      /* Store current values of dx_max and h_max. */
      else if (t->type == task_type_sub_self) {
        cell_activate_subcell_black_holes_tasks(ci, NULL, s,
                                                with_timestep_sync);
      }

      /* Store current values of dx_max and h_max. */
      else if (t->type == task_type_sub_pair) {
        cell_activate_subcell_black_holes_tasks(ci, cj, s, with_timestep_sync);
      }
    }

    /* Only interested in pair interactions as of here. */
    if (t->type == task_type_pair || t->type == task_type_sub_pair) {

      /* Check whether there was too much particle motion, i.e. the
         cell neighbour conditions were violated. */
      if (cell_need_rebuild_for_black_holes_pair(ci, cj)) rebuild = 1;
      if (cell_need_rebuild_for_black_holes_pair(cj, ci)) rebuild = 1;

      scheduler_activate(s, ci->hydro.super->black_holes.swallow_ghost[0]);
      scheduler_activate(s, cj->hydro.super->black_holes.swallow_ghost[0]);

#ifdef WITH_MPI
      /* Activate the send/recv tasks. */
      if (ci_nodeID != nodeID) {

        /* Receive the foreign parts to compute BH accretion rates and do the
         * swallowing */
        scheduler_activate_recv(s, ci->mpi.recv, task_subtype_rho);
        scheduler_activate_recv(s, ci->mpi.recv, task_subtype_part_swallow);

        /* Send the local BHs to tag the particles to swallow and to do feedback
         */
        scheduler_activate_send(s, cj->mpi.send, task_subtype_bpart_rho,
                                ci_nodeID);
        scheduler_activate_send(s, cj->mpi.send, task_subtype_bpart_feedback,
                                ci_nodeID);

        /* Drift before you send */
        cell_activate_drift_bpart(cj, s);

        /* Send the new BH time-steps */
        scheduler_activate_send(s, cj->mpi.send, task_subtype_tend_bpart,
                                ci_nodeID);

        /* Receive the foreign BHs to tag particles to swallow and for feedback
         */
        scheduler_activate_recv(s, ci->mpi.recv, task_subtype_bpart_rho);
        scheduler_activate_recv(s, ci->mpi.recv, task_subtype_bpart_feedback);

        /* Receive the foreign BH time-steps */
        scheduler_activate_recv(s, ci->mpi.recv, task_subtype_tend_bpart);

        /* Send the local part information */
        scheduler_activate_send(s, cj->mpi.send, task_subtype_rho, ci_nodeID);
        scheduler_activate_send(s, cj->mpi.send, task_subtype_part_swallow,
                                ci_nodeID);

        /* Drift the cell which will be sent; note that not all sent
           particles will be drifted, only those that are needed. */
        cell_activate_drift_part(cj, s);

      } else if (cj_nodeID != nodeID) {

        /* Receive the foreign parts to compute BH accretion rates and do the
         * swallowing */
        scheduler_activate_recv(s, cj->mpi.recv, task_subtype_rho);
        scheduler_activate_recv(s, cj->mpi.recv, task_subtype_part_swallow);

        /* Send the local BHs to tag the particles to swallow and to do feedback
         */
        scheduler_activate_send(s, ci->mpi.send, task_subtype_bpart_rho,
                                cj_nodeID);
        scheduler_activate_send(s, ci->mpi.send, task_subtype_bpart_feedback,
                                cj_nodeID);

        /* Drift before you send */
        cell_activate_drift_bpart(ci, s);

        /* Send the new BH time-steps */
        scheduler_activate_send(s, ci->mpi.send, task_subtype_tend_bpart,
                                cj_nodeID);

        /* Receive the foreign BHs to tag particles to swallow and for feedback
         */
        scheduler_activate_recv(s, cj->mpi.recv, task_subtype_bpart_rho);
        scheduler_activate_recv(s, cj->mpi.recv, task_subtype_bpart_feedback);

        /* Receive the foreign BH time-steps */
        scheduler_activate_recv(s, cj->mpi.recv, task_subtype_tend_bpart);

        /* Send the local part information */
        scheduler_activate_send(s, ci->mpi.send, task_subtype_rho, cj_nodeID);
        scheduler_activate_send(s, ci->mpi.send, task_subtype_part_swallow,
                                cj_nodeID);

        /* Drift the cell which will be sent; note that not all sent
           particles will be drifted, only those that are needed. */
        cell_activate_drift_part(ci, s);
      }
#endif
    }
  }

  /* Un-skip the swallow tasks involved with this cell. */
  for (struct link *l = c->black_holes.swallow; l != NULL; l = l->next) {
    struct task *t = l->t;
    struct cell *ci = t->ci;
    struct cell *cj = t->cj;
    const int ci_active = cell_is_active_black_holes(ci, e);
    const int cj_active = (cj != NULL) ? cell_is_active_black_holes(cj, e) : 0;
#ifdef WITH_MPI
    const int ci_nodeID = ci->nodeID;
    const int cj_nodeID = (cj != NULL) ? cj->nodeID : -1;
#else
    const int ci_nodeID = nodeID;
    const int cj_nodeID = nodeID;
#endif

    /* Only activate tasks that involve a local active cell. */
    if ((ci_active || cj_active) &&
        (ci_nodeID == nodeID || cj_nodeID == nodeID)) {

      scheduler_activate(s, t);
    }
  }

  /* Un-skip the swallow tasks involved with this cell. */
  for (struct link *l = c->black_holes.do_gas_swallow; l != NULL; l = l->next) {
    struct task *t = l->t;
    struct cell *ci = t->ci;
    struct cell *cj = t->cj;
    const int ci_active = cell_is_active_black_holes(ci, e);
    const int cj_active = (cj != NULL) ? cell_is_active_black_holes(cj, e) : 0;
#ifdef WITH_MPI
    const int ci_nodeID = ci->nodeID;
    const int cj_nodeID = (cj != NULL) ? cj->nodeID : -1;
#else
    const int ci_nodeID = nodeID;
    const int cj_nodeID = nodeID;
#endif

    /* Only activate tasks that involve a local active cell. */
    if ((ci_active || cj_active) &&
        (ci_nodeID == nodeID || cj_nodeID == nodeID)) {

      scheduler_activate(s, t);
    }
  }

  /* Un-skip the swallow tasks involved with this cell. */
  for (struct link *l = c->black_holes.do_bh_swallow; l != NULL; l = l->next) {
    struct task *t = l->t;
    struct cell *ci = t->ci;
    struct cell *cj = t->cj;
    const int ci_active = cell_is_active_black_holes(ci, e);
    const int cj_active = (cj != NULL) ? cell_is_active_black_holes(cj, e) : 0;
#ifdef WITH_MPI
    const int ci_nodeID = ci->nodeID;
    const int cj_nodeID = (cj != NULL) ? cj->nodeID : -1;
#else
    const int ci_nodeID = nodeID;
    const int cj_nodeID = nodeID;
#endif

    /* Only activate tasks that involve a local active cell. */
    if ((ci_active || cj_active) &&
        (ci_nodeID == nodeID || cj_nodeID == nodeID)) {

      scheduler_activate(s, t);
    }
  }

  /* Un-skip the feedback tasks involved with this cell. */
  for (struct link *l = c->black_holes.feedback; l != NULL; l = l->next) {
    struct task *t = l->t;
    struct cell *ci = t->ci;
    struct cell *cj = t->cj;
    const int ci_active = cell_is_active_black_holes(ci, e);
    const int cj_active = (cj != NULL) ? cell_is_active_black_holes(cj, e) : 0;
#ifdef WITH_MPI
    const int ci_nodeID = ci->nodeID;
    const int cj_nodeID = (cj != NULL) ? cj->nodeID : -1;
#else
    const int ci_nodeID = nodeID;
    const int cj_nodeID = nodeID;
#endif

    /* Only activate tasks that involve a local active cell. */
    if ((ci_active || cj_active) &&
        (ci_nodeID == nodeID || cj_nodeID == nodeID)) {

      scheduler_activate(s, t);
    }
  }

  /* Unskip all the other task types. */
  if (c->nodeID == nodeID && cell_is_active_black_holes(c, e)) {

    if (c->black_holes.density_ghost != NULL)
      scheduler_activate(s, c->black_holes.density_ghost);
    if (c->black_holes.swallow_ghost[0] != NULL)
      scheduler_activate(s, c->black_holes.swallow_ghost[0]);
    if (c->black_holes.swallow_ghost[1] != NULL)
      scheduler_activate(s, c->black_holes.swallow_ghost[1]);
    if (c->black_holes.swallow_ghost[2] != NULL)
      scheduler_activate(s, c->black_holes.swallow_ghost[2]);
    if (c->black_holes.black_holes_in != NULL)
      scheduler_activate(s, c->black_holes.black_holes_in);
    if (c->black_holes.black_holes_out != NULL)
      scheduler_activate(s, c->black_holes.black_holes_out);
    if (c->kick1 != NULL) scheduler_activate(s, c->kick1);
    if (c->kick2 != NULL) scheduler_activate(s, c->kick2);
    if (c->timestep != NULL) scheduler_activate(s, c->timestep);
#ifdef WITH_LOGGER
    if (c->logger != NULL) scheduler_activate(s, c->logger);
#endif
  }

  return rebuild;
}

/**
 * @brief Recursively activate the DM ghost (and implicit links) in a cell
 * hierarchy.
 *
 * @param c The #cell.
 * @param s The #scheduler.
 * @param e The #engine.
 */
void cell_recursively_activate_dark_matter_ghost(struct cell *c, struct scheduler *s,
                                            const struct engine *e) {
    /* Early abort? */
    if ((c->dark_matter.count == 0) || !cell_is_active_dark_matter(c, e)) return;
    
    /* Is the ghost at this level? */
    if (c->dark_matter.ghost != NULL) {
        scheduler_activate(s, c->dark_matter.ghost);
    } else {
        
#ifdef SWIFT_DEBUG_CHECKS
        if (!c->split)
            error("Reached the leaf level without finding a dark_matter ghost!");
#endif
        
        /* Keep recursing */
        for (int k = 0; k < 8; k++)
            if (c->progeny[k] != NULL)
                cell_recursively_activate_dark_matter_ghost(c->progeny[k], s, e);
    }
}


/**
 * @brief Activate the DM ghost (and implicit links) in a cell hierarchy.
 *
 * @param c The #cell.
 * @param s The #scheduler.
 * @param e The #engine.
 */
void cell_activate_dark_matter_ghost(struct cell *c, struct scheduler *s,
                                const struct engine *e) {
    scheduler_activate(s, c->dark_matter.ghost);
    /*cell_recursively_activate_dark_matter_ghost(c, s, e);*/
}


/**
 * @brief Un-skips all the dark matter tasks associated with a given cell and
 * checks if the space needs to be rebuilt.
 *
 * @param c the #cell.
 * @param s the #scheduler.
 *
 * @return 1 If the space needs rebuilding. 0 otherwise.
 */
int cell_unskip_dark_matter_tasks(struct cell *c, struct scheduler *s) {

    struct engine *e = s->space->e;
    /*const int with_timestep_limiter = (e->policy & engine_policy_timestep_limiter);*/
    const int nodeID = e->nodeID;
    int rebuild = 0;
    
    /* Un-skip the density tasks involved with this cell. */
    for (struct link *l = c->dark_matter.density; l != NULL; l = l->next) {
        struct task *t = l->t;
        struct cell *ci = t->ci;
        struct cell *cj = t->cj;
        const int ci_active = cell_is_active_dark_matter(ci, e);
        const int cj_active = (cj != NULL) ? cell_is_active_dark_matter(cj, e) : 0;
#ifdef WITH_MPI
        const int ci_nodeID = ci->nodeID;
        const int cj_nodeID = (cj != NULL) ? cj->nodeID : -1;
#else
        const int ci_nodeID = nodeID;
        const int cj_nodeID = nodeID;
#endif

        /* Only activate tasks that involve a local active cell. */
        if ((ci_active && ci_nodeID == nodeID) ||
            (cj_active && cj_nodeID == nodeID)) {
            scheduler_activate(s, t);

            /* Activate dark matter drift */
            if (t->type == task_type_self) {
                if (ci_nodeID == nodeID) cell_activate_drift_dmpart(ci, s);
                /*if (ci_nodeID == nodeID && with_timestep_limiter) cell_activate_dm_limiter(ci, s);*/
                if (ci_nodeID == nodeID) cell_activate_sync_dmpart(ci, s);

           } else if (t->type == task_type_pair) {
               /* Activate the drift tasks. */
                if (ci_nodeID == nodeID) cell_activate_drift_dmpart(ci, s);
                if (ci_nodeID == nodeID) cell_activate_sync_dmpart(ci, s);

                if (cj_nodeID == nodeID) cell_activate_drift_dmpart(cj, s);
                if (cj_nodeID == nodeID) cell_activate_sync_dmpart(cj, s);

               /* Activate the limiter tasks. */
                /*if (ci_nodeID == nodeID && with_timestep_limiter) cell_activate_dm_limiter(ci, s);
                if (cj_nodeID == nodeID && with_timestep_limiter) cell_activate_dm_limiter(cj, s);*/
            }

                /* Store current values of dx_max and h_max. */
            else if (t->type == task_type_sub_self) {
                cell_activate_subcell_dark_matter_tasks(ci, NULL, s);
            }

                /* Store current values of dx_max and h_max. */
            else if (t->type == task_type_sub_pair) {
                cell_activate_subcell_dark_matter_tasks(ci, cj, s);
            }
        }

        /* Only interested in pair interactions as of here. */
        if (t->type == task_type_pair || t->type == task_type_sub_pair) {

            /* Check whether there was too much particle motion, i.e. the
             cell neighbour conditions were violated. */
            if (cell_need_rebuild_for_dark_matter_pair(ci, cj)) rebuild = 1;


#ifdef WITH_MPI
            /* Activate the send/recv tasks. */
            if (ci_nodeID != nodeID) {

                /* If the local cell is active, receive data from the foreign cell. */
                /*if (cj_active) {*/

                scheduler_activate_recv(s, ci->mpi.recv, task_subtype_dmpart_xv);

                scheduler_activate_recv(s, ci->mpi.recv, task_subtype_dmpart_rho);

                /* If the foreign cell is active, we want its ti_end values. */
                scheduler_activate_recv(s, ci->mpi.recv, task_subtype_tend_dmpart);

                /* If the local cell is active, send stuff. */
                scheduler_activate_send(s, cj->mpi.send, task_subtype_dmpart_xv, ci_nodeID);
                scheduler_activate_send(s, cj->mpi.send, task_subtype_dmpart_rho, ci_nodeID);

                cell_activate_drift_dmpart(cj, s);
                scheduler_activate_send(s, cj->mpi.send, task_subtype_tend_dmpart, ci_nodeID);



                /* Is the foreign cell active and will need stuff from us? */
                /*if (ci_active) {

                  scheduler_activate_send(s, cj->mpi.send, task_subtype_dmpart_xv, ci_nodeID);
                */
                  /* Drift the cell which will be sent; note that not all sent
                     particles will be drifted, only those that are needed. */
                /*  cell_activate_drift_dmpart(cj, s);
                */
                /* If the local cell is also active, more stuff will be needed. */
                /*  scheduler_activate_send(s, cj->mpi.send, task_subtype_dmpart_rho, ci_nodeID);
                */
                  /* If the local cell is active, send its ti_end values. */
                /*  scheduler_activate_send(s, cj->mpi.send, task_subtype_tend_dmpart, ci_nodeID);

                  scheduler_activate_recv(s, ci->mpi.recv, task_subtype_dmpart_xv);
                  scheduler_activate_recv(s, ci->mpi.recv, task_subtype_dmpart_rho);
                */
                  /* We also want its ti_end values. */
                /*  scheduler_activate_recv(s, ci->mpi.recv, task_subtype_tend_dmpart);

                  }*/

            } else if (cj_nodeID != nodeID) {
                
                /* If the local cell is active, receive data from the foreign cell. */
                /*if (ci_active) {*/

                    scheduler_activate_recv(s, cj->mpi.recv, task_subtype_dmpart_xv);
                    scheduler_activate_recv(s, cj->mpi.recv, task_subtype_dmpart_rho);

                    scheduler_activate_recv(s, cj->mpi.recv, task_subtype_tend_dmpart);

                    /* If the local cell is active, send stuff. */
                    scheduler_activate_send(s, ci->mpi.send, task_subtype_dmpart_xv, cj_nodeID);
                    scheduler_activate_send(s, ci->mpi.send, task_subtype_dmpart_rho, cj_nodeID);

                    cell_activate_drift_dmpart(ci, s);
                    scheduler_activate_send(s, ci->mpi.send, task_subtype_tend_dmpart, cj_nodeID);


                /* Is the foreign cell active and will need stuff from us? */
                /*if (cj_active) {

                  scheduler_activate_send(s, ci->mpi.send, task_subtype_dmpart_xv, cj_nodeID);
                */
                  /* Drift the cell which will be sent; note that not all sent
                     particles will be drifted, only those that are needed. */

                /*  cell_activate_drift_dmpart(ci, s);
                */
                  /* If the local cell is also active, more stuff will be needed. */
                /*  scheduler_activate_send(s, ci->mpi.send, task_subtype_dmpart_rho, cj_nodeID);

                  scheduler_activate_send(s, ci->mpi.send, task_subtype_tend_dmpart, cj_nodeID);

                  scheduler_activate_recv(s, cj->mpi.recv, task_subtype_dmpart_xv);
                  scheduler_activate_recv(s, cj->mpi.recv, task_subtype_dmpart_rho);
                */
                  /* We also want its ti_end values. */
                /*  scheduler_activate_recv(s, cj->mpi.recv, task_subtype_tend_dmpart);
                }*/

            }
#endif
        }
    }

    /* Unskip all the other task types. */
    if (c->nodeID == nodeID && cell_is_active_dark_matter(c, e)) {
        for (struct link *l = c->dark_matter.sidm; l != NULL; l = l->next) {
            scheduler_activate(s, l->t);
        }
        /*for (struct link *l = c->dark_matter.limiter; l != NULL; l = l->next) scheduler_activate(s, l->t);*/
        if (c->dark_matter.ghost != NULL) cell_activate_dark_matter_ghost(c, s, e);
        if (c->dark_matter.sidm_kick != NULL) scheduler_activate(s, c->dark_matter.sidm_kick);
        if (c->dark_matter.timestep_sync != NULL) scheduler_activate(s, c->dark_matter.timestep_sync);
        /*if (c->dark_matter.timestep_limiter != NULL) scheduler_activate(s, c->dark_matter.timestep_limiter);*/
        if (c->kick1 != NULL) scheduler_activate(s, c->kick1);
        if (c->kick2 != NULL) scheduler_activate(s, c->kick2);
        if (c->timestep != NULL) scheduler_activate(s, c->timestep);
   }
    
    return rebuild;
}


/**
 * @brief Set the super-cell pointers for all cells in a hierarchy.
 *
 * @param c The top-level #cell to play with.
 * @param super Pointer to the deepest cell with tasks in this part of the
 * tree.
 * @param with_hydro Are we running with hydrodynamics on?
 * @param with_grav Are we running with gravity on?
 */
void cell_set_super(struct cell *c, struct cell *super, const int with_hydro,
                    const int with_grav, const int with_sidm) {
  /* Are we in a cell which is either the hydro or gravity super? */
  if (super == NULL && ((with_hydro && c->hydro.super != NULL) ||
                        (with_grav && c->grav.super != NULL) ||
                        (with_sidm && c->dark_matter.super != NULL)))
    super = c;

  /* Set the super-cell */
  c->super = super;

  /* Recurse */
  if (c->split)
    for (int k = 0; k < 8; k++)
      if (c->progeny[k] != NULL)
        cell_set_super(c->progeny[k], super, with_hydro, with_grav, with_sidm);
}

/**
 * @brief Set the super-cell pointers for all cells in a hierarchy.
 *
 * @param c The top-level #cell to play with.
 * @param super_hydro Pointer to the deepest cell with tasks in this part of
 * the tree.
 */
void cell_set_super_dark_matter(struct cell *c, struct cell *super_dark_matter) {
    /* Are we in a cell with some kind of self/pair task ? */
    if (super_dark_matter == NULL && c->dark_matter.density != NULL) super_dark_matter = c;
    
    /* Set the super-cell */
    c->dark_matter.super = super_dark_matter;
    
    /* Recurse */
    if (c->split)
        for (int k = 0; k < 8; k++)
            if (c->progeny[k] != NULL)
                cell_set_super_dark_matter(c->progeny[k], super_dark_matter);
}

/**
 * @brief Set the super-cell pointers for all cells in a hierarchy.
 *
 * @param c The top-level #cell to play with.
 * @param super_hydro Pointer to the deepest cell with tasks in this part of
 * the tree.
 */
void cell_set_super_hydro(struct cell *c, struct cell *super_hydro) {
  /* Are we in a cell with some kind of self/pair task ? */
  if (super_hydro == NULL && c->hydro.density != NULL) super_hydro = c;

  /* Set the super-cell */
  c->hydro.super = super_hydro;

  /* Recurse */
  if (c->split)
    for (int k = 0; k < 8; k++)
      if (c->progeny[k] != NULL)
        cell_set_super_hydro(c->progeny[k], super_hydro);
}

/**
 * @brief Set the super-cell pointers for all cells in a hierarchy.
 *
 * @param c The top-level #cell to play with.
 * @param super_gravity Pointer to the deepest cell with tasks in this part of
 * the tree.
 */
void cell_set_super_gravity(struct cell *c, struct cell *super_gravity) {
  /* Are we in a cell with some kind of self/pair task ? */
  if (super_gravity == NULL && (c->grav.grav != NULL || c->grav.mm != NULL))
    super_gravity = c;

  /* Set the super-cell */
  c->grav.super = super_gravity;

  /* Recurse */
  if (c->split)
    for (int k = 0; k < 8; k++)
      if (c->progeny[k] != NULL)
        cell_set_super_gravity(c->progeny[k], super_gravity);
}

/**
 * @brief Mapper function to set the super pointer of the cells.
 *
 * @param map_data The top-level cells.
 * @param num_elements The number of top-level cells.
 * @param extra_data Unused parameter.
 */
void cell_set_super_mapper(void *map_data, int num_elements, void *extra_data) {
  const struct engine *e = (const struct engine *)extra_data;

  const int with_hydro = (e->policy & engine_policy_hydro);
  const int with_grav = (e->policy & engine_policy_self_gravity) ||
                        (e->policy & engine_policy_external_gravity);
  const int with_sidm = (e->policy & engine_policy_sidm);

  for (int ind = 0; ind < num_elements; ind++) {
    struct cell *c = &((struct cell *)map_data)[ind];

    /* All top-level cells get an MPI tag. */
#ifdef WITH_MPI
    cell_ensure_tagged(c);
#endif

    /* Super-pointer for hydro */
    if (with_hydro) cell_set_super_hydro(c, NULL);

    /* Super-pointer for gravity */
    if (with_grav) cell_set_super_gravity(c, NULL);

    /* Super-pointer for dark matter */
    if (with_sidm) cell_set_super_dark_matter(c, NULL);

    /* Super-pointer for common operations */
    cell_set_super(c, NULL, with_hydro, with_grav, with_sidm);
  }
}

/**
 * @brief Does this cell or any of its children have any task ?
 *
 * We use the timestep-related tasks to probe this as these always
 * exist in a cell hierarchy that has any kind of task.
 *
 * @param c The #cell to probe.
 */
int cell_has_tasks(struct cell *c) {
#ifdef WITH_MPI
  if (c->timestep != NULL || c->mpi.recv != NULL) return 1;
#else
  if (c->timestep != NULL) return 1;
#endif

  if (c->split) {
    int count = 0;
    for (int k = 0; k < 8; ++k)
      if (c->progeny[k] != NULL) count += cell_has_tasks(c->progeny[k]);
    return count;
  } else {
    return 0;
  }
}

/**
 * @brief Recursively drifts the #part in a cell hierarchy.
 *
 * @param c The #cell.
 * @param e The #engine (to get ti_current).
 * @param force Drift the particles irrespective of the #cell flags.
 */
void cell_drift_part(struct cell *c, const struct engine *e, int force) {
  const int periodic = e->s->periodic;
  const double dim[3] = {e->s->dim[0], e->s->dim[1], e->s->dim[2]};
  const int with_cosmology = (e->policy & engine_policy_cosmology);
  const float hydro_h_max = e->hydro_properties->h_max;
  const float hydro_h_min = e->hydro_properties->h_min;
  const integertime_t ti_old_part = c->hydro.ti_old_part;
  const integertime_t ti_current = e->ti_current;
  struct part *const parts = c->hydro.parts;
  struct xpart *const xparts = c->hydro.xparts;

  float dx_max = 0.f, dx2_max = 0.f;
  float dx_max_sort = 0.0f, dx2_max_sort = 0.f;
  float cell_h_max = 0.f;

  /* Drift irrespective of cell flags? */
  force = (force || cell_get_flag(c, cell_flag_do_hydro_drift));

#ifdef SWIFT_DEBUG_CHECKS
  /* Check that we only drift local cells. */
  if (c->nodeID != engine_rank) error("Drifting a foreign cell is nope.");

  /* Check that we are actually going to move forward. */
  if (ti_current < ti_old_part) error("Attempt to drift to the past");
#endif

  /* Early abort? */
  if (c->hydro.count == 0) {
    /* Clear the drift flags. */
    cell_clear_flag(c, cell_flag_do_hydro_drift | cell_flag_do_hydro_sub_drift);

    /* Update the time of the last drift */
    c->hydro.ti_old_part = ti_current;

    return;
  }

  /* Ok, we have some particles somewhere in the hierarchy to drift */

  /* Are we not in a leaf ? */
  if (c->split && (force || cell_get_flag(c, cell_flag_do_hydro_sub_drift))) {

    /* Loop over the progeny and collect their data. */
    for (int k = 0; k < 8; k++) {
      if (c->progeny[k] != NULL) {
        struct cell *cp = c->progeny[k];

        /* Collect */
        cell_drift_part(cp, e, force);

        /* Update */
        dx_max = max(dx_max, cp->hydro.dx_max_part);
        dx_max_sort = max(dx_max_sort, cp->hydro.dx_max_sort);
        cell_h_max = max(cell_h_max, cp->hydro.h_max);
      }
    }

    /* Store the values */
    c->hydro.h_max = cell_h_max;
    c->hydro.dx_max_part = dx_max;
    c->hydro.dx_max_sort = dx_max_sort;

    /* Update the time of the last drift */
    c->hydro.ti_old_part = ti_current;

  } else if (!c->split && force && ti_current > ti_old_part) {
    /* Drift from the last time the cell was drifted to the current time */
    double dt_drift, dt_kick_grav, dt_kick_hydro, dt_therm;
    if (with_cosmology) {
      dt_drift =
          cosmology_get_drift_factor(e->cosmology, ti_old_part, ti_current);
      dt_kick_grav =
          cosmology_get_grav_kick_factor(e->cosmology, ti_old_part, ti_current);
      dt_kick_hydro = cosmology_get_hydro_kick_factor(e->cosmology, ti_old_part,
                                                      ti_current);
      dt_therm = cosmology_get_therm_kick_factor(e->cosmology, ti_old_part,
                                                 ti_current);
    } else {
      dt_drift = (ti_current - ti_old_part) * e->time_base;
      dt_kick_grav = (ti_current - ti_old_part) * e->time_base;
      dt_kick_hydro = (ti_current - ti_old_part) * e->time_base;
      dt_therm = (ti_current - ti_old_part) * e->time_base;
    }

    /* Loop over all the gas particles in the cell */
    const size_t nr_parts = c->hydro.count;
    for (size_t k = 0; k < nr_parts; k++) {
      /* Get a handle on the part. */
      struct part *const p = &parts[k];
      struct xpart *const xp = &xparts[k];

      /* Ignore inhibited particles */
      if (part_is_inhibited(p, e)) continue;

      /* Drift... */
      drift_part(p, xp, dt_drift, dt_kick_hydro, dt_kick_grav, dt_therm,
                 ti_old_part, ti_current, e->cosmology, e->hydro_properties,
                 e->entropy_floor);

      /* Update the tracers properties */
      tracers_after_drift(p, xp, e->internal_units, e->physical_constants,
                          with_cosmology, e->cosmology, e->hydro_properties,
                          e->cooling_func, e->time);

#ifdef SWIFT_DEBUG_CHECKS
      /* Make sure the particle does not drift by more than a box length. */
      if (fabs(xp->v_full[0] * dt_drift) > e->s->dim[0] ||
          fabs(xp->v_full[1] * dt_drift) > e->s->dim[1] ||
          fabs(xp->v_full[2] * dt_drift) > e->s->dim[2]) {
        error(
            "Particle drifts by more than a box length! id %llu xp->v_full "
            "%.5e %.5e %.5e p->v %.5e %.5e %.5e",
            p->id, xp->v_full[0], xp->v_full[1], xp->v_full[2], p->v[0],
            p->v[1], p->v[2]);
      }
#endif

      /* In non-periodic BC runs, remove particles that crossed the border */
      if (!periodic) {

        /* Did the particle leave the box?  */
        if ((p->x[0] > dim[0]) || (p->x[0] < 0.) ||  // x
            (p->x[1] > dim[1]) || (p->x[1] < 0.) ||  // y
            (p->x[2] > dim[2]) || (p->x[2] < 0.)) {  // z

          lock_lock(&e->s->lock);

          /* Re-check that the particle has not been removed
           * by another thread before we do the deed. */
          if (!part_is_inhibited(p, e)) {

#ifdef WITH_LOGGER
            if (e->policy & engine_policy_logger) {
              /* Log the particle one last time. */
              logger_log_part(
                  e->logger, p, xp, e, /* log_all */ 1,
                  logger_pack_flags_and_data(logger_flag_delete, 0));
            }
#endif

            /* One last action before death? */
            hydro_remove_part(p, xp);

            /* Remove the particle entirely */
            cell_remove_part(e, c, p, xp);
          }

          if (lock_unlock(&e->s->lock) != 0)
            error("Failed to unlock the space!");

          continue;
        }
      }

      /* Limit h to within the allowed range */
      p->h = min(p->h, hydro_h_max);
      p->h = max(p->h, hydro_h_min);

      /* Compute (square of) motion since last cell construction */
      const float dx2 = xp->x_diff[0] * xp->x_diff[0] +
                        xp->x_diff[1] * xp->x_diff[1] +
                        xp->x_diff[2] * xp->x_diff[2];
      dx2_max = max(dx2_max, dx2);
      const float dx2_sort = xp->x_diff_sort[0] * xp->x_diff_sort[0] +
                             xp->x_diff_sort[1] * xp->x_diff_sort[1] +
                             xp->x_diff_sort[2] * xp->x_diff_sort[2];
      dx2_max_sort = max(dx2_max_sort, dx2_sort);

      /* Update the maximal smoothing length in the cell */
      cell_h_max = max(cell_h_max, p->h);

      /* Mark the particle has not being swallowed */
      black_holes_mark_part_as_not_swallowed(&p->black_holes_data);

      /* Get ready for a density calculation */
      if (part_is_active(p, e)) {
        hydro_init_part(p, &e->s->hs);
        black_holes_init_potential(&p->black_holes_data);
        chemistry_init_part(p, e->chemistry);
        pressure_floor_init_part(p, xp);
        star_formation_init_part(p, e->star_formation);
        tracers_after_init(p, xp, e->internal_units, e->physical_constants,
                           with_cosmology, e->cosmology, e->hydro_properties,
                           e->cooling_func, e->time);
      }
    }

    /* Now, get the maximal particle motion from its square */
    dx_max = sqrtf(dx2_max);
    dx_max_sort = sqrtf(dx2_max_sort);

    /* Store the values */
    c->hydro.h_max = cell_h_max;
    c->hydro.dx_max_part = dx_max;
    c->hydro.dx_max_sort = dx_max_sort;

    /* Update the time of the last drift */
    c->hydro.ti_old_part = ti_current;
  }

  /* Clear the drift flags. */
  cell_clear_flag(c, cell_flag_do_hydro_drift | cell_flag_do_hydro_sub_drift);
}

/**
 * @brief Recursively drifts the #gpart in a cell hierarchy.
 *
 * @param c The #cell.
 * @param e The #engine (to get ti_current).
 * @param force Drift the particles irrespective of the #cell flags.
 */
void cell_drift_gpart(struct cell *c, const struct engine *e, int force) {
  const int periodic = e->s->periodic;
  const double dim[3] = {e->s->dim[0], e->s->dim[1], e->s->dim[2]};
  const int with_cosmology = (e->policy & engine_policy_cosmology);
  const integertime_t ti_old_gpart = c->grav.ti_old_part;
  const integertime_t ti_current = e->ti_current;
  struct gpart *const gparts = c->grav.parts;
  const struct gravity_props *grav_props = e->gravity_properties;

  /* Drift irrespective of cell flags? */
  force = (force || cell_get_flag(c, cell_flag_do_grav_drift));

#ifdef SWIFT_DEBUG_CHECKS
  /* Check that we only drift local cells. */
  if (c->nodeID != engine_rank) error("Drifting a foreign cell is nope.");

  /* Check that we are actually going to move forward. */
  if (ti_current < ti_old_gpart) error("Attempt to drift to the past");
#endif

  /* Early abort? */
  if (c->grav.count == 0) {
    /* Clear the drift flags. */
    cell_clear_flag(c, cell_flag_do_grav_drift | cell_flag_do_grav_sub_drift);

    /* Update the time of the last drift */
    c->grav.ti_old_part = ti_current;

    return;
  }

  /* Ok, we have some particles somewhere in the hierarchy to drift */

  /* Are we not in a leaf ? */
  if (c->split && (force || cell_get_flag(c, cell_flag_do_grav_sub_drift))) {

    /* Loop over the progeny and collect their data. */
    for (int k = 0; k < 8; k++) {
      if (c->progeny[k] != NULL) {
        struct cell *cp = c->progeny[k];

        /* Recurse */
        cell_drift_gpart(cp, e, force);
      }
    }

    /* Update the time of the last drift */
    c->grav.ti_old_part = ti_current;

  } else if (!c->split && force && ti_current > ti_old_gpart) {
    /* Drift from the last time the cell was drifted to the current time */
    double dt_drift;
    if (with_cosmology) {
      dt_drift =
          cosmology_get_drift_factor(e->cosmology, ti_old_gpart, ti_current);
    } else {
      dt_drift = (ti_current - ti_old_gpart) * e->time_base;
    }

    /* Loop over all the g-particles in the cell */
    const size_t nr_gparts = c->grav.count;
    for (size_t k = 0; k < nr_gparts; k++) {
      /* Get a handle on the gpart. */
      struct gpart *const gp = &gparts[k];

      /* Ignore inhibited particles */
      if (gpart_is_inhibited(gp, e)) continue;

      /* Drift... */
      drift_gpart(gp, dt_drift, ti_old_gpart, ti_current, grav_props, e);

#ifdef SWIFT_DEBUG_CHECKS
      /* Make sure the particle does not drift by more than a box length. */
      if (fabs(gp->v_full[0] * dt_drift) > e->s->dim[0] ||
          fabs(gp->v_full[1] * dt_drift) > e->s->dim[1] ||
          fabs(gp->v_full[2] * dt_drift) > e->s->dim[2]) {
        error(
            "Particle drifts by more than a box length! gp->v_full %.5e %.5e "
            "%.5e",
            gp->v_full[0], gp->v_full[1], gp->v_full[2]);
      }
#endif

      /* In non-periodic BC runs, remove particles that crossed the border */
      if (!periodic) {

        /* Did the particle leave the box?  */
        if ((gp->x[0] > dim[0]) || (gp->x[0] < 0.) ||  // x
            (gp->x[1] > dim[1]) || (gp->x[1] < 0.) ||  // y
            (gp->x[2] > dim[2]) || (gp->x[2] < 0.)) {  // z

          lock_lock(&e->s->lock);

          /* Re-check that the particle has not been removed
           * by another thread before we do the deed. */
          if (!gpart_is_inhibited(gp, e)) {

            /* Remove the particle entirely */
            if (gp->type == swift_type_dark_matter) {

#ifdef WITH_LOGGER
              if (e->policy & engine_policy_logger) {
                /* Log the particle one last time. */
                logger_log_gpart(
                    e->logger, gp, e, /* log_all */ 1,
                    logger_pack_flags_and_data(logger_flag_delete, 0));
              }
#endif

              /* Remove the particle */
              cell_remove_gpart(e, c, gp);
            }
          }

          if (lock_unlock(&e->s->lock) != 0)
            error("Failed to unlock the space!");

          continue;
        }
      }

      /* Init gravity force fields. */
      if (gpart_is_active(gp, e)) {
        gravity_init_gpart(gp);
      }
    }

    /* Update the time of the last drift */
    c->grav.ti_old_part = ti_current;
  }

  /* Clear the drift flags. */
  cell_clear_flag(c, cell_flag_do_grav_drift | cell_flag_do_grav_sub_drift);
}

/**
 * @brief Recursively drifts the #dmpart in a cell hierarchy.
 *
 * @param c The #cell.
 * @param e The #engine (to get ti_current).
 * @param force Drift the particles irrespective of the #cell flags.
 */
void cell_drift_dmpart(struct cell *c, const struct engine *e, int force) {
    
    const int periodic = e->s->periodic;
    const double dim[3] = {e->s->dim[0], e->s->dim[1], e->s->dim[2]};
    const int with_cosmology = (e->policy & engine_policy_cosmology);
    const float dark_matter_h_max = e->sidm_properties->h_max;
    const float dark_matter_h_min = e->sidm_properties->h_min;
    const integertime_t ti_old_dmpart = c->dark_matter.ti_old_part;
    const integertime_t ti_current = e->ti_current;
    struct dmpart *const dmparts = c->dark_matter.parts;
    
    float dx_max = 0.f, dx2_max = 0.f;
    float cell_h_max = 0.f;
    
    /* Drift irrespective of cell flags? */
    force = (force || cell_get_flag(c, cell_flag_do_dark_matter_drift));
    
    /* Early abort? */
    if (c->dark_matter.count == 0) {
        /* Clear the drift flags. */
        cell_clear_flag(c, cell_flag_do_dark_matter_drift | cell_flag_do_dark_matter_sub_drift);
        
        /* Update the time of the last drift */
        c->dark_matter.ti_old_part = ti_current;
        
        return;
    }
    
    /* Ok, we have some particles somewhere in the hierarchy to drift */
    
    /* Are we not in a leaf ? */
    if (c->split && (force || cell_get_flag(c, cell_flag_do_dark_matter_sub_drift))) {
        
        /* Loop over the progeny and collect their data. */
        for (int k = 0; k < 8; k++) {
            if (c->progeny[k] != NULL) {
                struct cell *cp = c->progeny[k];
                
                /* Recurse */
                cell_drift_dmpart(cp, e, force);
                
                /* Update */
                dx_max = max(dx_max, cp->dark_matter.dx_max_part);
                cell_h_max = max(cell_h_max, cp->dark_matter.h_max);
            }
        }
        
        /* Store the values */
        c->dark_matter.h_max = cell_h_max;
        c->dark_matter.dx_max_part = dx_max;
        
        /* Update the time of the last drift */
        c->dark_matter.ti_old_part = ti_current;
        
    } else if (!c->split && force && ti_current > ti_old_dmpart) {
        /* Drift from the last time the cell was drifted to the current time */
        double dt_drift;
        if (with_cosmology) {
            dt_drift =
            cosmology_get_drift_factor(e->cosmology, ti_old_dmpart, ti_current);
        } else {
            dt_drift = (ti_current - ti_old_dmpart) * e->time_base;
        }
        
        /* Loop over all the star particles in the cell */
        const size_t nr_dmparts = c->dark_matter.count;
        for (size_t k = 0; k < nr_dmparts; k++) {
            
            /* Get a handle on the spart. */
            struct dmpart *const dmp = &dmparts[k];
            
            /* Ignore inhibited particles */
            if (dmpart_is_inhibited(dmp, e)) continue;
            
            /* Get ready for a density calculation */
            if (dmpart_is_active(dmp, e)) dark_matter_init_dmpart(dmp);
                
            /* All dmparts get ready for SIDM calculation */
            sidm_init_velocities(dmp, dt_drift);
            
            /* Now drift... */
            drift_dmpart(dmp, dt_drift, ti_old_dmpart, ti_current);

#ifdef SWIFT_DEBUG_CHECKS
            /* Make sure the particle does not drift by more than a box length. */
            if (fabs(dmp->v_full[0] * dt_drift) > e->s->dim[0] ||
                fabs(dmp->v_full[1] * dt_drift) > e->s->dim[1] ||
                fabs(dmp->v_full[2] * dt_drift) > e->s->dim[2]) {
                error("DM Particle drifts by more than a box length!");
            }
#endif
            
            /* In non-periodic BC runs, remove particles that crossed the border */
            if (!periodic) {
                
                /* Did the particle leave the box?  */
                if ((dmp->x[0] > dim[0]) || (dmp->x[0] < 0.) ||  // x
                    (dmp->x[1] > dim[1]) || (dmp->x[1] < 0.) ||  // y
                    (dmp->x[2] > dim[2]) || (dmp->x[2] < 0.)) {  // z
                    
                    lock_lock(&e->s->lock);
                    
                    /* Re-check that the particle has not been removed
                     * by another thread before we do the deed. */
                    if (!dmpart_is_inhibited(dmp, e)) {
                            /* Remove the particle */
                            cell_remove_dmpart(e, c, dmp);
                    }
                    
                    if (lock_unlock(&e->s->lock) != 0)
                        error("Failed to unlock the space!");
                    
                    continue;
                }
            }
            
            /* Limit h to within the allowed range */
            dmp->h = min(dmp->h, dark_matter_h_max);
            dmp->h = max(dmp->h, dark_matter_h_min);
            
            /* Compute (square of) motion since last cell construction */
            const float dx2 = dmp->x_diff[0] * dmp->x_diff[0] +
            dmp->x_diff[1] * dmp->x_diff[1] +
            dmp->x_diff[2] * dmp->x_diff[2];
            dx2_max = max(dx2_max, dx2);
            
            /* Maximal smoothing length */
            cell_h_max = max(cell_h_max, dmp->h);
        }
        
        /* Now, get the maximal particle motion from its square */
        dx_max = sqrtf(dx2_max);
        
        /* Store the values */
        c->dark_matter.h_max = cell_h_max;
        c->dark_matter.dx_max_part = dx_max;
        
        /* Update the time of the last drift */
        c->dark_matter.ti_old_part = ti_current;
    }
    
    /* Clear the drift flags. */
    cell_clear_flag(c, cell_flag_do_dark_matter_drift | cell_flag_do_dark_matter_sub_drift);
}

/**
 * @brief Recursively drifts the #spart in a cell hierarchy.
 *
 * @param c The #cell.
 * @param e The #engine (to get ti_current).
 * @param force Drift the particles irrespective of the #cell flags.
 */
void cell_drift_spart(struct cell *c, const struct engine *e, int force) {
  const int periodic = e->s->periodic;
  const double dim[3] = {e->s->dim[0], e->s->dim[1], e->s->dim[2]};
  const int with_cosmology = (e->policy & engine_policy_cosmology);
  const float stars_h_max = e->hydro_properties->h_max;
  const float stars_h_min = e->hydro_properties->h_min;
  const integertime_t ti_old_spart = c->stars.ti_old_part;
  const integertime_t ti_current = e->ti_current;
  struct spart *const sparts = c->stars.parts;

  float dx_max = 0.f, dx2_max = 0.f;
  float dx_max_sort = 0.0f, dx2_max_sort = 0.f;
  float cell_h_max = 0.f;

  /* Drift irrespective of cell flags? */
  force = (force || cell_get_flag(c, cell_flag_do_stars_drift));

#ifdef SWIFT_DEBUG_CHECKS
  /* Check that we only drift local cells. */
  if (c->nodeID != engine_rank) error("Drifting a foreign cell is nope.");

  /* Check that we are actually going to move forward. */
  if (ti_current < ti_old_spart) error("Attempt to drift to the past");
#endif

  /* Early abort? */
  if (c->stars.count == 0) {
    /* Clear the drift flags. */
    cell_clear_flag(c, cell_flag_do_stars_drift | cell_flag_do_stars_sub_drift);

    /* Update the time of the last drift */
    c->stars.ti_old_part = ti_current;

    return;
  }

  /* Ok, we have some particles somewhere in the hierarchy to drift */

  /* Are we not in a leaf ? */
  if (c->split && (force || cell_get_flag(c, cell_flag_do_stars_sub_drift))) {

    /* Loop over the progeny and collect their data. */
    for (int k = 0; k < 8; k++) {
      if (c->progeny[k] != NULL) {
        struct cell *cp = c->progeny[k];

        /* Recurse */
        cell_drift_spart(cp, e, force);

        /* Update */
        dx_max = max(dx_max, cp->stars.dx_max_part);
        dx_max_sort = max(dx_max_sort, cp->stars.dx_max_sort);
        cell_h_max = max(cell_h_max, cp->stars.h_max);
      }
    }

    /* Store the values */
    c->stars.h_max = cell_h_max;
    c->stars.dx_max_part = dx_max;
    c->stars.dx_max_sort = dx_max_sort;

    /* Update the time of the last drift */
    c->stars.ti_old_part = ti_current;

  } else if (!c->split && force && ti_current > ti_old_spart) {
    /* Drift from the last time the cell was drifted to the current time */
    double dt_drift;
    if (with_cosmology) {
      dt_drift =
          cosmology_get_drift_factor(e->cosmology, ti_old_spart, ti_current);
    } else {
      dt_drift = (ti_current - ti_old_spart) * e->time_base;
    }

    /* Loop over all the star particles in the cell */
    const size_t nr_sparts = c->stars.count;
    for (size_t k = 0; k < nr_sparts; k++) {
      /* Get a handle on the spart. */
      struct spart *const sp = &sparts[k];

      /* Ignore inhibited particles */
      if (spart_is_inhibited(sp, e)) continue;

      /* Drift... */
      drift_spart(sp, dt_drift, ti_old_spart, ti_current);

#ifdef SWIFT_DEBUG_CHECKS
      /* Make sure the particle does not drift by more than a box length. */
      if (fabs(sp->v[0] * dt_drift) > e->s->dim[0] ||
          fabs(sp->v[1] * dt_drift) > e->s->dim[1] ||
          fabs(sp->v[2] * dt_drift) > e->s->dim[2]) {
        error("Particle drifts by more than a box length!");
      }
#endif

      /* In non-periodic BC runs, remove particles that crossed the border */
      if (!periodic) {

        /* Did the particle leave the box?  */
        if ((sp->x[0] > dim[0]) || (sp->x[0] < 0.) ||  // x
            (sp->x[1] > dim[1]) || (sp->x[1] < 0.) ||  // y
            (sp->x[2] > dim[2]) || (sp->x[2] < 0.)) {  // z

          lock_lock(&e->s->lock);

          /* Re-check that the particle has not been removed
           * by another thread before we do the deed. */
          if (!spart_is_inhibited(sp, e)) {

#ifdef WITH_LOGGER
            if (e->policy & engine_policy_logger) {
              /* Log the particle one last time. */
              logger_log_spart(
                  e->logger, sp, e, /* log_all */ 1,
                  logger_pack_flags_and_data(logger_flag_delete, 0));
            }
#endif

            /* Remove the particle entirely */
            cell_remove_spart(e, c, sp);
          }

          if (lock_unlock(&e->s->lock) != 0)
            error("Failed to unlock the space!");

          continue;
        }
      }

      /* Limit h to within the allowed range */
      sp->h = min(sp->h, stars_h_max);
      sp->h = max(sp->h, stars_h_min);

      /* Compute (square of) motion since last cell construction */
      const float dx2 = sp->x_diff[0] * sp->x_diff[0] +
                        sp->x_diff[1] * sp->x_diff[1] +
                        sp->x_diff[2] * sp->x_diff[2];
      dx2_max = max(dx2_max, dx2);

      const float dx2_sort = sp->x_diff_sort[0] * sp->x_diff_sort[0] +
                             sp->x_diff_sort[1] * sp->x_diff_sort[1] +
                             sp->x_diff_sort[2] * sp->x_diff_sort[2];

      dx2_max_sort = max(dx2_max_sort, dx2_sort);

      /* Maximal smoothing length */
      cell_h_max = max(cell_h_max, sp->h);

      /* Get ready for a density calculation */
      if (spart_is_active(sp, e)) {
        stars_init_spart(sp);
        feedback_init_spart(sp);
      }
    }

    /* Now, get the maximal particle motion from its square */
    dx_max = sqrtf(dx2_max);
    dx_max_sort = sqrtf(dx2_max_sort);

    /* Store the values */
    c->stars.h_max = cell_h_max;
    c->stars.dx_max_part = dx_max;
    c->stars.dx_max_sort = dx_max_sort;

    /* Update the time of the last drift */
    c->stars.ti_old_part = ti_current;
  }

  /* Clear the drift flags. */
  cell_clear_flag(c, cell_flag_do_stars_drift | cell_flag_do_stars_sub_drift);
}

/**
 * @brief Recursively drifts the #bpart in a cell hierarchy.
 *
 * @param c The #cell.
 * @param e The #engine (to get ti_current).
 * @param force Drift the particles irrespective of the #cell flags.
 */
void cell_drift_bpart(struct cell *c, const struct engine *e, int force) {

  const int periodic = e->s->periodic;
  const double dim[3] = {e->s->dim[0], e->s->dim[1], e->s->dim[2]};
  const int with_cosmology = (e->policy & engine_policy_cosmology);
  const float black_holes_h_max = e->hydro_properties->h_max;
  const float black_holes_h_min = e->hydro_properties->h_min;
  const integertime_t ti_old_bpart = c->black_holes.ti_old_part;
  const integertime_t ti_current = e->ti_current;
  struct bpart *const bparts = c->black_holes.parts;

  float dx_max = 0.f, dx2_max = 0.f;
  float cell_h_max = 0.f;

  /* Drift irrespective of cell flags? */
  force = (force || cell_get_flag(c, cell_flag_do_bh_drift));

#ifdef SWIFT_DEBUG_CHECKS
  /* Check that we only drift local cells. */
  if (c->nodeID != engine_rank) error("Drifting a foreign cell is nope.");

  /* Check that we are actually going to move forward. */
  if (ti_current < ti_old_bpart) error("Attempt to drift to the past");
#endif

  /* Early abort? */
  if (c->black_holes.count == 0) {

    /* Clear the drift flags. */
    cell_clear_flag(c, cell_flag_do_bh_drift | cell_flag_do_bh_sub_drift);

    /* Update the time of the last drift */
    c->black_holes.ti_old_part = ti_current;

    return;
  }

  /* Ok, we have some particles somewhere in the hierarchy to drift */

  /* Are we not in a leaf ? */
  if (c->split && (force || cell_get_flag(c, cell_flag_do_bh_sub_drift))) {

    /* Loop over the progeny and collect their data. */
    for (int k = 0; k < 8; k++) {
      if (c->progeny[k] != NULL) {
        struct cell *cp = c->progeny[k];

        /* Recurse */
        cell_drift_bpart(cp, e, force);

        /* Update */
        dx_max = max(dx_max, cp->black_holes.dx_max_part);
        cell_h_max = max(cell_h_max, cp->black_holes.h_max);
      }
    }

    /* Store the values */
    c->black_holes.h_max = cell_h_max;
    c->black_holes.dx_max_part = dx_max;

    /* Update the time of the last drift */
    c->black_holes.ti_old_part = ti_current;

  } else if (!c->split && force && ti_current > ti_old_bpart) {

    /* Drift from the last time the cell was drifted to the current time */
    double dt_drift;
    if (with_cosmology) {
      dt_drift =
          cosmology_get_drift_factor(e->cosmology, ti_old_bpart, ti_current);
    } else {
      dt_drift = (ti_current - ti_old_bpart) * e->time_base;
    }

    /* Loop over all the star particles in the cell */
    const size_t nr_bparts = c->black_holes.count;
    for (size_t k = 0; k < nr_bparts; k++) {

      /* Get a handle on the bpart. */
      struct bpart *const bp = &bparts[k];

      /* Ignore inhibited particles */
      if (bpart_is_inhibited(bp, e)) continue;

      /* Drift... */
      drift_bpart(bp, dt_drift, ti_old_bpart, ti_current);

#ifdef SWIFT_DEBUG_CHECKS
      /* Make sure the particle does not drift by more than a box length. */
      if (fabs(bp->v[0] * dt_drift) > e->s->dim[0] ||
          fabs(bp->v[1] * dt_drift) > e->s->dim[1] ||
          fabs(bp->v[2] * dt_drift) > e->s->dim[2]) {
        error("Particle drifts by more than a box length!");
      }
#endif

      /* In non-periodic BC runs, remove particles that crossed the border */
      if (!periodic) {

        /* Did the particle leave the box?  */
        if ((bp->x[0] > dim[0]) || (bp->x[0] < 0.) ||  // x
            (bp->x[1] > dim[1]) || (bp->x[1] < 0.) ||  // y
            (bp->x[2] > dim[2]) || (bp->x[2] < 0.)) {  // z

          lock_lock(&e->s->lock);

          /* Re-check that the particle has not been removed
           * by another thread before we do the deed. */
          if (!bpart_is_inhibited(bp, e)) {

#ifdef WITH_LOGGER
            if (e->policy & engine_policy_logger) {
              error("Logging of black hole particles is not yet implemented.");
            }
#endif

            /* Remove the particle entirely */
            cell_remove_bpart(e, c, bp);
          }

          if (lock_unlock(&e->s->lock) != 0)
            error("Failed to unlock the space!");

          continue;
        }
      }

      /* Limit h to within the allowed range */
      bp->h = min(bp->h, black_holes_h_max);
      bp->h = max(bp->h, black_holes_h_min);

      /* Compute (square of) motion since last cell construction */
      const float dx2 = bp->x_diff[0] * bp->x_diff[0] +
                        bp->x_diff[1] * bp->x_diff[1] +
                        bp->x_diff[2] * bp->x_diff[2];
      dx2_max = max(dx2_max, dx2);

      /* Maximal smoothing length */
      cell_h_max = max(cell_h_max, bp->h);

      /* Mark the particle has not being swallowed */
      black_holes_mark_bpart_as_not_swallowed(&bp->merger_data);

      /* Get ready for a density calculation */
      if (bpart_is_active(bp, e)) {
        black_holes_init_bpart(bp);
      }
    }

    /* Now, get the maximal particle motion from its square */
    dx_max = sqrtf(dx2_max);

    /* Store the values */
    c->black_holes.h_max = cell_h_max;
    c->black_holes.dx_max_part = dx_max;

    /* Update the time of the last drift */
    c->black_holes.ti_old_part = ti_current;
  }

  /* Clear the drift flags. */
  cell_clear_flag(c, cell_flag_do_bh_drift | cell_flag_do_bh_sub_drift);
}

/**
 * @brief Recursively drifts all multipoles in a cell hierarchy.
 *
 * @param c The #cell.
 * @param e The #engine (to get ti_current).
 */
void cell_drift_all_multipoles(struct cell *c, const struct engine *e) {
  const integertime_t ti_old_multipole = c->grav.ti_old_multipole;
  const integertime_t ti_current = e->ti_current;

#ifdef SWIFT_DEBUG_CHECKS
  /* Check that we are actually going to move forward. */
  if (ti_current < ti_old_multipole) error("Attempt to drift to the past");
#endif

  /* Drift from the last time the cell was drifted to the current time */
  double dt_drift;
  if (e->policy & engine_policy_cosmology)
    dt_drift =
        cosmology_get_drift_factor(e->cosmology, ti_old_multipole, ti_current);
  else
    dt_drift = (ti_current - ti_old_multipole) * e->time_base;

  /* Drift the multipole */
  if (ti_current > ti_old_multipole) gravity_drift(c->grav.multipole, dt_drift);

  /* Are we not in a leaf ? */
  if (c->split) {
    /* Loop over the progeny and recurse. */
    for (int k = 0; k < 8; k++)
      if (c->progeny[k] != NULL) cell_drift_all_multipoles(c->progeny[k], e);
  }

  /* Update the time of the last drift */
  c->grav.ti_old_multipole = ti_current;
}

/**
 * @brief Drifts the multipole of a cell to the current time.
 *
 * Only drifts the multipole at this level. Multipoles deeper in the
 * tree are not updated.
 *
 * @param c The #cell.
 * @param e The #engine (to get ti_current).
 */
void cell_drift_multipole(struct cell *c, const struct engine *e) {
  const integertime_t ti_old_multipole = c->grav.ti_old_multipole;
  const integertime_t ti_current = e->ti_current;

#ifdef SWIFT_DEBUG_CHECKS
  /* Check that we are actually going to move forward. */
  if (ti_current < ti_old_multipole) error("Attempt to drift to the past");
#endif

  /* Drift from the last time the cell was drifted to the current time */
  double dt_drift;
  if (e->policy & engine_policy_cosmology)
    dt_drift =
        cosmology_get_drift_factor(e->cosmology, ti_old_multipole, ti_current);
  else
    dt_drift = (ti_current - ti_old_multipole) * e->time_base;

  if (ti_current > ti_old_multipole) gravity_drift(c->grav.multipole, dt_drift);

  /* Update the time of the last drift */
  c->grav.ti_old_multipole = ti_current;
}

/**
 * @brief Resets all the sorting properties for the stars in a given cell
 * hierarchy.
 *
 * The clear_unused_flags argument can be used to additionally clean up all
 * the flags demanding a sort for the given cell. This should be used with
 * caution as it will prevent the sort tasks from doing anything on that cell
 * until these flags are reset.
 *
 * @param c The #cell to clean.
 * @param clear_unused_flags Do we also clean the flags demanding a sort?
 */
void cell_clear_stars_sort_flags(struct cell *c, const int clear_unused_flags) {

  /* Clear the flags that have not been reset by the sort task? */
  if (clear_unused_flags) {
    c->stars.requires_sorts = 0;
    c->stars.do_sort = 0;
    cell_clear_flag(c, cell_flag_do_stars_sub_sort);
  }

  /* Indicate that the cell is not sorted and cancel the pointer sorting
   * arrays.
   */
  c->stars.sorted = 0;
  cell_free_stars_sorts(c);

  /* Recurse if possible */
  if (c->split) {
    for (int k = 0; k < 8; k++)
      if (c->progeny[k] != NULL)
        cell_clear_stars_sort_flags(c->progeny[k], clear_unused_flags);
  }
}

/**
 * @brief Resets all the sorting properties for the hydro in a given cell
 * hierarchy.
 *
 * The clear_unused_flags argument can be used to additionally clean up all
 * the flags demanding a sort for the given cell. This should be used with
 * caution as it will prevent the sort tasks from doing anything on that cell
 * until these flags are reset.
 *
 * @param c The #cell to clean.
 * @param clear_unused_flags Do we also clean the flags demanding a sort?
>>>>>>> 4e26a0e3
 */
void cell_make_multipoles(struct cell *c, integertime_t ti_current,
                          const struct gravity_props *const grav_props) {

  /* Reset everything */
  gravity_reset(c->grav.multipole);

  if (c->split) {

    /* Start by recursing */
    for (int k = 0; k < 8; ++k) {
      if (c->progeny[k] != NULL)
        cell_make_multipoles(c->progeny[k], ti_current, grav_props);
    }

    /* Compute CoM of all progenies */
    double CoM[3] = {0., 0., 0.};
    double vel[3] = {0., 0., 0.};
    float max_delta_vel[3] = {0.f, 0.f, 0.f};
    float min_delta_vel[3] = {0.f, 0.f, 0.f};
    double mass = 0.;

    for (int k = 0; k < 8; ++k) {
      if (c->progeny[k] != NULL) {
        const struct gravity_tensors *m = c->progeny[k]->grav.multipole;

        mass += m->m_pole.M_000;

        CoM[0] += m->CoM[0] * m->m_pole.M_000;
        CoM[1] += m->CoM[1] * m->m_pole.M_000;
        CoM[2] += m->CoM[2] * m->m_pole.M_000;

        vel[0] += m->m_pole.vel[0] * m->m_pole.M_000;
        vel[1] += m->m_pole.vel[1] * m->m_pole.M_000;
        vel[2] += m->m_pole.vel[2] * m->m_pole.M_000;

        max_delta_vel[0] = max(m->m_pole.max_delta_vel[0], max_delta_vel[0]);
        max_delta_vel[1] = max(m->m_pole.max_delta_vel[1], max_delta_vel[1]);
        max_delta_vel[2] = max(m->m_pole.max_delta_vel[2], max_delta_vel[2]);

        min_delta_vel[0] = min(m->m_pole.min_delta_vel[0], min_delta_vel[0]);
        min_delta_vel[1] = min(m->m_pole.min_delta_vel[1], min_delta_vel[1]);
        min_delta_vel[2] = min(m->m_pole.min_delta_vel[2], min_delta_vel[2]);
      }
    }

    /* Final operation on the CoM and bulk velocity */
    const double mass_inv = 1. / mass;
    c->grav.multipole->CoM[0] = CoM[0] * mass_inv;
    c->grav.multipole->CoM[1] = CoM[1] * mass_inv;
    c->grav.multipole->CoM[2] = CoM[2] * mass_inv;
    c->grav.multipole->m_pole.vel[0] = vel[0] * mass_inv;
    c->grav.multipole->m_pole.vel[1] = vel[1] * mass_inv;
    c->grav.multipole->m_pole.vel[2] = vel[2] * mass_inv;

    /* Min max velocity along each axis */
    c->grav.multipole->m_pole.max_delta_vel[0] = max_delta_vel[0];
    c->grav.multipole->m_pole.max_delta_vel[1] = max_delta_vel[1];
    c->grav.multipole->m_pole.max_delta_vel[2] = max_delta_vel[2];
    c->grav.multipole->m_pole.min_delta_vel[0] = min_delta_vel[0];
    c->grav.multipole->m_pole.min_delta_vel[1] = min_delta_vel[1];
    c->grav.multipole->m_pole.min_delta_vel[2] = min_delta_vel[2];

    /* Now shift progeny multipoles and add them up */
    struct multipole temp;
    double r_max = 0.;
    for (int k = 0; k < 8; ++k) {
      if (c->progeny[k] != NULL) {
        const struct cell *cp = c->progeny[k];
        const struct multipole *m = &cp->grav.multipole->m_pole;

        /* Contribution to multipole */
        gravity_M2M(&temp, m, c->grav.multipole->CoM, cp->grav.multipole->CoM);
        gravity_multipole_add(&c->grav.multipole->m_pole, &temp);

        /* Upper limit of max CoM<->gpart distance */
        const double dx =
            c->grav.multipole->CoM[0] - cp->grav.multipole->CoM[0];
        const double dy =
            c->grav.multipole->CoM[1] - cp->grav.multipole->CoM[1];
        const double dz =
            c->grav.multipole->CoM[2] - cp->grav.multipole->CoM[2];
        const double r2 = dx * dx + dy * dy + dz * dz;
        r_max = max(r_max, cp->grav.multipole->r_max + sqrt(r2));
      }
    }
    /* Alternative upper limit of max CoM<->gpart distance */
    const double dx = c->grav.multipole->CoM[0] > c->loc[0] + c->width[0] * 0.5
                          ? c->grav.multipole->CoM[0] - c->loc[0]
                          : c->loc[0] + c->width[0] - c->grav.multipole->CoM[0];
    const double dy = c->grav.multipole->CoM[1] > c->loc[1] + c->width[1] * 0.5
                          ? c->grav.multipole->CoM[1] - c->loc[1]
                          : c->loc[1] + c->width[1] - c->grav.multipole->CoM[1];
    const double dz = c->grav.multipole->CoM[2] > c->loc[2] + c->width[2] * 0.5
                          ? c->grav.multipole->CoM[2] - c->loc[2]
                          : c->loc[2] + c->width[2] - c->grav.multipole->CoM[2];

    /* Take minimum of both limits */
    c->grav.multipole->r_max = min(r_max, sqrt(dx * dx + dy * dy + dz * dz));

    /* Compute the multipole power */
    gravity_multipole_compute_power(&c->grav.multipole->m_pole);

  } else {
    if (c->grav.count > 0) {

      gravity_P2M(c->grav.multipole, c->grav.parts, c->grav.count, grav_props);

      /* Compute the multipole power */
      gravity_multipole_compute_power(&c->grav.multipole->m_pole);

    } else {

      /* No gparts in that leaf cell */

      /* Set the values to something sensible */
      gravity_multipole_init(&c->grav.multipole->m_pole);
      c->grav.multipole->CoM[0] = c->loc[0] + c->width[0] * 0.5;
      c->grav.multipole->CoM[1] = c->loc[1] + c->width[1] * 0.5;
      c->grav.multipole->CoM[2] = c->loc[2] + c->width[2] * 0.5;
      c->grav.multipole->r_max = 0.;
    }
  }

  /* Also update the values at rebuild time */
  c->grav.multipole->r_max_rebuild = c->grav.multipole->r_max;
  c->grav.multipole->CoM_rebuild[0] = c->grav.multipole->CoM[0];
  c->grav.multipole->CoM_rebuild[1] = c->grav.multipole->CoM[1];
  c->grav.multipole->CoM_rebuild[2] = c->grav.multipole->CoM[2];

  c->grav.ti_old_multipole = ti_current;
}

/**
<<<<<<< HEAD
 * @brief Recursively verify that the multipoles are the sum of their progenies.
=======
 * @brief Recursively update the pointer and counter for #gpart/#dmpart after the
 * addition of a new particle.
 *
 * @param c The cell we are working on.
 * @param progeny_list The list of the progeny index at each level for the
 * leaf-cell where the particle was added.
 * @param main_branch Are we in a cell directly above the leaf where the new
 * particle was added?
 */
void cell_recursively_shift_dmparts(struct cell *c,
                                   const int progeny_list[space_cell_maxdepth],
                                   const int main_branch) {
    if (c->split) {
        /* No need to recurse in progenies located before the insestion point */
        const int first_progeny = main_branch ? progeny_list[(int)c->depth] : 0;
        
        for (int k = first_progeny; k < 8; ++k) {
            if (c->progeny[k] != NULL)
                cell_recursively_shift_dmparts(c->progeny[k], progeny_list,
                                              main_branch && (k == first_progeny));
        }
    }
    
    /* When directly above the leaf with the new particle: increase the particle
     * count */
    /* When after the leaf with the new particle: shift by one position */
    if (main_branch) {
        c->dark_matter.count++;
    } else {
        c->dark_matter.parts++;
    }
}

/**
 * @brief "Add" a #spart in a given #cell.
 *
 * This function will add a #spart at the start of the current cell's array by
 * shifting all the #spart in the top-level cell by one position. All the
 * pointers and cell counts are updated accordingly.
>>>>>>> 4e26a0e3
 *
 * This function does not check whether the multipoles match the particle
 * content as we may not have received the particles.
 *
 * @param c The #cell to recursively search and verify.
 */
void cell_check_foreign_multipole(const struct cell *c) {
#ifdef SWIFT_DEBUG_CHECKS

  if (c->split) {
    double M_000 = 0.;
    long long num_gpart = 0;

    for (int k = 0; k < 8; k++) {
      const struct cell *cp = c->progeny[k];

      if (cp != NULL) {
        /* Check the mass */
        M_000 += cp->grav.multipole->m_pole.M_000;

        /* Check the number of particles */
        num_gpart += cp->grav.multipole->m_pole.num_gpart;

        /* Now recurse */
        cell_check_foreign_multipole(cp);
      }
    }

    if (num_gpart != c->grav.multipole->m_pole.num_gpart)
      error("Sum of particles in progenies does not match");
  }

#else
  error("Calling debugging code without debugging flag activated.");
#endif
}


/**
 * @brief "Add" a #dmpart in a given #cell.
 *
 * This function will add a #dmpart at the start of the current cell's array by
 * shifting all the #dmpart in the top-level cell by one position. All the
 * pointers and cell counts are updated accordingly.
 *
 * @param e The #engine.
 * @param c The leaf-cell in which to add the #spart.
 *
 * @return A pointer to the newly added #dmpart. The dmpart has a been zeroed
 * and given a position within the cell as well as set to the minimal active
 * time bin.
 */
struct dmpart *cell_add_dmpart(struct engine *e, struct cell *const c) {
    /* Perform some basic consitency checks */
    if (c->nodeID != engine_rank) error("Adding dmpart on a foreign node");
    if (c->grav.ti_old_part != e->ti_current) error("Undrifted cell!");
    if (c->split) error("Addition of dmpart performed above the leaf level");
    
    /* Progeny number at each level */
    int progeny[space_cell_maxdepth];
#ifdef SWIFT_DEBUG_CHECKS
    for (int i = 0; i < space_cell_maxdepth; ++i) progeny[i] = -1;
#endif
    
    /* Get the top-level this leaf cell is in and compute the progeny indices at
     each level */
    struct cell *top = c;
    while (top->parent != NULL) {
        /* What is the progeny index of the cell? */
        for (int k = 0; k < 8; ++k) {
            if (top->parent->progeny[k] == top) {
                progeny[(int)top->parent->depth] = k;
            }
        }
        
        /* Check that the cell was indeed drifted to this point to avoid future
         * issues */
#ifdef SWIFT_DEBUG_CHECKS
        if (top->dark_matter.super != NULL && top->dark_matter.count > 0 &&
            top->dark_matter.ti_old_part != e->ti_current) {
            error("Cell had not been correctly drifted");
        }
#endif
        
        /* Climb up */
        top = top->parent;
    }
    
    /* Lock the top-level cell as we are going to operate on it */
    lock_lock(&top->dark_matter.lock);
    
    /* Are there any extra particles left? */
    if (top->dark_matter.count == top->dark_matter.count_total) {
        
        /* Release the local lock before exiting. */
        if (lock_unlock(&top->dark_matter.lock) != 0)
            error("Failed to unlock the top-level cell.");
        
        atomic_inc(&e->forcerebuild);
        return NULL;
    }
    
    /* Number of particles to shift in order to get a free space. */
    const size_t n_copy = &top->dark_matter.parts[top->dark_matter.count] - c->dark_matter.parts;

#ifdef SWIFT_DEBUG_CHECKS
    if (c->dark_matter.parts + n_copy > top->dark_matter.parts + top->dark_matter.count)
        error("Copying beyond the allowed range");
#endif
    
    if (n_copy > 0) {

        memmove(&c->dark_matter.parts[1], &c->dark_matter.parts[0],
                n_copy * sizeof(struct dmpart));
        
        /* Update the dmpart->gpart links (shift by 1) */
        for (size_t i = 0; i < n_copy; ++i) {
#ifdef SWIFT_DEBUG_CHECKS
            if (c->dark_matter.parts[i + 1].gpart == NULL) {
                error("Incorrectly linked dmpart!");
            }
#endif
            c->dark_matter.parts[i + 1].gpart->id_or_neg_offset--;
        }
    }
    
    /* Recursively shift all the dmparts to get a free spot at the start of the
     * current cell*/
    cell_recursively_shift_dmparts(top, progeny, /* main_branch=*/1);
    
    /* Make sure the gravity will be recomputed for this particle in the next
     * step
     */
    struct cell *top2 = c;
    while (top2->parent != NULL) {
        top2->dark_matter.ti_old_part = e->ti_current;
        top2 = top2->parent;
    }
    top2->dark_matter.ti_old_part = e->ti_current;
    
    /* Release the lock */
    if (lock_unlock(&top->dark_matter.lock) != 0)
        error("Failed to unlock the top-level cell.");
    
    /* We now have an empty spart as the first particle in that cell */
    struct dmpart *dmp = &c->dark_matter.parts[0];
    bzero(dmp, sizeof(struct dmpart));
    
    /* Set it to the current time-bin */
    dmp->time_bin = e->min_active_bin;
    
#ifdef SWIFT_DEBUG_CHECKS
    /* Specify it was drifted to this point */
    dmp->ti_drift = e->ti_current;
#endif
    
    /* Register that we used one of the free slots. */
    const size_t one = 1;
    atomic_sub(&e->s->nr_extra_dmparts, one);
    
    return dmp;
}

/**
 * @brief Computes the multi-pole brutally and compare to the
 * recursively computed one.
 *
 * @param c Cell to act upon
 * @param grav_props The properties of the gravity scheme.
 */
void cell_check_multipole(struct cell *c,
                          const struct gravity_props *const grav_props) {

#ifdef SWIFT_DEBUG_CHECKS
  struct gravity_tensors ma;
  const double tolerance = 1e-3; /* Relative */

  /* First recurse */
  if (c->split)
    for (int k = 0; k < 8; k++)
      if (c->progeny[k] != NULL)
        cell_check_multipole(c->progeny[k], grav_props);

  if (c->grav.count > 0) {
    /* Brute-force calculation */
    gravity_P2M(&ma, c->grav.parts, c->grav.count, grav_props);
    gravity_multipole_compute_power(&ma.m_pole);

    /* Now  compare the multipole expansion */
    if (!gravity_multipole_equal(&ma, c->grav.multipole, tolerance)) {
      message("Multipoles are not equal at depth=%d! tol=%f", c->depth,
              tolerance);
      message("Correct answer:");
      gravity_multipole_print(&ma.m_pole);
      message("Recursive multipole:");
      gravity_multipole_print(&c->grav.multipole->m_pole);
      error("Aborting");
    }

    /* Check that the upper limit of r_max is good enough */
    if (!(1.1 * c->grav.multipole->r_max >= ma.r_max)) {
      error("Upper-limit r_max=%e too small. Should be >=%e.",
            c->grav.multipole->r_max, ma.r_max);
    } else if (c->grav.multipole->r_max * c->grav.multipole->r_max >
               3. * c->width[0] * c->width[0]) {
      error("r_max=%e larger than cell diagonal %e.", c->grav.multipole->r_max,
            sqrt(3. * c->width[0] * c->width[0]));
    }
  }
#else
  error("Calling debugging code without debugging flag activated.");
#endif
}

/**
 * @brief Frees up the memory allocated for this #cell.
 *
 * @param c The #cell.
 */
void cell_clean(struct cell *c) {
  /* Hydro */
  cell_free_hydro_sorts(c);

  /* Stars */
  cell_free_stars_sorts(c);

  /* Recurse */
  for (int k = 0; k < 8; k++)
    if (c->progeny[k]) cell_clean(c->progeny[k]);
}

/**
 * @brief Clear the drift flags on the given cell.
 */
void cell_clear_drift_flags(struct cell *c, void *data) {
  cell_clear_flag(c, cell_flag_do_hydro_drift | cell_flag_do_hydro_sub_drift |
                         cell_flag_do_grav_drift | cell_flag_do_grav_sub_drift |
                         cell_flag_do_bh_drift | cell_flag_do_bh_sub_drift |
                         cell_flag_do_stars_drift |
                         cell_flag_do_stars_sub_drift |
                         cell_flag_do_sink_drift | cell_flag_do_sink_sub_drift);
}

/**
 * @brief Clear the limiter flags on the given cell.
 */
void cell_clear_limiter_flags(struct cell *c, void *data) {
  cell_clear_flag(c,
                  cell_flag_do_hydro_limiter | cell_flag_do_hydro_sub_limiter);
}

/**
 * @brief Set the super-cell pointers for all cells in a hierarchy.
 *
 * @param c The top-level #cell to play with.
 * @param super Pointer to the deepest cell with tasks in this part of the
 * tree.
 * @param with_hydro Are we running with hydrodynamics on?
 * @param with_grav Are we running with gravity on?
 */
<<<<<<< HEAD
void cell_set_super(struct cell *c, struct cell *super, const int with_hydro,
                    const int with_grav) {
  /* Are we in a cell which is either the hydro or gravity super? */
  if (super == NULL && ((with_hydro && c->hydro.super != NULL) ||
                        (with_grav && c->grav.super != NULL)))
    super = c;
=======
void cell_remove_part(const struct engine *e, struct cell *c, struct part *p,
                      struct xpart *xp) {
  /* Quick cross-check */
  if (c->nodeID != e->nodeID)
    error("Can't remove a particle in a foreign cell.");

  /* Don't remove a particle twice */
  if (p->time_bin == time_bin_inhibited) return;

  /* Mark the particle as inhibited */
  p->time_bin = time_bin_inhibited;

  /* Mark the gpart as inhibited and stand-alone */
  if (p->gpart) {
    p->gpart->time_bin = time_bin_inhibited;
    p->gpart->id_or_neg_offset = p->id;
    p->gpart->type = swift_type_sink;
  }
>>>>>>> 4e26a0e3

  /* Set the super-cell */
  c->super = super;

  /* Recurse */
  if (c->split)
    for (int k = 0; k < 8; k++)
      if (c->progeny[k] != NULL)
        cell_set_super(c->progeny[k], super, with_hydro, with_grav);
}

/**
<<<<<<< HEAD
 * @brief Set the super-cell pointers for all cells in a hierarchy.
=======
 * @brief "Remove" a dark matter particle from the calculation.
 *
 * The particle is inhibited and will officially be removed at the next
 * rebuild.
 *
 * @param e The #engine running on this node.
 * @param c The #cell from which to remove the particle.
 * @param dmp The #dmpart to remove.
 */
void cell_remove_dmpart(const struct engine *e, struct cell *c,
                       struct dmpart *dmp) {
    
    /* Quick cross-check */
    if (c->nodeID != e->nodeID)
        error("Can't remove a particle in a foreign cell.");
    
    /* Don't remove a particle twice */
    if (dmp->time_bin == time_bin_inhibited) return;
    
    /* Quick cross-check */
    if (c->nodeID != e->nodeID)
        error("Can't remove a particle in a foreign cell.");
    
    /* Mark the particle as inhibited */
    dmp->time_bin = time_bin_inhibited;
    
    /* Update the space-wide counters */
    const size_t one = 1;
    atomic_add(&e->s->nr_inhibited_dmparts, one);
    
    /* Un-link the dmpart */
    dmp->gpart = NULL;
}

/**
 * @brief "Remove" a gravity particle from the calculation.
 *
 * The particle is inhibited and will officially be removed at the next
 * rebuild.
>>>>>>> 4e26a0e3
 *
 * @param c The top-level #cell to play with.
 * @param super_hydro Pointer to the deepest cell with tasks in this part of
 * the tree.
 */
void cell_set_super_hydro(struct cell *c, struct cell *super_hydro) {
  /* Are we in a cell with some kind of self/pair task ? */
  if (super_hydro == NULL && c->hydro.density != NULL) super_hydro = c;

  /* Set the super-cell */
  c->hydro.super = super_hydro;

  /* Recurse */
  if (c->split)
    for (int k = 0; k < 8; k++)
      if (c->progeny[k] != NULL)
        cell_set_super_hydro(c->progeny[k], super_hydro);
}

/**
 * @brief Set the super-cell pointers for all cells in a hierarchy.
 *
 * @param c The top-level #cell to play with.
 * @param super_gravity Pointer to the deepest cell with tasks in this part of
 * the tree.
 */
void cell_set_super_gravity(struct cell *c, struct cell *super_gravity) {
  /* Are we in a cell with some kind of self/pair task ? */
  if (super_gravity == NULL && (c->grav.grav != NULL || c->grav.mm != NULL))
    super_gravity = c;

  /* Set the super-cell */
  c->grav.super = super_gravity;

  /* Recurse */
  if (c->split)
    for (int k = 0; k < 8; k++)
      if (c->progeny[k] != NULL)
        cell_set_super_gravity(c->progeny[k], super_gravity);
}

/**
 * @brief Mapper function to set the super pointer of the cells.
 *
 * @param map_data The top-level cells.
 * @param num_elements The number of top-level cells.
 * @param extra_data Unused parameter.
 */
<<<<<<< HEAD
void cell_set_super_mapper(void *map_data, int num_elements, void *extra_data) {
  const struct engine *e = (const struct engine *)extra_data;

  const int with_hydro = (e->policy & engine_policy_hydro);
  const int with_grav = (e->policy & engine_policy_self_gravity) ||
                        (e->policy & engine_policy_external_gravity);

  for (int ind = 0; ind < num_elements; ind++) {
    struct cell *c = &((struct cell *)map_data)[ind];

    /* All top-level cells get an MPI tag. */
#ifdef WITH_MPI
    cell_ensure_tagged(c);
#endif

    /* Super-pointer for hydro */
    if (with_hydro) cell_set_super_hydro(c, NULL);
=======
void cell_remove_spart(const struct engine *e, struct cell *c,
                       struct spart *sp) {
  /* Quick cross-check */
  if (c->nodeID != e->nodeID)
    error("Can't remove a particle in a foreign cell.");

  /* Don't remove a particle twice */
  if (sp->time_bin == time_bin_inhibited) return;

  /* Mark the particle as inhibited and stand-alone */
  sp->time_bin = time_bin_inhibited;
  if (sp->gpart) {
    sp->gpart->time_bin = time_bin_inhibited;
    sp->gpart->id_or_neg_offset = sp->id;
    sp->gpart->type = swift_type_sink;
  }
>>>>>>> 4e26a0e3

    /* Super-pointer for gravity */
    if (with_grav) cell_set_super_gravity(c, NULL);

    /* Super-pointer for common operations */
    cell_set_super(c, NULL, with_hydro, with_grav);
  }
}

/**
 * @brief Does this cell or any of its children have any task ?
 *
 * We use the timestep-related tasks to probe this as these always
 * exist in a cell hierarchy that has any kind of task.
 *
 * @param c The #cell to probe.
 */
<<<<<<< HEAD
int cell_has_tasks(struct cell *c) {
#ifdef WITH_MPI
  if (c->timestep != NULL || c->mpi.recv != NULL) return 1;
#else
  if (c->timestep != NULL) return 1;
#endif
=======
void cell_remove_bpart(const struct engine *e, struct cell *c,
                       struct bpart *bp) {

  /* Quick cross-check */
  if (c->nodeID != e->nodeID)
    error("Can't remove a particle in a foreign cell.");

  /* Don't remove a particle twice */
  if (bp->time_bin == time_bin_inhibited) return;

  /* Mark the particle as inhibited and stand-alone */
  bp->time_bin = time_bin_inhibited;
  if (bp->gpart) {
    bp->gpart->time_bin = time_bin_inhibited;
    bp->gpart->id_or_neg_offset = bp->id;
    bp->gpart->type = swift_type_sink;
  }
>>>>>>> 4e26a0e3

  if (c->split) {
    int count = 0;
    for (int k = 0; k < 8; ++k)
      if (c->progeny[k] != NULL) count += cell_has_tasks(c->progeny[k]);
    return count;
  } else {
    return 0;
  }
}

/**
 * @brief Resets all the sorting properties for the stars in a given cell
 * hierarchy.
 *
 * The clear_unused_flags argument can be used to additionally clean up all
 * the flags demanding a sort for the given cell. This should be used with
 * caution as it will prevent the sort tasks from doing anything on that cell
 * until these flags are reset.
 *
 * @param c The #cell to clean.
 * @param clear_unused_flags Do we also clean the flags demanding a sort?
 */
void cell_clear_stars_sort_flags(struct cell *c, const int clear_unused_flags) {

  /* Clear the flags that have not been reset by the sort task? */
  if (clear_unused_flags) {
    c->stars.requires_sorts = 0;
    c->stars.do_sort = 0;
    cell_clear_flag(c, cell_flag_do_stars_sub_sort);
  }

  /* Indicate that the cell is not sorted and cancel the pointer sorting
   * arrays.
   */
  c->stars.sorted = 0;
  cell_free_stars_sorts(c);

  /* Recurse if possible */
  if (c->split) {
    for (int k = 0; k < 8; k++)
      if (c->progeny[k] != NULL)
        cell_clear_stars_sort_flags(c->progeny[k], clear_unused_flags);
  }
}

/**
 * @brief Resets all the sorting properties for the hydro in a given cell
 * hierarchy.
 *
 * The clear_unused_flags argument can be used to additionally clean up all
 * the flags demanding a sort for the given cell. This should be used with
 * caution as it will prevent the sort tasks from doing anything on that cell
 * until these flags are reset.
 *
 * @param c The #cell to clean.
 * @param clear_unused_flags Do we also clean the flags demanding a sort?
 */
void cell_clear_hydro_sort_flags(struct cell *c, const int clear_unused_flags) {

  /* Clear the flags that have not been reset by the sort task? */
  if (clear_unused_flags) {
    c->hydro.do_sort = 0;
    c->hydro.requires_sorts = 0;
    cell_clear_flag(c, cell_flag_do_hydro_sub_sort);
  }

  /* Indicate that the cell is not sorted and cancel the pointer sorting
   * arrays.
   */
  c->hydro.sorted = 0;
  cell_free_hydro_sorts(c);

  /* Recurse if possible */
  if (c->split) {
    for (int k = 0; k < 8; k++)
      if (c->progeny[k] != NULL)
        cell_clear_hydro_sort_flags(c->progeny[k], clear_unused_flags);
  }
}

/**
 * @brief Recursively checks that all particles in a cell have a time-step
 */
void cell_check_timesteps(const struct cell *c, const integertime_t ti_current,
                          const timebin_t max_bin) {
#ifdef SWIFT_DEBUG_CHECKS

  if (c->hydro.ti_end_min == 0 && c->grav.ti_end_min == 0 &&
      c->stars.ti_end_min == 0 && c->black_holes.ti_end_min == 0 &&
      c->sinks.ti_end_min == 0 && c->nr_tasks > 0)
    error("Cell without assigned time-step");

  if (c->split) {
    for (int k = 0; k < 8; ++k)
      if (c->progeny[k] != NULL)
        cell_check_timesteps(c->progeny[k], ti_current, max_bin);
  } else {
    if (c->nodeID == engine_rank)
      for (int i = 0; i < c->hydro.count; ++i)
        if (c->hydro.parts[i].time_bin == 0)
          error("Particle without assigned time-bin");
  }

  /* Other checks not relevent when starting-up */
  if (ti_current == 0) return;

  integertime_t ti_end_min = max_nr_timesteps;
  integertime_t ti_beg_max = 0;

  int count = 0;

  for (int i = 0; i < c->hydro.count; ++i) {

    const struct part *p = &c->hydro.parts[i];
    if (p->time_bin == time_bin_inhibited) continue;
    if (p->time_bin == time_bin_not_created) continue;

    ++count;

    integertime_t ti_end, ti_beg;

    if (p->time_bin <= max_bin) {
      integertime_t time_step = get_integer_timestep(p->time_bin);
      ti_end = get_integer_time_end(ti_current, p->time_bin) + time_step;
      ti_beg = get_integer_time_begin(ti_current + 1, p->time_bin);
    } else {
      ti_end = get_integer_time_end(ti_current, p->time_bin);
      ti_beg = get_integer_time_begin(ti_current + 1, p->time_bin);
    }

<<<<<<< HEAD
    ti_end_min = min(ti_end, ti_end_min);
    ti_beg_max = max(ti_beg, ti_beg_max);
=======
/**
 * @brief Add a new #dmpart based on a #part.
 * The part and xpart are not changed.
 *
 * @param e The #engine.
 * @param c The #cell from which to remove the #part.
 * @param p The #part to remove (must be inside c).
 * @param xp The extended data of the #part.
 *
 * @return A fresh #dmpart with new ID, but same position, velocity and
 * time-bin as the original #part.
 */
struct dmpart *cell_convert_part_to_dmpart(struct engine *e, struct cell *c,
                                             struct part *p, struct xpart *xp) {
    /* Quick cross-check */
    if (c->nodeID != e->nodeID)
        error("Can't spawn a particle in a foreign cell.");
    
    if (p->gpart == NULL)
        error("Trying to create a new dmpart from a part without gpart friend!");
    
    /* Create a fresh (empty) dmpart */
    struct dmpart *dmp = cell_add_dmpart(e, c);
    
    message("Creating fresh dmpart");
    
    /* Did we run out of free dmpart slots? */
    if (dmp == NULL) return NULL;
    
    /* Copy over the distance since rebuild */
    dmp->x_diff[0] = xp->x_diff[0];
    dmp->x_diff[1] = xp->x_diff[1];
    dmp->x_diff[2] = xp->x_diff[2];
    
    /* Get a handle */
    struct gpart *gp = p->gpart;
    
    /* Mark the particle as inhibited */
    p->time_bin = time_bin_inhibited;
    
    /* Un-link the part */
    p->gpart = NULL;
    
    /* Mark the gpart as dark matter */
    gp->type = swift_type_dark_matter;
    
    /* Assign an ID to the new dmpart. */
    dmp->id_or_neg_offset = space_get_new_unique_id(e->s);

    /* Re-link things */
    dmp->gpart = gp;
    
    /* Update the space-wide counters */
    atomic_inc(&e->s->nr_inhibited_parts);
    
    /* Synchronize clocks */
    dmp->time_bin = gp->time_bin;

#ifdef SWIFT_DEBUG_CHECKS
    dmp->ti_kick = p->ti_kick;
    dmp->ti_drift = p->ti_drift;
#endif

    /* Synchronize masses, positions and velocities */
    dmp->mass = hydro_get_mass(p);
    dmp->x[0] = p->x[0];
    dmp->x[1] = p->x[1];
    dmp->x[2] = p->x[2];
    dmp->v_full[0] = xp->v_full[0];
    dmp->v_full[1] = xp->v_full[1];
    dmp->v_full[2] = xp->v_full[2];
    
    /* Set a smoothing length */
    dmp->h = p->h;
    
    /* Here comes the dark sun! */
    return dmp;
}

/**
 * @brief Add a new #dmpart based on a #spart.
 *
 * @param e The #engine.
 * @param c The #cell from which to remove the #part.
 * @param sp The #spart to remove (must be inside c).
 *
 * @return A fresh #dmpart with new ID, but same position, velocity and
 * time-bin as the original #spart.
 */
struct dmpart *cell_convert_spart_to_dmpart(struct engine *e, struct cell *c,
                                           struct spart *sp) {
    /* Quick cross-check */
    if (c->nodeID != e->nodeID)
        error("Can't spawn a particle in a foreign cell.");
    
    if (sp->gpart == NULL)
        error("Trying to create a new dmpart from a spart without gpart friend!");
    
    /* Create a fresh (empty) dmpart */
    struct dmpart *dmp = cell_add_dmpart(e, c);
    
    /* Did we run out of free dmpart slots? */
    if (dmp == NULL) return NULL;
    
    /* Copy over the distance since rebuild */
    dmp->x_diff[0] = sp->x_diff[0];
    dmp->x_diff[1] = sp->x_diff[1];
    dmp->x_diff[2] = sp->x_diff[2];
    
    /* Get a handle */
    struct gpart *gp = sp->gpart;
    
    /* Mark the particle as inhibited */
    sp->time_bin = time_bin_inhibited;
    
    /* Un-link the part */
    sp->gpart = NULL;
    
    /* Mark the gpart as dark matter */
    gp->type = swift_type_dark_matter;
    
    /* Assign an ID to the new dmpart. */
    dmp->id_or_neg_offset = space_get_new_unique_id(e->s);
    
    /* Re-link things */
    dmp->gpart = gp;
    
    /* Update the space-wide counters */
    atomic_inc(&e->s->nr_inhibited_sparts);
    
    /* Synchronize clocks */
    dmp->time_bin = gp->time_bin;
    
#ifdef SWIFT_DEBUG_CHECKS
    dmp->ti_kick = sp->ti_kick;
    dmp->ti_drift = sp->ti_drift;
#endif
    
    /* Synchronize masses, positions and velocities */
    dmp->mass = sp->mass;
    dmp->x[0] = sp->x[0];
    dmp->x[1] = sp->x[1];
    dmp->x[2] = sp->x[2];
    dmp->v_full[0] = sp->v[0];
    dmp->v_full[1] = sp->v[1];
    dmp->v_full[2] = sp->v[2];
    
    /* Set a smoothing length */
    dmp->h = sp->h;
    
    /* Here comes the dark sun! */
    return dmp;
}


/**
 * @brief Add a new #spart based on a #part and link it to a new #gpart.
 * The part and xpart are not changed.
 *
 * @param e The #engine.
 * @param c The #cell from which to remove the #part.
 * @param p The #part to remove (must be inside c).
 * @param xp The extended data of the #part.
 *
 * @return A fresh #spart with the same ID, position, velocity and
 * time-bin as the original #part.
 */
struct spart *cell_spawn_new_spart_from_part(struct engine *e, struct cell *c,
                                             const struct part *p,
                                             const struct xpart *xp) {
  /* Quick cross-check */
  if (c->nodeID != e->nodeID)
    error("Can't spawn a particle in a foreign cell.");

  if (p->gpart == NULL)
    error("Trying to create a new spart from a part without gpart friend!");

  /* Create a fresh (empty) spart */
  struct spart *sp = cell_add_spart(e, c);

  /* Did we run out of free spart slots? */
  if (sp == NULL) return NULL;

  /* Copy over the distance since rebuild */
  sp->x_diff[0] = xp->x_diff[0];
  sp->x_diff[1] = xp->x_diff[1];
  sp->x_diff[2] = xp->x_diff[2];

  /* Create a new gpart */
  struct gpart *gp = cell_add_gpart(e, c);

  /* Did we run out of free gpart slots? */
  if (gp == NULL) {
    /* Remove the particle created */
    cell_remove_spart(e, c, sp);
    return NULL;
>>>>>>> 4e26a0e3
  }

  /* Only check cells that have at least one non-inhibited particle */
  if (count > 0) {

    if (count != c->hydro.count) {

      /* Note that we use a < as the particle with the smallest time-bin
         might have been swallowed. This means we will run this cell with
         0 active particles but that's not wrong */
      if (ti_end_min < c->hydro.ti_end_min)
        error(
            "Non-matching ti_end_min. Cell=%lld true=%lld ti_current=%lld "
            "depth=%d",
            c->hydro.ti_end_min, ti_end_min, ti_current, c->depth);

    } else /* Normal case: nothing was swallowed/converted */ {
      if (ti_end_min != c->hydro.ti_end_min)
        error(
            "Non-matching ti_end_min. Cell=%lld true=%lld ti_current=%lld "
            "depth=%d",
            c->hydro.ti_end_min, ti_end_min, ti_current, c->depth);
    }

    if (ti_beg_max != c->hydro.ti_beg_max)
      error(
          "Non-matching ti_beg_max. Cell=%lld true=%lld ti_current=%lld "
          "depth=%d",
          c->hydro.ti_beg_max, ti_beg_max, ti_current, c->depth);
  }

#else
  error("Calling debugging code without debugging flag activated.");
#endif
}

void cell_check_spart_pos(const struct cell *c,
                          const struct spart *global_sparts) {
#ifdef SWIFT_DEBUG_CHECKS

  /* Recurse */
  if (c->split) {
    for (int k = 0; k < 8; ++k)
      if (c->progeny[k] != NULL)
        cell_check_spart_pos(c->progeny[k], global_sparts);
  }

<<<<<<< HEAD
=======
/**
 * @brief Re-arrange the #spart in a top-level cell such that all the extra
 * ones for on-the-fly creation are located at the end of the array.
 *
 * @param c The #cell to sort.
 * @param sparts_offset The offset between the first #spart in the array and
 * the first #spart in the global array in the space structure (for
 * re-linking).
 */
void cell_reorder_extra_dmparts(struct cell *c, const ptrdiff_t dmparts_offset) {
    struct dmpart *dmparts = c->dark_matter.parts;
    const int count_real = c->dark_matter.count;
    
    if (c->depth != 0 || c->nodeID != engine_rank)
        error("This function should only be called on local top-level cells!");
    
    int first_not_extra = count_real;
    
    /* Find extra particles */
    for (int i = 0; i < count_real; ++i) {
        if (dmparts[i].time_bin == time_bin_not_created) {
            /* Find the first non-extra particle after the end of the
             real particles */
            while (dmparts[first_not_extra].time_bin == time_bin_not_created) {
                ++first_not_extra;
            }
            
#ifdef SWIFT_DEBUG_CHECKS
            if (first_not_extra >= count_real + space_extra_dmparts)
                error("Looking for extra particles beyond this cell's range!");
#endif
            
            /* Swap everything, including g-part pointer */
            memswap(&dmparts[i], &dmparts[first_not_extra], sizeof(struct dmpart));
            if (dmparts[i].gpart)
                dmparts[i].gpart->id_or_neg_offset = -(i + dmparts_offset);
            dmparts[first_not_extra].gpart = NULL;
#ifdef SWIFT_DEBUG_CHECKS
            if (dmparts[first_not_extra].time_bin != time_bin_not_created)
                error("Incorrect swap occured!");
#endif
        }
    }
    
#ifdef SWIFT_DEBUG_CHECKS
    for (int i = 0; i < c->dark_matter.count_total; ++i) {
        if (dmparts[i].time_bin == time_bin_not_created && i < c->dark_matter.count) {
            error("Extra particle before the end of the regular array");
        }
        if (dmparts[i].time_bin != time_bin_not_created && i >= c->dark_matter.count) {
            error("Regular particle after the end of the regular array");
        }
    }
#endif
}

/**
 * @brief Re-arrange the #spart in a top-level cell such that all the extra
 * ones for on-the-fly creation are located at the end of the array.
 *
 * @param c The #cell to sort.
 * @param sparts_offset The offset between the first #spart in the array and
 * the first #spart in the global array in the space structure (for
 * re-linking).
 */
void cell_reorder_extra_sparts(struct cell *c, const ptrdiff_t sparts_offset) {
>>>>>>> 4e26a0e3
  struct spart *sparts = c->stars.parts;
  const int count = c->stars.count;
  for (int i = 0; i < count; ++i) {
    const struct spart *sp = &sparts[i];
    if ((sp->x[0] < c->loc[0] / space_stretch) ||
        (sp->x[1] < c->loc[1] / space_stretch) ||
        (sp->x[2] < c->loc[2] / space_stretch) ||
        (sp->x[0] >= (c->loc[0] + c->width[0]) * space_stretch) ||
        (sp->x[1] >= (c->loc[1] + c->width[1]) * space_stretch) ||
        (sp->x[2] >= (c->loc[2] + c->width[2]) * space_stretch))
      error("spart not in its cell!");

    if (sp->time_bin != time_bin_not_created &&
        sp->time_bin != time_bin_inhibited) {
      const struct gpart *gp = sp->gpart;
      if (gp == NULL && sp->time_bin != time_bin_not_created)
        error("Unlinked spart!");

      if (&global_sparts[-gp->id_or_neg_offset] != sp)
        error("Incorrectly linked spart!");
    }
  }

#else
  error("Calling a degugging function outside debugging mode.");
#endif
}

/**
 * @brief Checks that a cell and all its progenies have cleared their sort
 * flags.
 *
 * Should only be used for debugging purposes.
 *
 * @param c The #cell to check.
 */
void cell_check_sort_flags(const struct cell *c) {

#ifdef SWIFT_DEBUG_CHECKS
  const int do_hydro_sub_sort = cell_get_flag(c, cell_flag_do_hydro_sub_sort);
  const int do_stars_sub_sort = cell_get_flag(c, cell_flag_do_stars_sub_sort);

  if (do_hydro_sub_sort)
    error(
        "cell %lld has a hydro sub_sort flag set. Node=%d depth=%d maxdepth=%d",
        c->cellID, c->nodeID, c->depth, c->maxdepth);

  if (do_stars_sub_sort)
    error(
        "cell %lld has a stars sub_sort flag set. Node=%d depth=%d maxdepth=%d",
        c->cellID, c->nodeID, c->depth, c->maxdepth);

  if (c->split) {
    for (int k = 0; k < 8; ++k) {
      if (c->progeny[k] != NULL) cell_check_sort_flags(c->progeny[k]);
    }
  }
#endif
}

/**
 * @brief Can we use the MM interactions fo a given pair of cells?
 *
 * The two cells have to be different!
 *
 * @param ci The first #cell.
 * @param cj The second #cell.
 * @param e The #engine.
 * @param s The #space.
 * @param use_rebuild_data Are we considering the data at the last tree-build
 * (1) or current data (0)?
 * @param is_tree_walk Are we calling this in the tree walk (1) or for the
 * top-level task construction (0)?
 */
int cell_can_use_pair_mm(const struct cell *restrict ci,
                         const struct cell *restrict cj, const struct engine *e,
                         const struct space *s, const int use_rebuild_data,
                         const int is_tree_walk) {

  const struct gravity_props *props = e->gravity_properties;
  const int periodic = s->periodic;
  const double dim[3] = {s->dim[0], s->dim[1], s->dim[2]};

  /* Check for trivial cases */
  if (is_tree_walk && ci->grav.count <= 1) return 0;
  if (is_tree_walk && cj->grav.count <= 1) return 0;

  /* Recover the multipole information */
  const struct gravity_tensors *restrict multi_i = ci->grav.multipole;
  const struct gravity_tensors *restrict multi_j = cj->grav.multipole;

  double dx, dy, dz;

  /* Get the distance between the CoMs */
  if (use_rebuild_data) {
    dx = multi_i->CoM_rebuild[0] - multi_j->CoM_rebuild[0];
    dy = multi_i->CoM_rebuild[1] - multi_j->CoM_rebuild[1];
    dz = multi_i->CoM_rebuild[2] - multi_j->CoM_rebuild[2];
  } else {
    dx = multi_i->CoM[0] - multi_j->CoM[0];
    dy = multi_i->CoM[1] - multi_j->CoM[1];
    dz = multi_i->CoM[2] - multi_j->CoM[2];
  }

  /* Apply BC */
  if (periodic) {
    dx = nearest(dx, dim[0]);
    dy = nearest(dy, dim[1]);
    dz = nearest(dz, dim[2]);
  }
  const double r2 = dx * dx + dy * dy + dz * dz;

  return gravity_M2L_accept_symmetric(props, multi_i, multi_j, r2,
                                      use_rebuild_data, periodic);
}<|MERGE_RESOLUTION|>--- conflicted
+++ resolved
@@ -47,15 +47,6 @@
 #include "cell.h"
 
 /* Local headers. */
-<<<<<<< HEAD
-=======
-#include "active.h"
-#include "atomic.h"
-#include "black_holes.h"
-#include "chemistry.h"
-#include "dark_matter.h"
-#include "drift.h"
->>>>>>> 4e26a0e3
 #include "engine.h"
 #include "error.h"
 #include "multipole.h"
@@ -645,14 +636,17 @@
 void cell_sanitize(struct cell *c, int treated) {
   const int count = c->hydro.count;
   const int scount = c->stars.count;
+  const int dmcount = c->dark_matter.count;
   struct part *parts = c->hydro.parts;
   struct spart *sparts = c->stars.parts;
+  struct dmpart *dmparts = c->dark_matter.parts;
   float h_max = 0.f;
   float h_max_active = 0.f;
   float stars_h_max = 0.f;
   float stars_h_max_active = 0.f;
-
-<<<<<<< HEAD
+  float dark_matter_h_max = 0.f;
+  float dark_matter_h_max_active = 0.f;
+
   /* Treat cells will <1000 particles */
   if (count < 1000 && !treated) {
     /* Get an upper bound on h */
@@ -667,48 +661,10 @@
       if (sparts[i].h == 0.f || sparts[i].h > upper_h_max)
         sparts[i].h = upper_h_max;
     }
-=======
-  /* Start by packing the data of the current cell. */
-  pc->hydro.h_max = c->hydro.h_max;
-  pc->stars.h_max = c->stars.h_max;
-  pc->black_holes.h_max = c->black_holes.h_max;
-  pc->dark_matter.h_max = c->dark_matter.h_max;
-  pc->hydro.ti_end_min = c->hydro.ti_end_min;
-  pc->hydro.ti_end_max = c->hydro.ti_end_max;
-  pc->grav.ti_end_min = c->grav.ti_end_min;
-  pc->grav.ti_end_max = c->grav.ti_end_max;
-  pc->stars.ti_end_min = c->stars.ti_end_min;
-  pc->stars.ti_end_max = c->stars.ti_end_max;
-  pc->black_holes.ti_end_min = c->black_holes.ti_end_min;
-  pc->black_holes.ti_end_max = c->black_holes.ti_end_max;
-  pc->dark_matter.ti_end_min = c->dark_matter.ti_end_min;
-  pc->dark_matter.ti_end_max = c->dark_matter.ti_end_max;
-  pc->hydro.ti_old_part = c->hydro.ti_old_part;
-  pc->grav.ti_old_part = c->grav.ti_old_part;
-  pc->dark_matter.ti_old_part = c->dark_matter.ti_old_part;
-  pc->grav.ti_old_multipole = c->grav.ti_old_multipole;
-  pc->stars.ti_old_part = c->stars.ti_old_part;
-  pc->hydro.count = c->hydro.count;
-  pc->grav.count = c->grav.count;
-  pc->stars.count = c->stars.count;
-  pc->black_holes.count = c->black_holes.count;
-  pc->dark_matter.count = c->dark_matter.count;
-  pc->maxdepth = c->maxdepth;
-
-  /* Copy the Multipole related information */
-  if (with_gravity) {
-    const struct gravity_tensors *mp = c->grav.multipole;
-
-    pc->grav.m_pole = mp->m_pole;
-    pc->grav.CoM[0] = mp->CoM[0];
-    pc->grav.CoM[1] = mp->CoM[1];
-    pc->grav.CoM[2] = mp->CoM[2];
-    pc->grav.CoM_rebuild[0] = mp->CoM_rebuild[0];
-    pc->grav.CoM_rebuild[1] = mp->CoM_rebuild[1];
-    pc->grav.CoM_rebuild[2] = mp->CoM_rebuild[2];
-    pc->grav.r_max = mp->r_max;
-    pc->grav.r_max_rebuild = mp->r_max_rebuild;
->>>>>>> 4e26a0e3
+    for (int i = 0; i < dmcount; ++i) {
+      if (dmparts[i].h == 0.f || dmparts[i].h > upper_h_max)
+        dmparts[i].h = upper_h_max;
+    }
   }
 
   /* Recurse and gather the new h_max values */
@@ -722,8 +678,9 @@
         h_max = max(h_max, c->progeny[k]->hydro.h_max);
         h_max_active = max(h_max_active, c->progeny[k]->hydro.h_max_active);
         stars_h_max = max(stars_h_max, c->progeny[k]->stars.h_max);
-        stars_h_max_active =
-            max(stars_h_max_active, c->progeny[k]->stars.h_max_active);
+        stars_h_max_active = max(stars_h_max_active, c->progeny[k]->stars.h_max_active);
+        dark_matter_h_max = max(dark_matter_h_max, c->progeny[k]->dark_matter.h_max);
+        dark_matter_h_max_active = max(dark_matter_h_max_active, c->progeny[k]->dark_matter.h_max_active);
       }
     }
   } else {
@@ -735,6 +692,9 @@
       stars_h_max = max(stars_h_max, sparts[i].h);
     for (int i = 0; i < scount; ++i)
       stars_h_max_active = max(stars_h_max_active, sparts[i].h);
+    for (int i = 0; i < dmcount; ++i) dark_matter_h_max = max(dark_matter_h_max, dmparts[i].h);
+    for (int i = 0; i < dmcount; ++i)
+        dark_matter_h_max_active = max(dark_matter_h_max_active, dmparts[i].h);
   }
 
   /* Record the change */
@@ -742,6 +702,8 @@
   c->hydro.h_max_active = h_max_active;
   c->stars.h_max = stars_h_max;
   c->stars.h_max_active = stars_h_max_active;
+  c->dark_matter.h_max = dark_matter_h_max;
+  c->dark_matter.h_max_active = dark_matter_h_max_active;
 }
 
 /**
@@ -772,6 +734,8 @@
   c->black_holes.do_gas_swallow = NULL;
   c->black_holes.do_bh_swallow = NULL;
   c->black_holes.feedback = NULL;
+  c->dark_matter.density = NULL;
+  c->dark_matter.sidm = NULL;
 }
 
 /**
@@ -817,42 +781,8 @@
  * @param c Cell to act upon
  * @param data The current time on the integer time-line
  */
-<<<<<<< HEAD
 void cell_check_gpart_drift_point(struct cell *c, void *data) {
-=======
-int cell_unpack(struct pcell *restrict pc, struct cell *restrict c,
-                struct space *restrict s, const int with_gravity) {
-#ifdef WITH_MPI
-
-  /* Unpack the current pcell. */
-  c->hydro.h_max = pc->hydro.h_max;
-  c->stars.h_max = pc->stars.h_max;
-  c->black_holes.h_max = pc->black_holes.h_max;
-  c->dark_matter.h_max = pc->dark_matter.h_max;
-  c->hydro.ti_end_min = pc->hydro.ti_end_min;
-  c->hydro.ti_end_max = pc->hydro.ti_end_max;
-  c->grav.ti_end_min = pc->grav.ti_end_min;
-  c->grav.ti_end_max = pc->grav.ti_end_max;
-  c->stars.ti_end_min = pc->stars.ti_end_min;
-  c->stars.ti_end_max = pc->stars.ti_end_max;
-  c->black_holes.ti_end_min = pc->black_holes.ti_end_min;
-  c->black_holes.ti_end_max = pc->black_holes.ti_end_max;
-  c->dark_matter.ti_end_min = pc->dark_matter.ti_end_min;
-  c->dark_matter.ti_end_max = pc->dark_matter.ti_end_max;
-  c->hydro.ti_old_part = pc->hydro.ti_old_part;
-  c->grav.ti_old_part = pc->grav.ti_old_part;
-  c->grav.ti_old_multipole = pc->grav.ti_old_multipole;
-  c->stars.ti_old_part = pc->stars.ti_old_part;
-  c->black_holes.ti_old_part = pc->black_holes.ti_old_part;
-  c->dark_matter.ti_old_part = pc->dark_matter.ti_old_part;
-  c->hydro.count = pc->hydro.count;
-  c->grav.count = pc->grav.count;
-  c->stars.count = pc->stars.count;
-  c->black_holes.count = pc->black_holes.count;
-  c->dark_matter.count = pc->dark_matter.count;
-  c->maxdepth = pc->maxdepth;
-
->>>>>>> 4e26a0e3
+
 #ifdef SWIFT_DEBUG_CHECKS
 
   const integertime_t ti_drift = *(integertime_t *)data;
@@ -860,45 +790,8 @@
   /* Only check local cells */
   if (c->nodeID != engine_rank) return;
 
-<<<<<<< HEAD
   /* Only check cells with content */
   if (c->grav.count == 0) return;
-=======
-  /* Fill the progeny recursively, depth-first. */
-  c->split = 0;
-  for (int k = 0; k < 8; k++)
-    if (pc->progeny[k] >= 0) {
-      struct cell *temp;
-      space_getcells(s, 1, &temp);
-      temp->hydro.count = 0;
-      temp->grav.count = 0;
-      temp->stars.count = 0;
-      temp->dark_matter.count = 0;
-      temp->loc[0] = c->loc[0];
-      temp->loc[1] = c->loc[1];
-      temp->loc[2] = c->loc[2];
-      temp->width[0] = c->width[0] / 2;
-      temp->width[1] = c->width[1] / 2;
-      temp->width[2] = c->width[2] / 2;
-      temp->dmin = c->dmin / 2;
-      if (k & 4) temp->loc[0] += temp->width[0];
-      if (k & 2) temp->loc[1] += temp->width[1];
-      if (k & 1) temp->loc[2] += temp->width[2];
-      temp->depth = c->depth + 1;
-      temp->split = 0;
-      temp->hydro.dx_max_part = 0.f;
-      temp->hydro.dx_max_sort = 0.f;
-      temp->stars.dx_max_part = 0.f;
-      temp->stars.dx_max_sort = 0.f;
-      temp->black_holes.dx_max_part = 0.f;
-      temp->dark_matter.dx_max_part = 0.f;
-      temp->nodeID = c->nodeID;
-      temp->parent = c;
-      c->progeny[k] = temp;
-      c->split = 1;
-      count += cell_unpack(&pc[pc->progeny[k]], temp, s, with_gravity);
-    }
->>>>>>> 4e26a0e3
 
   if (c->grav.ti_old_part != ti_drift)
     error(
@@ -990,1654 +883,33 @@
 #endif
 }
 
-/**
- * @brief Checks that the multipole of a cell is at the current point in time
+
+/**
+ * @brief Checks that the #gpart in a cell are at the
+ * current point in time
  *
  * Calls error() if the cell is not at the current time.
  *
  * @param c Cell to act upon
  * @param data The current time on the integer time-line
  */
-void cell_check_multipole_drift_point(struct cell *c, void *data) {
-#ifdef SWIFT_DEBUG_CHECKS
-
-  const integertime_t ti_drift = *(integertime_t *)data;
-
-  /* Only check local cells */
-  if (c->nodeID != engine_rank) return;
-
-  /* Only check cells with content */
-  if (c->grav.count == 0) return;
-
-  if (c->grav.ti_old_multipole != ti_drift)
-    error(
-        "Cell multipole in an incorrect time-zone! "
-        "c->grav.ti_old_multipole=%lld "
-        "ti_drift=%lld (depth=%d, node=%d)",
-        c->grav.ti_old_multipole, ti_drift, c->depth, c->nodeID);
-
-#else
-  error("Calling debugging code without debugging flag activated.");
-#endif
-}
-
-/**
- * @brief Resets all the individual cell task counters to 0.
- *
- * Should only be used for debugging purposes.
- *
- * @param c The #cell to reset.
- */
-void cell_reset_task_counters(struct cell *c) {
-#ifdef SWIFT_DEBUG_CHECKS
-  for (int t = 0; t < task_type_count; ++t) c->tasks_executed[t] = 0;
-  for (int t = 0; t < task_subtype_count; ++t) c->subtasks_executed[t] = 0;
-  for (int k = 0; k < 8; ++k)
-    if (c->progeny[k] != NULL) cell_reset_task_counters(c->progeny[k]);
-#else
-  error("Calling debugging code without debugging flag activated.");
-#endif
-}
-
-/**
- * @brief Recursively construct all the multipoles in a cell hierarchy.
- *
-<<<<<<< HEAD
- * @param c The #cell.
- * @param ti_current The current integer time.
- * @param grav_props The properties of the gravity scheme.
-=======
- * @return The number of cells created.
- */
-int cell_unpack_end_step_grav(struct cell *restrict c,
-                              struct pcell_step_grav *restrict pcells) {
-#ifdef WITH_MPI
-
-  /* Unpack this cell's data. */
-  c->grav.ti_end_min = pcells[0].ti_end_min;
-  c->grav.ti_end_max = pcells[0].ti_end_max;
-
-  /* Fill in the progeny, depth-first recursion. */
-  int count = 1;
-  for (int k = 0; k < 8; k++)
-    if (c->progeny[k] != NULL) {
-      count += cell_unpack_end_step_grav(c->progeny[k], &pcells[count]);
-    }
-
-  /* Return the number of packed values. */
-  return count;
-
-#else
-  error("SWIFT was not compiled with MPI support.");
-  return 0;
-#endif
-}
-
-/**
- * @brief Pack the time information of the given cell and all it's sub-cells.
- *
- * @param c The #cell.
- * @param pcells (output) The end-of-timestep information we pack into
- *
- * @return The number of packed cells.
- */
-int cell_pack_end_step_stars(struct cell *restrict c,
-                             struct pcell_step_stars *restrict pcells) {
-#ifdef WITH_MPI
-
-  /* Pack this cell's data. */
-  pcells[0].ti_end_min = c->stars.ti_end_min;
-  pcells[0].ti_end_max = c->stars.ti_end_max;
-  pcells[0].dx_max_part = c->stars.dx_max_part;
-
-  /* Fill in the progeny, depth-first recursion. */
-  int count = 1;
-  for (int k = 0; k < 8; k++)
-    if (c->progeny[k] != NULL) {
-      count += cell_pack_end_step_stars(c->progeny[k], &pcells[count]);
-    }
-
-  /* Return the number of packed values. */
-  return count;
-
-#else
-  error("SWIFT was not compiled with MPI support.");
-  return 0;
-#endif
-}
-
-/**
- * @brief Unpack the time information of a given cell and its sub-cells.
- *
- * @param c The #cell
- * @param pcells The end-of-timestep information to unpack
- *
- * @return The number of cells created.
- */
-int cell_unpack_end_step_stars(struct cell *restrict c,
-                               struct pcell_step_stars *restrict pcells) {
-#ifdef WITH_MPI
-
-  /* Unpack this cell's data. */
-  c->stars.ti_end_min = pcells[0].ti_end_min;
-  c->stars.ti_end_max = pcells[0].ti_end_max;
-  c->stars.dx_max_part = pcells[0].dx_max_part;
-
-  /* Fill in the progeny, depth-first recursion. */
-  int count = 1;
-  for (int k = 0; k < 8; k++)
-    if (c->progeny[k] != NULL) {
-      count += cell_unpack_end_step_stars(c->progeny[k], &pcells[count]);
-    }
-
-  /* Return the number of packed values. */
-  return count;
-
-#else
-  error("SWIFT was not compiled with MPI support.");
-  return 0;
-#endif
-}
-
-/**
- * @brief Pack the time information of the given cell and all it's sub-cells.
- *
- * @param c The #cell.
- * @param pcells (output) The end-of-timestep information we pack into
- *
- * @return The number of packed cells.
- */
-int cell_pack_end_step_black_holes(
-    struct cell *restrict c, struct pcell_step_black_holes *restrict pcells) {
-
-#ifdef WITH_MPI
-
-  /* Pack this cell's data. */
-  pcells[0].ti_end_min = c->black_holes.ti_end_min;
-  pcells[0].ti_end_max = c->black_holes.ti_end_max;
-  pcells[0].dx_max_part = c->black_holes.dx_max_part;
-
-  /* Fill in the progeny, depth-first recursion. */
-  int count = 1;
-  for (int k = 0; k < 8; k++)
-    if (c->progeny[k] != NULL) {
-      count += cell_pack_end_step_black_holes(c->progeny[k], &pcells[count]);
-    }
-
-  /* Return the number of packed values. */
-  return count;
-
-#else
-  error("SWIFT was not compiled with MPI support.");
-  return 0;
-#endif
-}
-
-/**
- * @brief Unpack the time information of a given cell and its sub-cells.
- *
- * @param c The #cell
- * @param pcells The end-of-timestep information to unpack
- *
- * @return The number of cells created.
- */
-int cell_unpack_end_step_black_holes(
-    struct cell *restrict c, struct pcell_step_black_holes *restrict pcells) {
-
-#ifdef WITH_MPI
-
-  /* Unpack this cell's data. */
-  c->black_holes.ti_end_min = pcells[0].ti_end_min;
-  c->black_holes.ti_end_max = pcells[0].ti_end_max;
-  c->black_holes.dx_max_part = pcells[0].dx_max_part;
-
-  /* Fill in the progeny, depth-first recursion. */
-  int count = 1;
-  for (int k = 0; k < 8; k++)
-    if (c->progeny[k] != NULL) {
-      count += cell_unpack_end_step_black_holes(c->progeny[k], &pcells[count]);
-    }
-
-  /* Return the number of packed values. */
-  return count;
-
-#else
-  error("SWIFT was not compiled with MPI support.");
-  return 0;
-#endif
-}
-
-/**
- * @brief Pack the time information of the given cell and all it's sub-cells.
- *
- * @param c The #cell.
- * @param pcells (output) The end-of-timestep information we pack into
- *
- * @return The number of packed cells.
- */
-int cell_pack_end_step_dark_matter(
-                                   struct cell *restrict c, struct pcell_step_dark_matter *restrict pcells) {
-    
-#ifdef WITH_MPI
-    
-    /* Pack this cell's data. */
-    pcells[0].ti_end_min = c->dark_matter.ti_end_min;
-    pcells[0].ti_end_max = c->dark_matter.ti_end_max;
-    pcells[0].dx_max_part = c->dark_matter.dx_max_part;
-    
-    /* Fill in the progeny, depth-first recursion. */
-    int count = 1;
-    for (int k = 0; k < 8; k++)
-        if (c->progeny[k] != NULL) {
-            count += cell_pack_end_step_dark_matter(c->progeny[k], &pcells[count]);
-        }
-    
-    /* Return the number of packed values. */
-    return count;
-    
-#else
-    error("SWIFT was not compiled with MPI support.");
-    return 0;
-#endif
-}
-
-/**
- * @brief Unpack the time information of a given cell and its sub-cells.
- *
- * @param c The #cell
- * @param pcells The end-of-timestep information to unpack
- *
- * @return The number of cells created.
- */
-int cell_unpack_end_step_dark_matter(struct cell *restrict c, struct pcell_step_dark_matter *restrict pcells) {
-    
-#ifdef WITH_MPI
-    
-    /* Unpack this cell's data. */
-    c->dark_matter.ti_end_min = pcells[0].ti_end_min;
-    c->dark_matter.ti_end_max = pcells[0].ti_end_max;
-    c->dark_matter.dx_max_part = pcells[0].dx_max_part;
-    
-    /* Fill in the progeny, depth-first recursion. */
-    int count = 1;
-    for (int k = 0; k < 8; k++)
-        if (c->progeny[k] != NULL) {
-            count += cell_unpack_end_step_dark_matter(c->progeny[k], &pcells[count]);
-        }
-    
-    /* Return the number of packed values. */
-    return count;
-    
-#else
-    error("SWIFT was not compiled with MPI support.");
-    return 0;
-#endif
-}
-
-/**
- * @brief Pack the multipole information of the given cell and all it's
- * sub-cells.
- *
- * @param c The #cell.
- * @param pcells (output) The multipole information we pack into
- *
- * @return The number of packed cells.
- */
-int cell_pack_multipoles(struct cell *restrict c,
-                         struct gravity_tensors *restrict pcells) {
-#ifdef WITH_MPI
-
-  /* Pack this cell's data. */
-  pcells[0] = *c->grav.multipole;
-
-  /* Fill in the progeny, depth-first recursion. */
-  int count = 1;
-  for (int k = 0; k < 8; k++)
-    if (c->progeny[k] != NULL) {
-      count += cell_pack_multipoles(c->progeny[k], &pcells[count]);
-    }
-
-  /* Return the number of packed values. */
-  return count;
-
-#else
-  error("SWIFT was not compiled with MPI support.");
-  return 0;
-#endif
-}
-
-/**
- * @brief Unpack the multipole information of a given cell and its sub-cells.
- *
- * @param c The #cell
- * @param pcells The multipole information to unpack
- *
- * @return The number of cells created.
- */
-int cell_unpack_multipoles(struct cell *restrict c,
-                           struct gravity_tensors *restrict pcells) {
-#ifdef WITH_MPI
-
-  /* Unpack this cell's data. */
-  *c->grav.multipole = pcells[0];
-
-  /* Fill in the progeny, depth-first recursion. */
-  int count = 1;
-  for (int k = 0; k < 8; k++)
-    if (c->progeny[k] != NULL) {
-      count += cell_unpack_multipoles(c->progeny[k], &pcells[count]);
-    }
-
-  /* Return the number of packed values. */
-  return count;
-
-#else
-  error("SWIFT was not compiled with MPI support.");
-  return 0;
-#endif
-}
-
-/**
- * @brief Pack the counts for star formation of the given cell and all it's
- * sub-cells.
- *
- * @param c The #cell.
- * @param pcells (output) The multipole information we pack into
- *
- * @return The number of packed cells.
- */
-int cell_pack_sf_counts(struct cell *restrict c,
-                        struct pcell_sf *restrict pcells) {
-
-#ifdef WITH_MPI
-
-  /* Pack this cell's data. */
-  pcells[0].stars.delta_from_rebuild = c->stars.parts - c->stars.parts_rebuild;
-  pcells[0].stars.count = c->stars.count;
-  pcells[0].stars.dx_max_part = c->stars.dx_max_part;
-
-  /* Pack this cell's data. */
-  pcells[0].grav.delta_from_rebuild = c->grav.parts - c->grav.parts_rebuild;
-  pcells[0].grav.count = c->grav.count;
-
-#ifdef SWIFT_DEBUG_CHECKS
-  /* Stars */
-  if (c->stars.parts_rebuild == NULL)
-    error("Star particles array at rebuild is NULL! c->depth=%d", c->depth);
-
-  if (pcells[0].stars.delta_from_rebuild < 0)
-    error("Stars part pointer moved in the wrong direction!");
-
-  if (pcells[0].stars.delta_from_rebuild > 0 && c->depth == 0)
-    error("Shifting the top-level pointer is not allowed!");
-
-  /* Grav */
-  if (c->grav.parts_rebuild == NULL)
-    error("Grav. particles array at rebuild is NULL! c->depth=%d", c->depth);
-
-  if (pcells[0].grav.delta_from_rebuild < 0)
-    error("Grav part pointer moved in the wrong direction!");
-
-  if (pcells[0].grav.delta_from_rebuild > 0 && c->depth == 0)
-    error("Shifting the top-level pointer is not allowed!");
-#endif
-
-  /* Fill in the progeny, depth-first recursion. */
-  int count = 1;
-  for (int k = 0; k < 8; k++)
-    if (c->progeny[k] != NULL) {
-      count += cell_pack_sf_counts(c->progeny[k], &pcells[count]);
-    }
-
-  /* Return the number of packed values. */
-  return count;
-
-#else
-  error("SWIFT was not compiled with MPI support.");
-  return 0;
-#endif
-}
-
-/**
- * @brief Unpack the counts for star formation of a given cell and its
- * sub-cells.
- *
- * @param c The #cell
- * @param pcells The multipole information to unpack
- *
- * @return The number of cells created.
- */
-int cell_unpack_sf_counts(struct cell *restrict c,
-                          struct pcell_sf *restrict pcells) {
-
-#ifdef WITH_MPI
-
-#ifdef SWIFT_DEBUG_CHECKS
-  if (c->stars.parts_rebuild == NULL)
-    error("Star particles array at rebuild is NULL!");
-  if (c->grav.parts_rebuild == NULL)
-    error("Grav particles array at rebuild is NULL!");
-#endif
-
-  /* Unpack this cell's data. */
-  c->stars.count = pcells[0].stars.count;
-  c->stars.parts = c->stars.parts_rebuild + pcells[0].stars.delta_from_rebuild;
-  c->stars.dx_max_part = pcells[0].stars.dx_max_part;
-
-  c->grav.count = pcells[0].grav.count;
-  c->grav.parts = c->grav.parts_rebuild + pcells[0].grav.delta_from_rebuild;
-
-  /* Fill in the progeny, depth-first recursion. */
-  int count = 1;
-  for (int k = 0; k < 8; k++)
-    if (c->progeny[k] != NULL) {
-      count += cell_unpack_sf_counts(c->progeny[k], &pcells[count]);
-    }
-
-  /* Return the number of packed values. */
-  return count;
-
-#else
-  error("SWIFT was not compiled with MPI support.");
-  return 0;
-#endif
-}
-
-/**
- * @brief Lock a cell for access to its array of #part and hold its parents.
- *
- * @param c The #cell.
- * @return 0 on success, 1 on failure
- */
-int cell_locktree(struct cell *c) {
-  TIMER_TIC;
-
-  /* First of all, try to lock this cell. */
-  if (c->hydro.hold || lock_trylock(&c->hydro.lock) != 0) {
-    TIMER_TOC(timer_locktree);
-    return 1;
-  }
-
-  /* Did somebody hold this cell in the meantime? */
-  if (c->hydro.hold) {
-    /* Unlock this cell. */
-    if (lock_unlock(&c->hydro.lock) != 0) error("Failed to unlock cell.");
-
-    /* Admit defeat. */
-    TIMER_TOC(timer_locktree);
-    return 1;
-  }
-
-  /* Climb up the tree and lock/hold/unlock. */
-  struct cell *finger;
-  for (finger = c->parent; finger != NULL; finger = finger->parent) {
-    /* Lock this cell. */
-    if (lock_trylock(&finger->hydro.lock) != 0) break;
-
-    /* Increment the hold. */
-    atomic_inc(&finger->hydro.hold);
-
-    /* Unlock the cell. */
-    if (lock_unlock(&finger->hydro.lock) != 0) error("Failed to unlock cell.");
-  }
-
-  /* If we reached the top of the tree, we're done. */
-  if (finger == NULL) {
-    TIMER_TOC(timer_locktree);
-    return 0;
-  }
-
-  /* Otherwise, we hit a snag. */
-  else {
-    /* Undo the holds up to finger. */
-    for (struct cell *finger2 = c->parent; finger2 != finger;
-         finger2 = finger2->parent)
-      atomic_dec(&finger2->hydro.hold);
-
-    /* Unlock this cell. */
-    if (lock_unlock(&c->hydro.lock) != 0) error("Failed to unlock cell.");
-
-    /* Admit defeat. */
-    TIMER_TOC(timer_locktree);
-    return 1;
-  }
-}
-
-/**
- * @brief Lock a cell for access to its array of #gpart and hold its parents.
- *
- * @param c The #cell.
- * @return 0 on success, 1 on failure
- */
-int cell_glocktree(struct cell *c) {
-  TIMER_TIC;
-
-  /* First of all, try to lock this cell. */
-  if (c->grav.phold || lock_trylock(&c->grav.plock) != 0) {
-    TIMER_TOC(timer_locktree);
-    return 1;
-  }
-
-  /* Did somebody hold this cell in the meantime? */
-  if (c->grav.phold) {
-    /* Unlock this cell. */
-    if (lock_unlock(&c->grav.plock) != 0) error("Failed to unlock cell.");
-
-    /* Admit defeat. */
-    TIMER_TOC(timer_locktree);
-    return 1;
-  }
-
-  /* Climb up the tree and lock/hold/unlock. */
-  struct cell *finger;
-  for (finger = c->parent; finger != NULL; finger = finger->parent) {
-    /* Lock this cell. */
-    if (lock_trylock(&finger->grav.plock) != 0) break;
-
-    /* Increment the hold. */
-    atomic_inc(&finger->grav.phold);
-
-    /* Unlock the cell. */
-    if (lock_unlock(&finger->grav.plock) != 0) error("Failed to unlock cell.");
-  }
-
-  /* If we reached the top of the tree, we're done. */
-  if (finger == NULL) {
-    TIMER_TOC(timer_locktree);
-    return 0;
-  }
-
-  /* Otherwise, we hit a snag. */
-  else {
-    /* Undo the holds up to finger. */
-    for (struct cell *finger2 = c->parent; finger2 != finger;
-         finger2 = finger2->parent)
-      atomic_dec(&finger2->grav.phold);
-
-    /* Unlock this cell. */
-    if (lock_unlock(&c->grav.plock) != 0) error("Failed to unlock cell.");
-
-    /* Admit defeat. */
-    TIMER_TOC(timer_locktree);
-    return 1;
-  }
-}
-
-/**
- * @brief Lock a cell for access to its #multipole and hold its parents.
- *
- * @param c The #cell.
- * @return 0 on success, 1 on failure
- */
-int cell_mlocktree(struct cell *c) {
-  TIMER_TIC;
-
-  /* First of all, try to lock this cell. */
-  if (c->grav.mhold || lock_trylock(&c->grav.mlock) != 0) {
-    TIMER_TOC(timer_locktree);
-    return 1;
-  }
-
-  /* Did somebody hold this cell in the meantime? */
-  if (c->grav.mhold) {
-    /* Unlock this cell. */
-    if (lock_unlock(&c->grav.mlock) != 0) error("Failed to unlock cell.");
-
-    /* Admit defeat. */
-    TIMER_TOC(timer_locktree);
-    return 1;
-  }
-
-  /* Climb up the tree and lock/hold/unlock. */
-  struct cell *finger;
-  for (finger = c->parent; finger != NULL; finger = finger->parent) {
-    /* Lock this cell. */
-    if (lock_trylock(&finger->grav.mlock) != 0) break;
-
-    /* Increment the hold. */
-    atomic_inc(&finger->grav.mhold);
-
-    /* Unlock the cell. */
-    if (lock_unlock(&finger->grav.mlock) != 0) error("Failed to unlock cell.");
-  }
-
-  /* If we reached the top of the tree, we're done. */
-  if (finger == NULL) {
-    TIMER_TOC(timer_locktree);
-    return 0;
-  }
-
-  /* Otherwise, we hit a snag. */
-  else {
-    /* Undo the holds up to finger. */
-    for (struct cell *finger2 = c->parent; finger2 != finger;
-         finger2 = finger2->parent)
-      atomic_dec(&finger2->grav.mhold);
-
-    /* Unlock this cell. */
-    if (lock_unlock(&c->grav.mlock) != 0) error("Failed to unlock cell.");
-
-    /* Admit defeat. */
-    TIMER_TOC(timer_locktree);
-    return 1;
-  }
-}
-
-/**
- * @brief Lock a cell for access to its array of #spart and hold its parents.
- *
- * @param c The #cell.
- * @return 0 on success, 1 on failure
- */
-int cell_slocktree(struct cell *c) {
-  TIMER_TIC;
-
-  /* First of all, try to lock this cell. */
-  if (c->stars.hold || lock_trylock(&c->stars.lock) != 0) {
-    TIMER_TOC(timer_locktree);
-    return 1;
-  }
-
-  /* Did somebody hold this cell in the meantime? */
-  if (c->stars.hold) {
-    /* Unlock this cell. */
-    if (lock_unlock(&c->stars.lock) != 0) error("Failed to unlock cell.");
-
-    /* Admit defeat. */
-    TIMER_TOC(timer_locktree);
-    return 1;
-  }
-
-  /* Climb up the tree and lock/hold/unlock. */
-  struct cell *finger;
-  for (finger = c->parent; finger != NULL; finger = finger->parent) {
-    /* Lock this cell. */
-    if (lock_trylock(&finger->stars.lock) != 0) break;
-
-    /* Increment the hold. */
-    atomic_inc(&finger->stars.hold);
-
-    /* Unlock the cell. */
-    if (lock_unlock(&finger->stars.lock) != 0) error("Failed to unlock cell.");
-  }
-
-  /* If we reached the top of the tree, we're done. */
-  if (finger == NULL) {
-    TIMER_TOC(timer_locktree);
-    return 0;
-  }
-
-  /* Otherwise, we hit a snag. */
-  else {
-    /* Undo the holds up to finger. */
-    for (struct cell *finger2 = c->parent; finger2 != finger;
-         finger2 = finger2->parent)
-      atomic_dec(&finger2->stars.hold);
-
-    /* Unlock this cell. */
-    if (lock_unlock(&c->stars.lock) != 0) error("Failed to unlock cell.");
-
-    /* Admit defeat. */
-    TIMER_TOC(timer_locktree);
-    return 1;
-  }
-}
-
-/**
- * @brief Lock a cell for access to its array of #sink and hold its parents.
- *
- * @param c The #cell.
- * @return 0 on success, 1 on failure
- */
-int cell_sink_locktree(struct cell *c) {
-  TIMER_TIC;
-
-  /* First of all, try to lock this cell. */
-  if (c->sinks.hold || lock_trylock(&c->sinks.lock) != 0) {
-    TIMER_TOC(timer_locktree);
-    return 1;
-  }
-
-  /* Did somebody hold this cell in the meantime? */
-  if (c->sinks.hold) {
-    /* Unlock this cell. */
-    if (lock_unlock(&c->sinks.lock) != 0) error("Failed to unlock cell.");
-
-    /* Admit defeat. */
-    TIMER_TOC(timer_locktree);
-    return 1;
-  }
-
-  /* Climb up the tree and lock/hold/unlock. */
-  struct cell *finger;
-  for (finger = c->parent; finger != NULL; finger = finger->parent) {
-    /* Lock this cell. */
-    if (lock_trylock(&finger->sinks.lock) != 0) break;
-
-    /* Increment the hold. */
-    atomic_inc(&finger->sinks.hold);
-
-    /* Unlock the cell. */
-    if (lock_unlock(&finger->sinks.lock) != 0) error("Failed to unlock cell.");
-  }
-
-  /* If we reached the top of the tree, we're done. */
-  if (finger == NULL) {
-    TIMER_TOC(timer_locktree);
-    return 0;
-  }
-
-  /* Otherwise, we hit a snag. */
-  else {
-    /* Undo the holds up to finger. */
-    for (struct cell *finger2 = c->parent; finger2 != finger;
-         finger2 = finger2->parent)
-      atomic_dec(&finger2->sinks.hold);
-
-    /* Unlock this cell. */
-    if (lock_unlock(&c->sinks.lock) != 0) error("Failed to unlock cell.");
-
-    /* Admit defeat. */
-    TIMER_TOC(timer_locktree);
-    return 1;
-  }
-}
-
-/**
- * @brief Lock a cell for access to its array of #bpart and hold its parents.
- *
- * @param c The #cell.
- * @return 0 on success, 1 on failure
- */
-int cell_blocktree(struct cell *c) {
-  TIMER_TIC;
-
-  /* First of all, try to lock this cell. */
-  if (c->black_holes.hold || lock_trylock(&c->black_holes.lock) != 0) {
-    TIMER_TOC(timer_locktree);
-    return 1;
-  }
-
-  /* Did somebody hold this cell in the meantime? */
-  if (c->black_holes.hold) {
-    /* Unlock this cell. */
-    if (lock_unlock(&c->black_holes.lock) != 0) error("Failed to unlock cell.");
-
-    /* Admit defeat. */
-    TIMER_TOC(timer_locktree);
-    return 1;
-  }
-
-  /* Climb up the tree and lock/hold/unlock. */
-  struct cell *finger;
-  for (finger = c->parent; finger != NULL; finger = finger->parent) {
-    /* Lock this cell. */
-    if (lock_trylock(&finger->black_holes.lock) != 0) break;
-
-    /* Increment the hold. */
-    atomic_inc(&finger->black_holes.hold);
-
-    /* Unlock the cell. */
-    if (lock_unlock(&finger->black_holes.lock) != 0)
-      error("Failed to unlock cell.");
-  }
-
-  /* If we reached the top of the tree, we're done. */
-  if (finger == NULL) {
-    TIMER_TOC(timer_locktree);
-    return 0;
-  }
-
-  /* Otherwise, we hit a snag. */
-  else {
-    /* Undo the holds up to finger. */
-    for (struct cell *finger2 = c->parent; finger2 != finger;
-         finger2 = finger2->parent)
-      atomic_dec(&finger2->black_holes.hold);
-
-    /* Unlock this cell. */
-    if (lock_unlock(&c->black_holes.lock) != 0) error("Failed to unlock cell.");
-
-    /* Admit defeat. */
-    TIMER_TOC(timer_locktree);
-    return 1;
-  }
-}
-
-/**
- * @brief Lock a cell for access to its array of #dmpart and hold its parents.
- *
- * @param c The #cell.
- * @return 0 on success, 1 on failure
- */
-int cell_dmlocktree(struct cell *c) {
-    TIMER_TIC;
-    
-    /* First of all, try to lock this cell. */
-    if (c->dark_matter.hold || lock_trylock(&c->dark_matter.lock) != 0) {
-        TIMER_TOC(timer_locktree);
-        return 1;
-    }
-    
-    /* Did somebody hold this cell in the meantime? */
-    if (c->dark_matter.hold) {
-        /* Unlock this cell. */
-        if (lock_unlock(&c->dark_matter.lock) != 0) error("Failed to unlock cell.");
-        
-        /* Admit defeat. */
-        TIMER_TOC(timer_locktree);
-        return 1;
-    }
-    
-    /* Climb up the tree and lock/hold/unlock. */
-    struct cell *finger;
-    for (finger = c->parent; finger != NULL; finger = finger->parent) {
-        /* Lock this cell. */
-        if (lock_trylock(&finger->dark_matter.lock) != 0) break;
-        
-        /* Increment the hold. */
-        atomic_inc(&finger->dark_matter.hold);
-        
-        /* Unlock the cell. */
-        if (lock_unlock(&finger->dark_matter.lock) != 0)
-            error("Failed to unlock cell.");
-    }
-    
-    /* If we reached the top of the tree, we're done. */
-    if (finger == NULL) {
-        TIMER_TOC(timer_locktree);
-        return 0;
-    }
-    
-    /* Otherwise, we hit a snag. */
-    else {
-        /* Undo the holds up to finger. */
-        for (struct cell *finger2 = c->parent; finger2 != finger;
-             finger2 = finger2->parent)
-            atomic_dec(&finger2->dark_matter.hold);
-        
-        /* Unlock this cell. */
-        if (lock_unlock(&c->dark_matter.lock) != 0) error("Failed to unlock cell.");
-        
-        /* Admit defeat. */
-        TIMER_TOC(timer_locktree);
-        return 1;
-    }
-}
-
-/**
- * @brief Unlock a cell's parents for access to #part array.
- *
- * @param c The #cell.
- */
-void cell_unlocktree(struct cell *c) {
-  TIMER_TIC;
-
-  /* First of all, try to unlock this cell. */
-  if (lock_unlock(&c->hydro.lock) != 0) error("Failed to unlock cell.");
-
-  /* Climb up the tree and unhold the parents. */
-  for (struct cell *finger = c->parent; finger != NULL; finger = finger->parent)
-    atomic_dec(&finger->hydro.hold);
-
-  TIMER_TOC(timer_locktree);
-}
-
-/**
- * @brief Unlock a cell's parents for access to #gpart array.
- *
- * @param c The #cell.
- */
-void cell_gunlocktree(struct cell *c) {
-  TIMER_TIC;
-
-  /* First of all, try to unlock this cell. */
-  if (lock_unlock(&c->grav.plock) != 0) error("Failed to unlock cell.");
-
-  /* Climb up the tree and unhold the parents. */
-  for (struct cell *finger = c->parent; finger != NULL; finger = finger->parent)
-    atomic_dec(&finger->grav.phold);
-
-  TIMER_TOC(timer_locktree);
-}
-
-/**
- * @brief Unlock a cell's parents for access to its #multipole.
- *
- * @param c The #cell.
- */
-void cell_munlocktree(struct cell *c) {
-  TIMER_TIC;
-
-  /* First of all, try to unlock this cell. */
-  if (lock_unlock(&c->grav.mlock) != 0) error("Failed to unlock cell.");
-
-  /* Climb up the tree and unhold the parents. */
-  for (struct cell *finger = c->parent; finger != NULL; finger = finger->parent)
-    atomic_dec(&finger->grav.mhold);
-
-  TIMER_TOC(timer_locktree);
-}
-
-/**
- * @brief Unlock a cell's parents for access to #spart array.
- *
- * @param c The #cell.
- */
-void cell_sunlocktree(struct cell *c) {
-  TIMER_TIC;
-
-  /* First of all, try to unlock this cell. */
-  if (lock_unlock(&c->stars.lock) != 0) error("Failed to unlock cell.");
-
-  /* Climb up the tree and unhold the parents. */
-  for (struct cell *finger = c->parent; finger != NULL; finger = finger->parent)
-    atomic_dec(&finger->stars.hold);
-
-  TIMER_TOC(timer_locktree);
-}
-
-/**
- * @brief Unlock a cell's parents for access to #sink array.
- *
- * @param c The #cell.
- */
-void cell_sink_unlocktree(struct cell *c) {
-  TIMER_TIC;
-
-  /* First of all, try to unlock this cell. */
-  if (lock_unlock(&c->sinks.lock) != 0) error("Failed to unlock cell.");
-
-  /* Climb up the tree and unhold the parents. */
-  for (struct cell *finger = c->parent; finger != NULL; finger = finger->parent)
-    atomic_dec(&finger->sinks.hold);
-
-  TIMER_TOC(timer_locktree);
-}
-
-/**
- * @brief Unlock a cell's parents for access to #bpart array.
- *
- * @param c The #cell.
- */
-void cell_bunlocktree(struct cell *c) {
-  TIMER_TIC;
-
-  /* First of all, try to unlock this cell. */
-  if (lock_unlock(&c->black_holes.lock) != 0) error("Failed to unlock cell.");
-
-  /* Climb up the tree and unhold the parents. */
-  for (struct cell *finger = c->parent; finger != NULL; finger = finger->parent)
-    atomic_dec(&finger->black_holes.hold);
-
-  TIMER_TOC(timer_locktree);
-}
-
-/**
- * @brief Unlock a cell's parents for access to #dmpart array.
- *
- * @param c The #cell.
- */
-void cell_dmunlocktree(struct cell *c) {
-    TIMER_TIC;
-    
-    /* First of all, try to unlock this cell. */
-    if (lock_unlock(&c->dark_matter.lock) != 0) error("Failed to unlock cell.");
-    
-    /* Climb up the tree and unhold the parents. */
-    for (struct cell *finger = c->parent; finger != NULL; finger = finger->parent)
-        atomic_dec(&finger->dark_matter.hold);
-    
-    TIMER_TOC(timer_locktree);
-}
-
-/**
- * @brief Sort the parts into eight bins along the given pivots.
- *
- * @param c The #cell array to be sorted.
- * @param parts_offset Offset of the cell parts array relative to the
- *        space's parts array, i.e. c->hydro.parts - s->parts.
- * @param sparts_offset Offset of the cell sparts array relative to the
- *        space's sparts array, i.e. c->stars.parts - s->stars.parts.
- * @param bparts_offset Offset of the cell bparts array relative to the
- *        space's bparts array, i.e. c->black_holes.parts -
- * s->black_holes.parts.
- * @param sinks_offset Offset of the cell sink array relative to the
- *        space's sink array, i.e. c->sinks.parts - s->sinks.parts.
- * @param buff A buffer with at least max(c->hydro.count, c->grav.count)
- * entries, used for sorting indices.
- * @param sbuff A buffer with at least max(c->stars.count, c->grav.count)
- * entries, used for sorting indices for the sparts.
- * @param bbuff A buffer with at least max(c->black_holes.count, c->grav.count)
- * entries, used for sorting indices for the sparts.
- * @param gbuff A buffer with at least max(c->hydro.count, c->grav.count)
- * entries, used for sorting indices for the gparts.
- * @param sinkbuff A buffer with at least max(c->sinks.count, c->grav.count)
- * entries, used for sorting indices for the sinks.
- */
-void cell_split(struct cell *c, ptrdiff_t parts_offset, ptrdiff_t sparts_offset,
-                ptrdiff_t bparts_offset, ptrdiff_t dmparts_offset, ptrdiff_t sinks_offset,
-                struct cell_buff *buff, struct cell_buff *sbuff,
-                struct cell_buff *bbuff, struct cell_buff *gbuff, struct cell_buff *dmbuff,
-                struct cell_buff *sinkbuff) {
-  const int count = c->hydro.count, gcount = c->grav.count,
-            scount = c->stars.count, bcount = c->black_holes.count,
-            dmcount = c->dark_matter.count, sink_count = c->sinks.count;
-  struct part *parts = c->hydro.parts;
-  struct xpart *xparts = c->hydro.xparts;
-  struct gpart *gparts = c->grav.parts;
-  struct spart *sparts = c->stars.parts;
-  struct bpart *bparts = c->black_holes.parts;
-  struct dmpart *dmparts = c->dark_matter.parts;
-  struct sink *sinks = c->sinks.parts;
-  const double pivot[3] = {c->loc[0] + c->width[0] / 2,
-                           c->loc[1] + c->width[1] / 2,
-                           c->loc[2] + c->width[2] / 2};
-  int bucket_count[8] = {0, 0, 0, 0, 0, 0, 0, 0};
-  int bucket_offset[9];
-
-#ifdef SWIFT_DEBUG_CHECKS
-  /* Check that the buffs are OK. */
-  for (int k = 0; k < count; k++) {
-    if (buff[k].x[0] != parts[k].x[0] || buff[k].x[1] != parts[k].x[1] ||
-        buff[k].x[2] != parts[k].x[2])
-      error("Inconsistent buff contents.");
-  }
-  for (int k = 0; k < gcount; k++) {
-    if (gbuff[k].x[0] != gparts[k].x[0] || gbuff[k].x[1] != gparts[k].x[1] ||
-        gbuff[k].x[2] != gparts[k].x[2])
-      error("Inconsistent gbuff contents.");
-  }
-  for (int k = 0; k < scount; k++) {
-    if (sbuff[k].x[0] != sparts[k].x[0] || sbuff[k].x[1] != sparts[k].x[1] ||
-        sbuff[k].x[2] != sparts[k].x[2])
-      error("Inconsistent sbuff contents.");
-  }
-  for (int k = 0; k < bcount; k++) {
-    if (bbuff[k].x[0] != bparts[k].x[0] || bbuff[k].x[1] != bparts[k].x[1] ||
-        bbuff[k].x[2] != bparts[k].x[2])
-      error("Inconsistent bbuff contents.");
-  }
-    for (int k = 0; k < dmcount; k++) {
-        if (dmbuff[k].x[0] != dmparts[k].x[0] || dmbuff[k].x[1] != dmparts[k].x[1] ||
-            dmbuff[k].x[2] != dmparts[k].x[2])
-            error("Inconsistent bbuff contents.");
-    }
-  for (int k = 0; k < sink_count; k++) {
-    if (sinkbuff[k].x[0] != sinks[k].x[0] ||
-        sinkbuff[k].x[1] != sinks[k].x[1] || sinkbuff[k].x[2] != sinks[k].x[2])
-      error("Inconsistent sinkbuff contents.");
-  }
-#endif /* SWIFT_DEBUG_CHECKS */
-
-  /* Fill the buffer with the indices. */
-  for (int k = 0; k < count; k++) {
-    const int bid = (buff[k].x[0] >= pivot[0]) * 4 +
-                    (buff[k].x[1] >= pivot[1]) * 2 + (buff[k].x[2] >= pivot[2]);
-    bucket_count[bid]++;
-    buff[k].ind = bid;
-  }
-
-  /* Set the buffer offsets. */
-  bucket_offset[0] = 0;
-  for (int k = 1; k <= 8; k++) {
-    bucket_offset[k] = bucket_offset[k - 1] + bucket_count[k - 1];
-    bucket_count[k - 1] = 0;
-  }
-
-  /* Run through the buckets, and swap particles to their correct spot. */
-  for (int bucket = 0; bucket < 8; bucket++) {
-    for (int k = bucket_offset[bucket] + bucket_count[bucket];
-         k < bucket_offset[bucket + 1]; k++) {
-      int bid = buff[k].ind;
-      if (bid != bucket) {
-        struct part part = parts[k];
-        struct xpart xpart = xparts[k];
-        struct cell_buff temp_buff = buff[k];
-        while (bid != bucket) {
-          int j = bucket_offset[bid] + bucket_count[bid]++;
-          while (buff[j].ind == bid) {
-            j++;
-            bucket_count[bid]++;
-          }
-          memswap(&parts[j], &part, sizeof(struct part));
-          memswap(&xparts[j], &xpart, sizeof(struct xpart));
-          memswap(&buff[j], &temp_buff, sizeof(struct cell_buff));
-          if (parts[j].gpart)
-            parts[j].gpart->id_or_neg_offset = -(j + parts_offset);
-          bid = temp_buff.ind;
-        }
-        parts[k] = part;
-        xparts[k] = xpart;
-        buff[k] = temp_buff;
-        if (parts[k].gpart)
-          parts[k].gpart->id_or_neg_offset = -(k + parts_offset);
-      }
-      bucket_count[bid]++;
-    }
-  }
-
-  /* Store the counts and offsets. */
-  for (int k = 0; k < 8; k++) {
-    c->progeny[k]->hydro.count = bucket_count[k];
-    c->progeny[k]->hydro.count_total = c->progeny[k]->hydro.count;
-    c->progeny[k]->hydro.parts = &c->hydro.parts[bucket_offset[k]];
-    c->progeny[k]->hydro.xparts = &c->hydro.xparts[bucket_offset[k]];
-  }
-
-#ifdef SWIFT_DEBUG_CHECKS
-  /* Check that the buffs are OK. */
-  for (int k = 1; k < count; k++) {
-    if (buff[k].ind < buff[k - 1].ind) error("Buff not sorted.");
-    if (buff[k].x[0] != parts[k].x[0] || buff[k].x[1] != parts[k].x[1] ||
-        buff[k].x[2] != parts[k].x[2])
-      error("Inconsistent buff contents (k=%i).", k);
-  }
-
-  /* Verify that _all_ the parts have been assigned to a cell. */
-  for (int k = 1; k < 8; k++)
-    if (&c->progeny[k - 1]->hydro.parts[c->progeny[k - 1]->hydro.count] !=
-        c->progeny[k]->hydro.parts)
-      error("Particle sorting failed (internal consistency).");
-  if (c->progeny[0]->hydro.parts != c->hydro.parts)
-    error("Particle sorting failed (left edge).");
-  if (&c->progeny[7]->hydro.parts[c->progeny[7]->hydro.count] !=
-      &c->hydro.parts[count])
-    error("Particle sorting failed (right edge).");
-
-  /* Verify a few sub-cells. */
-  for (int k = 0; k < c->progeny[0]->hydro.count; k++)
-    if (c->progeny[0]->hydro.parts[k].x[0] >= pivot[0] ||
-        c->progeny[0]->hydro.parts[k].x[1] >= pivot[1] ||
-        c->progeny[0]->hydro.parts[k].x[2] >= pivot[2])
-      error("Sorting failed (progeny=0).");
-  for (int k = 0; k < c->progeny[1]->hydro.count; k++)
-    if (c->progeny[1]->hydro.parts[k].x[0] >= pivot[0] ||
-        c->progeny[1]->hydro.parts[k].x[1] >= pivot[1] ||
-        c->progeny[1]->hydro.parts[k].x[2] < pivot[2])
-      error("Sorting failed (progeny=1).");
-  for (int k = 0; k < c->progeny[2]->hydro.count; k++)
-    if (c->progeny[2]->hydro.parts[k].x[0] >= pivot[0] ||
-        c->progeny[2]->hydro.parts[k].x[1] < pivot[1] ||
-        c->progeny[2]->hydro.parts[k].x[2] >= pivot[2])
-      error("Sorting failed (progeny=2).");
-  for (int k = 0; k < c->progeny[3]->hydro.count; k++)
-    if (c->progeny[3]->hydro.parts[k].x[0] >= pivot[0] ||
-        c->progeny[3]->hydro.parts[k].x[1] < pivot[1] ||
-        c->progeny[3]->hydro.parts[k].x[2] < pivot[2])
-      error("Sorting failed (progeny=3).");
-  for (int k = 0; k < c->progeny[4]->hydro.count; k++)
-    if (c->progeny[4]->hydro.parts[k].x[0] < pivot[0] ||
-        c->progeny[4]->hydro.parts[k].x[1] >= pivot[1] ||
-        c->progeny[4]->hydro.parts[k].x[2] >= pivot[2])
-      error("Sorting failed (progeny=4).");
-  for (int k = 0; k < c->progeny[5]->hydro.count; k++)
-    if (c->progeny[5]->hydro.parts[k].x[0] < pivot[0] ||
-        c->progeny[5]->hydro.parts[k].x[1] >= pivot[1] ||
-        c->progeny[5]->hydro.parts[k].x[2] < pivot[2])
-      error("Sorting failed (progeny=5).");
-  for (int k = 0; k < c->progeny[6]->hydro.count; k++)
-    if (c->progeny[6]->hydro.parts[k].x[0] < pivot[0] ||
-        c->progeny[6]->hydro.parts[k].x[1] < pivot[1] ||
-        c->progeny[6]->hydro.parts[k].x[2] >= pivot[2])
-      error("Sorting failed (progeny=6).");
-  for (int k = 0; k < c->progeny[7]->hydro.count; k++)
-    if (c->progeny[7]->hydro.parts[k].x[0] < pivot[0] ||
-        c->progeny[7]->hydro.parts[k].x[1] < pivot[1] ||
-        c->progeny[7]->hydro.parts[k].x[2] < pivot[2])
-      error("Sorting failed (progeny=7).");
-#endif
-
-  /* Now do the same song and dance for the sparts. */
-  for (int k = 0; k < 8; k++) bucket_count[k] = 0;
-
-  /* Fill the buffer with the indices. */
-  for (int k = 0; k < scount; k++) {
-    const int bid = (sbuff[k].x[0] > pivot[0]) * 4 +
-                    (sbuff[k].x[1] > pivot[1]) * 2 + (sbuff[k].x[2] > pivot[2]);
-    bucket_count[bid]++;
-    sbuff[k].ind = bid;
-  }
-
-  /* Set the buffer offsets. */
-  bucket_offset[0] = 0;
-  for (int k = 1; k <= 8; k++) {
-    bucket_offset[k] = bucket_offset[k - 1] + bucket_count[k - 1];
-    bucket_count[k - 1] = 0;
-  }
-
-  /* Run through the buckets, and swap particles to their correct spot. */
-  for (int bucket = 0; bucket < 8; bucket++) {
-    for (int k = bucket_offset[bucket] + bucket_count[bucket];
-         k < bucket_offset[bucket + 1]; k++) {
-      int bid = sbuff[k].ind;
-      if (bid != bucket) {
-        struct spart spart = sparts[k];
-        struct cell_buff temp_buff = sbuff[k];
-        while (bid != bucket) {
-          int j = bucket_offset[bid] + bucket_count[bid]++;
-          while (sbuff[j].ind == bid) {
-            j++;
-            bucket_count[bid]++;
-          }
-          memswap(&sparts[j], &spart, sizeof(struct spart));
-          memswap(&sbuff[j], &temp_buff, sizeof(struct cell_buff));
-          if (sparts[j].gpart)
-            sparts[j].gpart->id_or_neg_offset = -(j + sparts_offset);
-          bid = temp_buff.ind;
-        }
-        sparts[k] = spart;
-        sbuff[k] = temp_buff;
-        if (sparts[k].gpart)
-          sparts[k].gpart->id_or_neg_offset = -(k + sparts_offset);
-      }
-      bucket_count[bid]++;
-    }
-  }
-
-  /* Store the counts and offsets. */
-  for (int k = 0; k < 8; k++) {
-    c->progeny[k]->stars.count = bucket_count[k];
-    c->progeny[k]->stars.count_total = c->progeny[k]->stars.count;
-    c->progeny[k]->stars.parts = &c->stars.parts[bucket_offset[k]];
-    c->progeny[k]->stars.parts_rebuild = c->progeny[k]->stars.parts;
-  }
-
-  /* Now do the same song and dance for the bparts. */
-  for (int k = 0; k < 8; k++) bucket_count[k] = 0;
-
-  /* Fill the buffer with the indices. */
-  for (int k = 0; k < bcount; k++) {
-    const int bid = (bbuff[k].x[0] > pivot[0]) * 4 +
-                    (bbuff[k].x[1] > pivot[1]) * 2 + (bbuff[k].x[2] > pivot[2]);
-    bucket_count[bid]++;
-    bbuff[k].ind = bid;
-  }
-
-  /* Set the buffer offsets. */
-  bucket_offset[0] = 0;
-  for (int k = 1; k <= 8; k++) {
-    bucket_offset[k] = bucket_offset[k - 1] + bucket_count[k - 1];
-    bucket_count[k - 1] = 0;
-  }
-
-  /* Run through the buckets, and swap particles to their correct spot. */
-  for (int bucket = 0; bucket < 8; bucket++) {
-    for (int k = bucket_offset[bucket] + bucket_count[bucket];
-         k < bucket_offset[bucket + 1]; k++) {
-      int bid = bbuff[k].ind;
-      if (bid != bucket) {
-        struct bpart bpart = bparts[k];
-        struct cell_buff temp_buff = bbuff[k];
-        while (bid != bucket) {
-          int j = bucket_offset[bid] + bucket_count[bid]++;
-          while (bbuff[j].ind == bid) {
-            j++;
-            bucket_count[bid]++;
-          }
-          memswap(&bparts[j], &bpart, sizeof(struct bpart));
-          memswap(&bbuff[j], &temp_buff, sizeof(struct cell_buff));
-          if (bparts[j].gpart)
-            bparts[j].gpart->id_or_neg_offset = -(j + bparts_offset);
-          bid = temp_buff.ind;
-        }
-        bparts[k] = bpart;
-        bbuff[k] = temp_buff;
-        if (bparts[k].gpart)
-          bparts[k].gpart->id_or_neg_offset = -(k + bparts_offset);
-      }
-      bucket_count[bid]++;
-    }
-  }
-
-  /* Store the counts and offsets. */
-  for (int k = 0; k < 8; k++) {
-    c->progeny[k]->black_holes.count = bucket_count[k];
-    c->progeny[k]->black_holes.count_total = c->progeny[k]->black_holes.count;
-    c->progeny[k]->black_holes.parts = &c->black_holes.parts[bucket_offset[k]];
-  }
-
-    /* Now do the same song and dance for the dmparts. */
-    for (int k = 0; k < 8; k++) bucket_count[k] = 0;
-    
-    /* Fill the buffer with the indices. */
-    for (int k = 0; k < dmcount; k++) {
-        const int bid = (dmbuff[k].x[0] > pivot[0]) * 4 +
-        (dmbuff[k].x[1] > pivot[1]) * 2 + (dmbuff[k].x[2] > pivot[2]);
-        bucket_count[bid]++;
-        dmbuff[k].ind = bid;
-    }
-    
-    /* Set the buffer offsets. */
-    bucket_offset[0] = 0;
-    for (int k = 1; k <= 8; k++) {
-        bucket_offset[k] = bucket_offset[k - 1] + bucket_count[k - 1];
-        bucket_count[k - 1] = 0;
-    }
-    
-    /* Run through the buckets, and swap particles to their correct spot. */
-    for (int bucket = 0; bucket < 8; bucket++) {
-        for (int k = bucket_offset[bucket] + bucket_count[bucket];
-             k < bucket_offset[bucket + 1]; k++) {
-            int bid = dmbuff[k].ind;
-            if (bid != bucket) {
-                struct dmpart dmpart = dmparts[k];
-                struct cell_buff temp_buff = dmbuff[k];
-                while (bid != bucket) {
-                    int j = bucket_offset[bid] + bucket_count[bid]++;
-                    while (dmbuff[j].ind == bid) {
-                        j++;
-                        bucket_count[bid]++;
-                    }
-                    memswap(&dmparts[j], &dmpart, sizeof(struct dmpart));
-                    memswap(&dmbuff[j], &temp_buff, sizeof(struct cell_buff));
-                    if (dmparts[j].gpart)
-                        dmparts[j].gpart->id_or_neg_offset = -(j + dmparts_offset);
-                    bid = temp_buff.ind;
-                }
-                dmparts[k] = dmpart;
-                dmbuff[k] = temp_buff;
-                if (dmparts[k].gpart)
-                    dmparts[k].gpart->id_or_neg_offset = -(k + dmparts_offset);
-            }
-            bucket_count[bid]++;
-        }
-    }
-    
-    /* Store the counts and offsets. */
-    for (int k = 0; k < 8; k++) {
-        c->progeny[k]->dark_matter.count = bucket_count[k];
-        c->progeny[k]->dark_matter.count_total = c->progeny[k]->dark_matter.count;
-        c->progeny[k]->dark_matter.parts = &c->dark_matter.parts[bucket_offset[k]];
-    }
-
-  /* Now do the same song and dance for the sinks. */
-  for (int k = 0; k < 8; k++) bucket_count[k] = 0;
-
-  /* Fill the buffer with the indices. */
-  for (int k = 0; k < sink_count; k++) {
-    const int bid = (sinkbuff[k].x[0] > pivot[0]) * 4 +
-                    (sinkbuff[k].x[1] > pivot[1]) * 2 +
-                    (sinkbuff[k].x[2] > pivot[2]);
-    bucket_count[bid]++;
-    sinkbuff[k].ind = bid;
-  }
-
-  /* Set the buffer offsets. */
-  bucket_offset[0] = 0;
-  for (int k = 1; k <= 8; k++) {
-    bucket_offset[k] = bucket_offset[k - 1] + bucket_count[k - 1];
-    bucket_count[k - 1] = 0;
-  }
-
-  /* Run through the buckets, and swap particles to their correct spot. */
-  for (int bucket = 0; bucket < 8; bucket++) {
-    for (int k = bucket_offset[bucket] + bucket_count[bucket];
-         k < bucket_offset[bucket + 1]; k++) {
-      int bid = sinkbuff[k].ind;
-      if (bid != bucket) {
-        struct sink sink = sinks[k];
-        struct cell_buff temp_buff = sinkbuff[k];
-        while (bid != bucket) {
-          int j = bucket_offset[bid] + bucket_count[bid]++;
-          while (sinkbuff[j].ind == bid) {
-            j++;
-            bucket_count[bid]++;
-          }
-          memswap(&sinks[j], &sink, sizeof(struct sink));
-          memswap(&sinkbuff[j], &temp_buff, sizeof(struct cell_buff));
-          if (sinks[j].gpart)
-            sinks[j].gpart->id_or_neg_offset = -(j + sinks_offset);
-          bid = temp_buff.ind;
-        }
-        sinks[k] = sink;
-        sinkbuff[k] = temp_buff;
-        if (sinks[k].gpart)
-          sinks[k].gpart->id_or_neg_offset = -(k + sinks_offset);
-      }
-      bucket_count[bid]++;
-    }
-  }
-
-  /* Store the counts and offsets. */
-  for (int k = 0; k < 8; k++) {
-    c->progeny[k]->sinks.count = bucket_count[k];
-    c->progeny[k]->sinks.parts = &c->sinks.parts[bucket_offset[k]];
-  }
-
-  /* Finally, do the same song and dance for the gparts. */
-  for (int k = 0; k < 8; k++) bucket_count[k] = 0;
-
-  /* Fill the buffer with the indices. */
-  for (int k = 0; k < gcount; k++) {
-    const int bid = (gbuff[k].x[0] > pivot[0]) * 4 +
-                    (gbuff[k].x[1] > pivot[1]) * 2 + (gbuff[k].x[2] > pivot[2]);
-    bucket_count[bid]++;
-    gbuff[k].ind = bid;
-  }
-
-  /* Set the buffer offsets. */
-  bucket_offset[0] = 0;
-  for (int k = 1; k <= 8; k++) {
-    bucket_offset[k] = bucket_offset[k - 1] + bucket_count[k - 1];
-    bucket_count[k - 1] = 0;
-  }
-
-  /* Run through the buckets, and swap particles to their correct spot. */
-  for (int bucket = 0; bucket < 8; bucket++) {
-    for (int k = bucket_offset[bucket] + bucket_count[bucket];
-         k < bucket_offset[bucket + 1]; k++) {
-      int bid = gbuff[k].ind;
-      if (bid != bucket) {
-        struct gpart gpart = gparts[k];
-        struct cell_buff temp_buff = gbuff[k];
-        while (bid != bucket) {
-          int j = bucket_offset[bid] + bucket_count[bid]++;
-          while (gbuff[j].ind == bid) {
-            j++;
-            bucket_count[bid]++;
-          }
-          memswap(&gparts[j], &gpart, sizeof(struct gpart));
-          memswap(&gbuff[j], &temp_buff, sizeof(struct cell_buff));
-          if (gparts[j].type == swift_type_gas) {
-            parts[-gparts[j].id_or_neg_offset - parts_offset].gpart =
-                &gparts[j];
-          } else if (gparts[j].type == swift_type_stars) {
-            sparts[-gparts[j].id_or_neg_offset - sparts_offset].gpart =
-                &gparts[j];
-          } else if (gparts[j].type == swift_type_dark_matter && dmcount > 0) {
-              dmparts[-gparts[j].id_or_neg_offset - dmparts_offset].gpart =
-              &gparts[j];
-          } else if (gparts[j].type == swift_type_sink) {
-            sinks[-gparts[j].id_or_neg_offset - sinks_offset].gpart =
-                &gparts[j];
-          } else if (gparts[j].type == swift_type_black_hole) {
-            bparts[-gparts[j].id_or_neg_offset - bparts_offset].gpart =
-                &gparts[j];
-          }
-          bid = temp_buff.ind;
-        }
-        gparts[k] = gpart;
-        gbuff[k] = temp_buff;
-        if (gparts[k].type == swift_type_gas) {
-          parts[-gparts[k].id_or_neg_offset - parts_offset].gpart = &gparts[k];
-        } else if (gparts[k].type == swift_type_stars) {
-          sparts[-gparts[k].id_or_neg_offset - sparts_offset].gpart =
-              &gparts[k];
-        } else if (gparts[k].type == swift_type_dark_matter && dmcount > 0) {
-          dmparts[-gparts[k].id_or_neg_offset - dmparts_offset].gpart = &gparts[k];
-        } else if (gparts[k].type == swift_type_sink) {
-          sinks[-gparts[k].id_or_neg_offset - sinks_offset].gpart = &gparts[k];
-        } else if (gparts[k].type == swift_type_black_hole) {
-          bparts[-gparts[k].id_or_neg_offset - bparts_offset].gpart =
-              &gparts[k];
-        }
-      }
-      bucket_count[bid]++;
-    }
-  }
-
-  /* Store the counts and offsets. */
-  for (int k = 0; k < 8; k++) {
-    c->progeny[k]->grav.count = bucket_count[k];
-    c->progeny[k]->grav.count_total = c->progeny[k]->grav.count;
-    c->progeny[k]->grav.parts = &c->grav.parts[bucket_offset[k]];
-    c->progeny[k]->grav.parts_rebuild = c->progeny[k]->grav.parts;
-  }
-}
-
-/**
- * @brief Sanitizes the smoothing length values of cells by setting large
- * outliers to more sensible values.
- *
- * Each cell with <1000 part will be processed. We limit h to be the size of
- * the cell and replace 0s with a good estimate.
- *
- * @param c The cell.
- * @param treated Has the cell already been sanitized at this level ?
- */
-void cell_sanitize(struct cell *c, int treated) {
-  const int count = c->hydro.count;
-  const int scount = c->stars.count;
-  const int dmcount = c->dark_matter.count;
-  struct part *parts = c->hydro.parts;
-  struct spart *sparts = c->stars.parts;
-  struct dmpart *dmparts = c->dark_matter.parts;
-  float h_max = 0.f;
-  float stars_h_max = 0.f;
-  float dark_matter_h_max = 0.f;
-
-  /* Treat cells will <1000 particles */
-  if (count < 1000 && !treated) {
-    /* Get an upper bound on h */
-    const float upper_h_max = c->dmin / (1.2f * kernel_gamma);
-
-    /* Apply it */
-    for (int i = 0; i < count; ++i) {
-      if (parts[i].h == 0.f || parts[i].h > upper_h_max)
-        parts[i].h = upper_h_max;
-    }
-    for (int i = 0; i < scount; ++i) {
-      if (sparts[i].h == 0.f || sparts[i].h > upper_h_max)
-        sparts[i].h = upper_h_max;
-    }
-      for (int i = 0; i < dmcount; ++i) {
-          if (dmparts[i].h == 0.f || dmparts[i].h > upper_h_max)
-              dmparts[i].h = upper_h_max;
-      }
-  }
-
-  /* Recurse and gather the new h_max values */
-  if (c->split) {
-    for (int k = 0; k < 8; ++k) {
-      if (c->progeny[k] != NULL) {
-        /* Recurse */
-        cell_sanitize(c->progeny[k], (count < 1000));
-
-        /* And collect */
-        h_max = max(h_max, c->progeny[k]->hydro.h_max);
-        stars_h_max = max(stars_h_max, c->progeny[k]->stars.h_max);
-        dark_matter_h_max = max(dark_matter_h_max, c->progeny[k]->dark_matter.h_max);
-      }
-    }
-  } else {
-    /* Get the new value of h_max */
-    for (int i = 0; i < count; ++i) h_max = max(h_max, parts[i].h);
-    for (int i = 0; i < scount; ++i) stars_h_max = max(stars_h_max, sparts[i].h);
-    for (int i = 0; i < dmcount; ++i) dark_matter_h_max = max(dark_matter_h_max, dmparts[i].h);
-  }
-
-  /* Record the change */
-  c->hydro.h_max = h_max;
-  c->stars.h_max = stars_h_max;
-  c->dark_matter.h_max = dark_matter_h_max;
-}
-
-/**
- * @brief Cleans the links in a given cell.
- *
- * @param c Cell to act upon
- * @param data Unused parameter
- */
-void cell_clean_links(struct cell *c, void *data) {
-  c->hydro.density = NULL;
-  c->hydro.gradient = NULL;
-  c->hydro.force = NULL;
-  c->hydro.limiter = NULL;
-  c->grav.grav = NULL;
-  c->grav.mm = NULL;
-  c->stars.density = NULL;
-  c->stars.feedback = NULL;
-  c->black_holes.density = NULL;
-  c->black_holes.swallow = NULL;
-  c->black_holes.do_gas_swallow = NULL;
-  c->black_holes.do_bh_swallow = NULL;
-  c->black_holes.feedback = NULL;
-  c->dark_matter.density = NULL;
-  c->dark_matter.sidm = NULL;
-  /*c->dark_matter.limiter = NULL;*/
-}
-
-/**
- * @brief Checks that the #part in a cell are at the
- * current point in time
- *
- * Calls error() if the cell is not at the current time.
- *
- * @param c Cell to act upon
- * @param data The current time on the integer time-line
- */
-void cell_check_part_drift_point(struct cell *c, void *data) {
-#ifdef SWIFT_DEBUG_CHECKS
-
-  const integertime_t ti_drift = *(integertime_t *)data;
-
-  /* Only check local cells */
-  if (c->nodeID != engine_rank) return;
-
-  /* Only check cells with content */
-  if (c->hydro.count == 0) return;
-
-  if (c->hydro.ti_old_part != ti_drift)
-    error("Cell in an incorrect time-zone! c->hydro.ti_old=%lld ti_drift=%lld",
-          c->hydro.ti_old_part, ti_drift);
-
-  for (int i = 0; i < c->hydro.count; ++i)
-    if (c->hydro.parts[i].ti_drift != ti_drift &&
-        c->hydro.parts[i].time_bin != time_bin_inhibited)
-      error("part in an incorrect time-zone! p->ti_drift=%lld ti_drift=%lld",
-            c->hydro.parts[i].ti_drift, ti_drift);
-#else
-  error("Calling debugging code without debugging flag activated.");
-#endif
-}
-
-/**
- * @brief Checks that the #gpart in a cell are at the
- * current point in time
- *
- * Calls error() if the cell is not at the current time.
- *
- * @param c Cell to act upon
- * @param data The current time on the integer time-line
- */
 void cell_check_dmpart_drift_point(struct cell *c, void *data) {
 #ifdef SWIFT_DEBUG_CHECKS
-    
+
     const integertime_t ti_drift = *(integertime_t *)data;
-    
+
     /* Only check local cells */
     if (c->nodeID != engine_rank) return;
-    
+
     /* Only check cells with content */
     if (c->dark_matter.count == 0) return;
-    
+
     if (c->dark_matter.ti_old_part != ti_drift)
         error(
               "Cell in an incorrect time-zone! c->dark_matter.ti_old_part=%lld "
               "ti_drift=%lld",
               c->dark_matter.ti_old_part, ti_drift);
-    
+
     for (int i = 0; i < c->dark_matter.count; ++i)
         if (c->dark_matter.parts[i].ti_drift != ti_drift &&
             c->dark_matter.parts[i].time_bin != time_bin_inhibited)
@@ -2645,78 +917,6 @@
                   c->dark_matter.parts[i].ti_drift, ti_drift);
 #else
     error("Calling debugging code without debugging flag activated.");
-#endif
-}
-
-/**
- * @brief Checks that the #gpart in a cell are at the
- * current point in time
- *
- * Calls error() if the cell is not at the current time.
- *
- * @param c Cell to act upon
- * @param data The current time on the integer time-line
- */
-void cell_check_gpart_drift_point(struct cell *c, void *data) {
-#ifdef SWIFT_DEBUG_CHECKS
-
-  const integertime_t ti_drift = *(integertime_t *)data;
-
-  /* Only check local cells */
-  if (c->nodeID != engine_rank) return;
-
-  /* Only check cells with content */
-  if (c->grav.count == 0) return;
-
-  if (c->grav.ti_old_part != ti_drift)
-    error(
-        "Cell in an incorrect time-zone! c->grav.ti_old_part=%lld "
-        "ti_drift=%lld",
-        c->grav.ti_old_part, ti_drift);
-
-  for (int i = 0; i < c->grav.count; ++i)
-    if (c->grav.parts[i].ti_drift != ti_drift &&
-        c->grav.parts[i].time_bin != time_bin_inhibited)
-      error("g-part in an incorrect time-zone! gp->ti_drift=%lld ti_drift=%lld",
-            c->grav.parts[i].ti_drift, ti_drift);
-#else
-  error("Calling debugging code without debugging flag activated.");
-#endif
-}
-
-/**
- * @brief Checks that the #spart in a cell are at the
- * current point in time
- *
- * Calls error() if the cell is not at the current time.
- *
- * @param c Cell to act upon
- * @param data The current time on the integer time-line
- */
-void cell_check_spart_drift_point(struct cell *c, void *data) {
-#ifdef SWIFT_DEBUG_CHECKS
-
-  const integertime_t ti_drift = *(integertime_t *)data;
-
-  /* Only check local cells */
-  if (c->nodeID != engine_rank) return;
-
-  /* Only check cells with content */
-  if (c->stars.count == 0) return;
-
-  if (c->stars.ti_old_part != ti_drift)
-    error(
-        "Cell in an incorrect time-zone! c->stars.ti_old_part=%lld "
-        "ti_drift=%lld",
-        c->stars.ti_old_part, ti_drift);
-
-  for (int i = 0; i < c->stars.count; ++i)
-    if (c->stars.parts[i].ti_drift != ti_drift &&
-        c->stars.parts[i].time_bin != time_bin_inhibited)
-      error("g-part in an incorrect time-zone! gp->ti_drift=%lld ti_drift=%lld",
-            c->stars.parts[i].ti_drift, ti_drift);
-#else
-  error("Calling debugging code without debugging flag activated.");
 #endif
 }
 
@@ -3042,2400 +1242,6 @@
 void cell_clear_dm_limiter_flags(struct cell *c, void *data) {
     cell_clear_flag(c,
                     cell_flag_do_dark_matter_limiter | cell_flag_do_dark_matter_sub_limiter);
-}
-
-/**
- * @brief Recursively clear the stars_resort flag in a cell hierarchy.
- *
- * @param c The #cell to act on.
- */
-void cell_set_star_resort_flag(struct cell *c) {
-
-  cell_set_flag(c, cell_flag_do_stars_resort);
-
-  /* Abort if we reched the level where the resorting task lives */
-  if (c->depth == engine_star_resort_task_depth || c->hydro.super == c) return;
-
-  if (c->split) {
-    for (int k = 0; k < 8; ++k)
-      if (c->progeny[k] != NULL) cell_set_star_resort_flag(c->progeny[k]);
-  }
-}
-
-/**
- * @brief Recurses in a cell hierarchy down to the level where the
- * star resort tasks are and activates them.
- *
- * The function will fail if called *below* the super-level
- *
- * @param c The #cell to recurse into.
- * @param s The #scheduler.
- */
-void cell_activate_star_resort_tasks(struct cell *c, struct scheduler *s) {
-
-#ifdef SWIFT_DEBUG_CHECKS
-  if (c->hydro.super != NULL && c->hydro.super != c)
-    error("Function called below the super level!");
-#endif
-
-  /* The resort tasks are at either the chosen depth or the super level,
-   * whichever comes first. */
-  if ((c->depth == engine_star_resort_task_depth || c->hydro.super == c) &&
-      c->hydro.count > 0) {
-    scheduler_activate(s, c->hydro.stars_resort);
-  } else {
-    for (int k = 0; k < 8; ++k) {
-      if (c->progeny[k] != NULL) {
-        cell_activate_star_resort_tasks(c->progeny[k], s);
-      }
-    }
-  }
-}
-
-/**
- * @brief Activate the star formation task as well as the resorting of stars
- *
- * Must be called at the top-level in the tree (where the SF task is...)
- *
- * @param c The (top-level) #cell.
- * @param s The #scheduler.
- * @param with_feedback Are we running with feedback?
- */
-void cell_activate_star_formation_tasks(struct cell *c, struct scheduler *s,
-                                        const int with_feedback) {
-
-#ifdef SWIFT_DEBUG_CHECKS
-  if (c->depth != 0) error("Function should be called at the top-level only");
-#endif
-
-  /* Have we already unskipped that task? */
-  if (c->hydro.star_formation->skip == 0) return;
-
-  /* Activate the star formation task */
-  scheduler_activate(s, c->hydro.star_formation);
-
-  /* Activate the star resort tasks at whatever level they are */
-  if (task_order_star_formation_before_feedback && with_feedback) {
-    cell_activate_star_resort_tasks(c, s);
-  }
-}
-
-/**
- * @brief Recursively activate the hydro ghosts (and implicit links) in a cell
- * hierarchy.
- *
- * @param c The #cell.
- * @param s The #scheduler.
- * @param e The #engine.
- */
-void cell_recursively_activate_hydro_ghosts(struct cell *c, struct scheduler *s,
-                                            const struct engine *e) {
-  /* Early abort? */
-  if ((c->hydro.count == 0) || !cell_is_active_hydro(c, e)) return;
-
-  /* Is the ghost at this level? */
-  if (c->hydro.ghost != NULL) {
-    scheduler_activate(s, c->hydro.ghost);
-  } else {
-
-#ifdef SWIFT_DEBUG_CHECKS
-    if (!c->split)
-      error("Reached the leaf level without finding a hydro ghost!");
-#endif
-
-    /* Keep recursing */
-    for (int k = 0; k < 8; k++)
-      if (c->progeny[k] != NULL)
-        cell_recursively_activate_hydro_ghosts(c->progeny[k], s, e);
-  }
-}
-
-/**
- * @brief Activate the hydro ghosts (and implicit links) in a cell hierarchy.
- *
- * @param c The #cell.
- * @param s The #scheduler.
- * @param e The #engine.
- */
-void cell_activate_hydro_ghosts(struct cell *c, struct scheduler *s,
-                                const struct engine *e) {
-  scheduler_activate(s, c->hydro.ghost_in);
-  scheduler_activate(s, c->hydro.ghost_out);
-  cell_recursively_activate_hydro_ghosts(c, s, e);
-}
-
-/**
- * @brief Recursively activate the cooling (and implicit links) in a cell
- * hierarchy.
- *
- * @param c The #cell.
- * @param s The #scheduler.
- * @param e The #engine.
- */
-void cell_recursively_activate_cooling(struct cell *c, struct scheduler *s,
-                                       const struct engine *e) {
-  /* Early abort? */
-  if ((c->hydro.count == 0) || !cell_is_active_hydro(c, e)) return;
-
-  /* Is the ghost at this level? */
-  if (c->hydro.cooling != NULL) {
-    scheduler_activate(s, c->hydro.cooling);
-  } else {
-
-#ifdef SWIFT_DEBUG_CHECKS
-    if (!c->split)
-      error("Reached the leaf level without finding a cooling task!");
-#endif
-
-    /* Keep recursing */
-    for (int k = 0; k < 8; k++)
-      if (c->progeny[k] != NULL)
-        cell_recursively_activate_cooling(c->progeny[k], s, e);
-  }
-}
-
-/**
- * @brief Activate the cooling tasks (and implicit links) in a cell hierarchy.
- *
- * @param c The #cell.
- * @param s The #scheduler.
- * @param e The #engine.
- */
-void cell_activate_cooling(struct cell *c, struct scheduler *s,
-                           const struct engine *e) {
-  scheduler_activate(s, c->hydro.cooling_in);
-  scheduler_activate(s, c->hydro.cooling_out);
-  cell_recursively_activate_cooling(c, s, e);
-}
-
-/**
- * @brief Recurse down in a cell hierarchy until the hydro.super level is
- * reached and activate the spart drift at that level.
- *
- * @param c The #cell to recurse into.
- * @param s The #scheduler.
- */
-void cell_activate_super_spart_drifts(struct cell *c, struct scheduler *s) {
-
-  /* Early abort? */
-  if (c->hydro.count == 0) return;
-
-  if (c == c->hydro.super) {
-    cell_activate_drift_spart(c, s);
-  } else {
-    if (c->split) {
-      for (int k = 0; k < 8; ++k) {
-        if (c->progeny[k] != NULL) {
-          cell_activate_super_spart_drifts(c->progeny[k], s);
-        }
-      }
-    } else {
-#ifdef SWIFT_DEBUG_CHECKS
-      error("Reached a leaf cell without finding a hydro.super!!");
-#endif
-    }
-  }
-}
-
-/**
- * @brief Activate the #part drifts on the given cell.
- */
-void cell_activate_drift_part(struct cell *c, struct scheduler *s) {
-  /* If this cell is already marked for drift, quit early. */
-  if (cell_get_flag(c, cell_flag_do_hydro_drift)) return;
-
-  /* Mark this cell for drifting. */
-  cell_set_flag(c, cell_flag_do_hydro_drift);
-
-  /* Set the do_sub_drifts all the way up and activate the super drift
-     if this has not yet been done. */
-  if (c == c->hydro.super) {
-#ifdef SWIFT_DEBUG_CHECKS
-    if (c->hydro.drift == NULL)
-      error("Trying to activate un-existing c->hydro.drift");
-#endif
-    scheduler_activate(s, c->hydro.drift);
-  } else {
-    for (struct cell *parent = c->parent;
-         parent != NULL && !cell_get_flag(parent, cell_flag_do_hydro_sub_drift);
-         parent = parent->parent) {
-      /* Mark this cell for drifting */
-      cell_set_flag(parent, cell_flag_do_hydro_sub_drift);
-
-      if (parent == c->hydro.super) {
-#ifdef SWIFT_DEBUG_CHECKS
-        if (parent->hydro.drift == NULL)
-          error("Trying to activate un-existing parent->hydro.drift");
-#endif
-        scheduler_activate(s, parent->hydro.drift);
-        break;
-      }
-    }
-  }
-}
-
-void cell_activate_sync_part(struct cell *c, struct scheduler *s) {
-  /* If this cell is already marked for drift, quit early. */
-  if (cell_get_flag(c, cell_flag_do_hydro_sync)) return;
-
-  /* Mark this cell for synchronization. */
-  cell_set_flag(c, cell_flag_do_hydro_sync);
-
-  /* Set the do_sub_sync all the way up and activate the super sync
-     if this has not yet been done. */
-  if (c == c->hydro.super) {
-#ifdef SWIFT_DEBUG_CHECKS
-    if (c->hydro.timestep_sync == NULL)
-      error("Trying to activate un-existing c->timestep_sync");
-#endif
-    scheduler_activate(s, c->hydro.timestep_sync);
-    scheduler_activate(s, c->super->kick1);
-  } else {
-    for (struct cell *parent = c->parent;
-         parent != NULL && !cell_get_flag(parent, cell_flag_do_hydro_sub_sync);
-         parent = parent->parent) {
-      /* Mark this cell for drifting */
-      cell_set_flag(parent, cell_flag_do_hydro_sub_sync);
-
-      if (parent == c->hydro.super) {
-#ifdef SWIFT_DEBUG_CHECKS
-        if (parent->hydro.timestep_sync == NULL)
-          error("Trying to activate un-existing parent->timestep_sync");
-#endif
-        scheduler_activate(s, parent->hydro.timestep_sync);
-        scheduler_activate(s, c->super->kick1);
-        break;
-      }
-    }
-  }
-}
-
-void cell_activate_sync_dmpart(struct cell *c, struct scheduler *s) {
-    /* If this cell is already marked for drift, quit early. */
-    if (cell_get_flag(c, cell_flag_do_dark_matter_sync)) return;
-    
-    /* Mark this cell for synchronization. */
-    cell_set_flag(c, cell_flag_do_dark_matter_sync);
-    
-    /* Set the do_sub_sync all the way up and activate the super sync
-     if this has not yet been done. */
-    if (c == c->dark_matter.super) {
-#ifdef SWIFT_DEBUG_CHECKS
-        if (c->dark_matter.timestep_sync == NULL)
-            error("Trying to activate un-existing c->timestep_sync");
-#endif
-        scheduler_activate(s, c->dark_matter.timestep_sync);
-        scheduler_activate(s, c->super->kick1);
-        
-    } else {
-        for (struct cell *parent = c->parent;
-             parent != NULL && !cell_get_flag(parent, cell_flag_do_dark_matter_sub_sync);
-             parent = parent->parent) {
-            /* Mark this cell for drifting */
-            cell_set_flag(parent, cell_flag_do_dark_matter_sub_sync);
-            
-            if (parent == c->dark_matter.super) {
-#ifdef SWIFT_DEBUG_CHECKS
-                if (parent->dark_matter.timestep_sync == NULL)
-                    error("Trying to activate un-existing parent->timestep_sync");
-#endif
-                scheduler_activate(s, parent->dark_matter.timestep_sync);
-                scheduler_activate(s, c->super->kick1);
-                break;
-            }
-        }
-    }
-}
-
-/**
- * @brief Activate the #gpart drifts on the given cell.
- */
-void cell_activate_drift_gpart(struct cell *c, struct scheduler *s) {
-  /* If this cell is already marked for drift, quit early. */
-  if (cell_get_flag(c, cell_flag_do_grav_drift)) return;
-
-  /* Mark this cell for drifting. */
-  cell_set_flag(c, cell_flag_do_grav_drift);
-
-  if (c->grav.drift_out != NULL) scheduler_activate(s, c->grav.drift_out);
-
-  /* Set the do_grav_sub_drifts all the way up and activate the super drift
-     if this has not yet been done. */
-  if (c == c->grav.super) {
-#ifdef SWIFT_DEBUG_CHECKS
-    if (c->grav.drift == NULL)
-      error("Trying to activate un-existing c->grav.drift");
-#endif
-    scheduler_activate(s, c->grav.drift);
-  } else {
-    for (struct cell *parent = c->parent;
-         parent != NULL && !cell_get_flag(parent, cell_flag_do_grav_sub_drift);
-         parent = parent->parent) {
-      cell_set_flag(parent, cell_flag_do_grav_sub_drift);
-
-      if (parent->grav.drift_out) {
-        scheduler_activate(s, parent->grav.drift_out);
-      }
-
-      if (parent == c->grav.super) {
-#ifdef SWIFT_DEBUG_CHECKS
-        if (parent->grav.drift == NULL)
-          error("Trying to activate un-existing parent->grav.drift");
-#endif
-        scheduler_activate(s, parent->grav.drift);
-        break;
-      }
-    }
-  }
-}
-
-/**
- * @brief Activate the #dmpart drifts on the given cell.
- */
-void cell_activate_drift_dmpart(struct cell *c, struct scheduler *s) {
-    /* If this cell is already marked for drift, quit early. */
-    if (cell_get_flag(c, cell_flag_do_dark_matter_drift)) return;
-
-    /* Mark this cell for drifting. */
-    cell_set_flag(c, cell_flag_do_dark_matter_drift);
-    
-    /* Set the do_stars_sub_drifts all the way up and activate the super drift
-     if this has not yet been done. */
-    if (c == c->dark_matter.super) {
-#ifdef SWIFT_DEBUG_CHECKS
-        if (c->dark_matter.drift == NULL)
-            error("Trying to activate un-existing c->dark_matter.drift");
-#endif
-        scheduler_activate(s, c->dark_matter.drift);
-    } else {
-        for (struct cell *parent = c->parent;
-             parent != NULL && !cell_get_flag(parent, cell_flag_do_dark_matter_sub_drift);
-             parent = parent->parent) {
-            /* Mark this cell for drifting */
-            cell_set_flag(parent, cell_flag_do_dark_matter_sub_drift);
-            
-            if (parent == c->dark_matter.super) {
-#ifdef SWIFT_DEBUG_CHECKS
-                if (parent->dark_matter.drift == NULL)
-                    error("Trying to activate un-existing parent->dark_matter.drift");
-#endif
-                scheduler_activate(s, parent->dark_matter.drift);
-                break;
-            }
-        }
-    }
-}
-
-/**
- * @brief Activate the #spart drifts on the given cell.
- */
-void cell_activate_drift_spart(struct cell *c, struct scheduler *s) {
-  /* If this cell is already marked for drift, quit early. */
-  if (cell_get_flag(c, cell_flag_do_stars_drift)) return;
-
-  /* Mark this cell for drifting. */
-  cell_set_flag(c, cell_flag_do_stars_drift);
-
-  /* Set the do_stars_sub_drifts all the way up and activate the super drift
-     if this has not yet been done. */
-  if (c == c->hydro.super) {
-#ifdef SWIFT_DEBUG_CHECKS
-    if (c->stars.drift == NULL)
-      error("Trying to activate un-existing c->stars.drift");
-#endif
-    scheduler_activate(s, c->stars.drift);
-  } else {
-    for (struct cell *parent = c->parent;
-         parent != NULL && !cell_get_flag(parent, cell_flag_do_stars_sub_drift);
-         parent = parent->parent) {
-      /* Mark this cell for drifting */
-      cell_set_flag(parent, cell_flag_do_stars_sub_drift);
-
-      if (parent == c->hydro.super) {
-#ifdef SWIFT_DEBUG_CHECKS
-        if (parent->stars.drift == NULL)
-          error("Trying to activate un-existing parent->stars.drift");
-#endif
-        scheduler_activate(s, parent->stars.drift);
-        break;
-      }
-    }
-  }
-}
-
-/**
- * @brief Activate the #bpart drifts on the given cell.
- */
-void cell_activate_drift_bpart(struct cell *c, struct scheduler *s) {
-
-  /* If this cell is already marked for drift, quit early. */
-  if (cell_get_flag(c, cell_flag_do_bh_drift)) return;
-
-  /* Mark this cell for drifting. */
-  cell_set_flag(c, cell_flag_do_bh_drift);
-
-  /* Set the do_black_holes_sub_drifts all the way up and activate the super
-     drift if this has not yet been done. */
-  if (c == c->hydro.super) {
-#ifdef SWIFT_DEBUG_CHECKS
-    if (c->black_holes.drift == NULL)
-      error("Trying to activate un-existing c->black_holes.drift");
-#endif
-    scheduler_activate(s, c->black_holes.drift);
-  } else {
-    for (struct cell *parent = c->parent;
-         parent != NULL && !cell_get_flag(parent, cell_flag_do_bh_sub_drift);
-         parent = parent->parent) {
-      /* Mark this cell for drifting */
-      cell_set_flag(parent, cell_flag_do_bh_sub_drift);
-
-      if (parent == c->hydro.super) {
-#ifdef SWIFT_DEBUG_CHECKS
-        if (parent->black_holes.drift == NULL)
-          error("Trying to activate un-existing parent->black_holes.drift");
-#endif
-        scheduler_activate(s, parent->black_holes.drift);
-        break;
-      }
-    }
-  }
-}
-
-/**
- * @brief Activate the drifts on the given cell.
- */
-void cell_activate_limiter(struct cell *c, struct scheduler *s) {
-  /* If this cell is already marked for limiting, quit early. */
-  if (cell_get_flag(c, cell_flag_do_hydro_limiter)) return;
-
-  /* Mark this cell for limiting. */
-  cell_set_flag(c, cell_flag_do_hydro_limiter);
-
-  /* Set the do_sub_limiter all the way up and activate the super limiter
-     if this has not yet been done. */
-  if (c == c->hydro.super) {
-#ifdef SWIFT_DEBUG_CHECKS
-    if (c->hydro.timestep_limiter == NULL)
-      error("Trying to activate un-existing c->timestep_limiter");
-#endif
-    scheduler_activate(s, c->hydro.timestep_limiter);
-    scheduler_activate(s, c->super->kick1);
-  } else {
-    for (struct cell *parent = c->parent;
-         parent != NULL &&
-         !cell_get_flag(parent, cell_flag_do_hydro_sub_limiter);
-         parent = parent->parent) {
-      /* Mark this cell for limiting */
-      cell_set_flag(parent, cell_flag_do_hydro_sub_limiter);
-
-      if (parent == c->hydro.super) {
-#ifdef SWIFT_DEBUG_CHECKS
-        if (parent->hydro.timestep_limiter == NULL)
-          error("Trying to activate un-existing parent->timestep_limiter");
-#endif
-        scheduler_activate(s, parent->hydro.timestep_limiter);
-        scheduler_activate(s, c->super->kick1);
-        break;
-      }
-    }
-  }
-}
-
-/**
- * @brief Activate the drifts on the given cell.
- */
-void cell_activate_dm_limiter(struct cell *c, struct scheduler *s) {
-    /* If this cell is already marked for limiting, quit early. */
-    if (cell_get_flag(c, cell_flag_do_dark_matter_limiter)) return;
-    
-    /* Mark this cell for limiting. */
-    cell_set_flag(c, cell_flag_do_dark_matter_limiter);
-    
-    /* Set the do_sub_limiter all the way up and activate the super limiter
-     if this has not yet been done. */
-    if (c == c->dark_matter.super) {
-        /*scheduler_activate(s, c->dark_matter.timestep_limiter);*/
-        scheduler_activate(s, c->super->kick1);
-    } else {
-        for (struct cell *parent = c->parent;
-             parent != NULL && !cell_get_flag(parent, cell_flag_do_dark_matter_sub_limiter);
-             parent = parent->parent) {
-            /* Mark this cell for limiting */
-            cell_set_flag(parent, cell_flag_do_dark_matter_sub_limiter);
-            
-            if (parent == c->dark_matter.super) {
-                /*scheduler_activate(s, parent->dark_matter.timestep_limiter);*/
-                scheduler_activate(s, c->super->kick1);
-                break;
-            }
-        }
-    }
-}
-
-/**
- * @brief Activate the sorts up a cell hierarchy.
- */
-void cell_activate_hydro_sorts_up(struct cell *c, struct scheduler *s) {
-  if (c == c->hydro.super) {
-#ifdef SWIFT_DEBUG_CHECKS
-    if (c->hydro.sorts == NULL)
-      error("Trying to activate un-existing c->hydro.sorts");
-#endif
-    scheduler_activate(s, c->hydro.sorts);
-    if (c->nodeID == engine_rank) cell_activate_drift_part(c, s);
-  } else {
-    for (struct cell *parent = c->parent;
-         parent != NULL && !cell_get_flag(parent, cell_flag_do_hydro_sub_sort);
-         parent = parent->parent) {
-      cell_set_flag(parent, cell_flag_do_hydro_sub_sort);
-      if (parent == c->hydro.super) {
-#ifdef SWIFT_DEBUG_CHECKS
-        if (parent->hydro.sorts == NULL)
-          error("Trying to activate un-existing parents->hydro.sorts");
-#endif
-        scheduler_activate(s, parent->hydro.sorts);
-        if (parent->nodeID == engine_rank) cell_activate_drift_part(parent, s);
-        break;
-      }
-    }
-  }
-}
-
-/**
- * @brief Activate the sorts on a given cell, if needed.
- */
-void cell_activate_hydro_sorts(struct cell *c, int sid, struct scheduler *s) {
-  /* Do we need to re-sort? */
-  if (c->hydro.dx_max_sort > space_maxreldx * c->dmin) {
-    /* Climb up the tree to active the sorts in that direction */
-    for (struct cell *finger = c; finger != NULL; finger = finger->parent) {
-      if (finger->hydro.requires_sorts) {
-        atomic_or(&finger->hydro.do_sort, finger->hydro.requires_sorts);
-        cell_activate_hydro_sorts_up(finger, s);
-      }
-      finger->hydro.sorted = 0;
-    }
-  }
-
-  /* Has this cell been sorted at all for the given sid? */
-  if (!(c->hydro.sorted & (1 << sid)) || c->nodeID != engine_rank) {
-    atomic_or(&c->hydro.do_sort, (1 << sid));
-    cell_activate_hydro_sorts_up(c, s);
-  }
-}
-
-/**
- * @brief Activate the sorts up a cell hierarchy.
- */
-void cell_activate_stars_sorts_up(struct cell *c, struct scheduler *s) {
-
-  if (c == c->hydro.super) {
-
-#ifdef SWIFT_DEBUG_CHECKS
-    if (c->stars.sorts == NULL)
-      error("Trying to activate un-existing c->stars.sorts");
-#endif
-    scheduler_activate(s, c->stars.sorts);
-    if (c->nodeID == engine_rank) {
-      cell_activate_drift_spart(c, s);
-    }
-  } else {
-
-    /* Climb up the tree and set the flags */
-    for (struct cell *parent = c->parent;
-         parent != NULL && !cell_get_flag(parent, cell_flag_do_stars_sub_sort);
-         parent = parent->parent) {
-
-      cell_set_flag(parent, cell_flag_do_stars_sub_sort);
-
-      /* Reached the super-level? Activate the task and abort */
-      if (parent == c->hydro.super) {
-
-#ifdef SWIFT_DEBUG_CHECKS
-        if (parent->stars.sorts == NULL)
-          error("Trying to activate un-existing parents->stars.sorts");
-#endif
-        scheduler_activate(s, parent->stars.sorts);
-        if (parent->nodeID == engine_rank) cell_activate_drift_spart(parent, s);
-        break;
-      }
-    }
-  }
-}
-
-/**
- * @brief Activate the sorts on a given cell, if needed.
- */
-void cell_activate_stars_sorts(struct cell *c, int sid, struct scheduler *s) {
-
-  /* Do we need to re-sort? */
-  if (c->stars.dx_max_sort > space_maxreldx * c->dmin) {
-
-    /* Climb up the tree to active the sorts in that direction */
-    for (struct cell *finger = c; finger != NULL; finger = finger->parent) {
-      if (finger->stars.requires_sorts) {
-        atomic_or(&finger->stars.do_sort, finger->stars.requires_sorts);
-        cell_activate_stars_sorts_up(finger, s);
-      }
-      finger->stars.sorted = 0;
-    }
-  }
-
-  /* Has this cell been sorted at all for the given sid? */
-  if (!(c->stars.sorted & (1 << sid)) || c->nodeID != engine_rank) {
-    atomic_or(&c->stars.do_sort, (1 << sid));
-    cell_activate_stars_sorts_up(c, s);
-  }
-}
-
-/**
- * @brief Traverse a sub-cell task and activate the hydro drift tasks that are
- * required by a hydro task
- *
- * @param ci The first #cell we recurse in.
- * @param cj The second #cell we recurse in.
- * @param s The task #scheduler.
- * @param with_timestep_limiter Are we running with time-step limiting on?
- */
-void cell_activate_subcell_hydro_tasks(struct cell *ci, struct cell *cj,
-                                       struct scheduler *s,
-                                       const int with_timestep_limiter) {
-  const struct engine *e = s->space->e;
-
-  /* Store the current dx_max and h_max values. */
-  ci->hydro.dx_max_part_old = ci->hydro.dx_max_part;
-  ci->hydro.h_max_old = ci->hydro.h_max;
-
-  if (cj != NULL) {
-    cj->hydro.dx_max_part_old = cj->hydro.dx_max_part;
-    cj->hydro.h_max_old = cj->hydro.h_max;
-  }
-
-  /* Self interaction? */
-  if (cj == NULL) {
-    /* Do anything? */
-    if (ci->hydro.count == 0 || !cell_is_active_hydro(ci, e)) return;
-
-    /* Recurse? */
-    if (cell_can_recurse_in_self_hydro_task(ci)) {
-      /* Loop over all progenies and pairs of progenies */
-      for (int j = 0; j < 8; j++) {
-        if (ci->progeny[j] != NULL) {
-          cell_activate_subcell_hydro_tasks(ci->progeny[j], NULL, s,
-                                            with_timestep_limiter);
-          for (int k = j + 1; k < 8; k++)
-            if (ci->progeny[k] != NULL)
-              cell_activate_subcell_hydro_tasks(ci->progeny[j], ci->progeny[k],
-                                                s, with_timestep_limiter);
-        }
-      }
-    } else {
-      /* We have reached the bottom of the tree: activate drift */
-      cell_activate_drift_part(ci, s);
-      if (with_timestep_limiter) cell_activate_limiter(ci, s);
-    }
-  }
-
-  /* Otherwise, pair interation */
-  else {
-    /* Should we even bother? */
-    if (!cell_is_active_hydro(ci, e) && !cell_is_active_hydro(cj, e)) return;
-    if (ci->hydro.count == 0 || cj->hydro.count == 0) return;
-
-    /* Get the orientation of the pair. */
-    double shift[3];
-    const int sid = space_getsid(s->space, &ci, &cj, shift);
-
-    /* recurse? */
-    if (cell_can_recurse_in_pair_hydro_task(ci) &&
-        cell_can_recurse_in_pair_hydro_task(cj)) {
-      const struct cell_split_pair *csp = &cell_split_pairs[sid];
-      for (int k = 0; k < csp->count; k++) {
-        const int pid = csp->pairs[k].pid;
-        const int pjd = csp->pairs[k].pjd;
-        if (ci->progeny[pid] != NULL && cj->progeny[pjd] != NULL)
-          cell_activate_subcell_hydro_tasks(ci->progeny[pid], cj->progeny[pjd],
-                                            s, with_timestep_limiter);
-      }
-    }
-
-    /* Otherwise, activate the sorts and drifts. */
-    else if (cell_is_active_hydro(ci, e) || cell_is_active_hydro(cj, e)) {
-      /* We are going to interact this pair, so store some values. */
-      atomic_or(&ci->hydro.requires_sorts, 1 << sid);
-      atomic_or(&cj->hydro.requires_sorts, 1 << sid);
-      ci->hydro.dx_max_sort_old = ci->hydro.dx_max_sort;
-      cj->hydro.dx_max_sort_old = cj->hydro.dx_max_sort;
-
-      /* Activate the drifts if the cells are local. */
-      if (ci->nodeID == engine_rank) cell_activate_drift_part(ci, s);
-      if (cj->nodeID == engine_rank) cell_activate_drift_part(cj, s);
-
-      /* Also activate the time-step limiter */
-      if (ci->nodeID == engine_rank && with_timestep_limiter)
-        cell_activate_limiter(ci, s);
-      if (cj->nodeID == engine_rank && with_timestep_limiter)
-        cell_activate_limiter(cj, s);
-
-      /* Do we need to sort the cells? */
-      cell_activate_hydro_sorts(ci, sid, s);
-      cell_activate_hydro_sorts(cj, sid, s);
-    }
-  } /* Otherwise, pair interation */
-}
-
-/**
- * @brief Traverse a sub-cell task and activate the stars drift tasks that are
- * required by a stars task
- *
- * @param ci The first #cell we recurse in.
- * @param cj The second #cell we recurse in.
- * @param s The task #scheduler.
- * @param with_star_formation Are we running with star formation switched on?
- * @param with_timestep_sync Are we running with time-step synchronization on?
- */
-void cell_activate_subcell_stars_tasks(struct cell *ci, struct cell *cj,
-                                       struct scheduler *s,
-                                       const int with_star_formation,
-                                       const int with_timestep_sync) {
-  const struct engine *e = s->space->e;
-
-  /* Store the current dx_max and h_max values. */
-  ci->stars.dx_max_part_old = ci->stars.dx_max_part;
-  ci->stars.h_max_old = ci->stars.h_max;
-  ci->hydro.dx_max_part_old = ci->hydro.dx_max_part;
-  ci->hydro.h_max_old = ci->hydro.h_max;
-
-  if (cj != NULL) {
-    cj->stars.dx_max_part_old = cj->stars.dx_max_part;
-    cj->stars.h_max_old = cj->stars.h_max;
-    cj->hydro.dx_max_part_old = cj->hydro.dx_max_part;
-    cj->hydro.h_max_old = cj->hydro.h_max;
-  }
-
-  /* Self interaction? */
-  if (cj == NULL) {
-
-    const int ci_active = cell_is_active_stars(ci, e) ||
-                          (with_star_formation && cell_is_active_hydro(ci, e));
-
-    /* Do anything? */
-    if (!ci_active || ci->hydro.count == 0 ||
-        (!with_star_formation && ci->stars.count == 0))
-      return;
-
-    /* Recurse? */
-    if (cell_can_recurse_in_self_stars_task(ci)) {
-      /* Loop over all progenies and pairs of progenies */
-      for (int j = 0; j < 8; j++) {
-        if (ci->progeny[j] != NULL) {
-          cell_activate_subcell_stars_tasks(
-              ci->progeny[j], NULL, s, with_star_formation, with_timestep_sync);
-          for (int k = j + 1; k < 8; k++)
-            if (ci->progeny[k] != NULL)
-              cell_activate_subcell_stars_tasks(ci->progeny[j], ci->progeny[k],
-                                                s, with_star_formation,
-                                                with_timestep_sync);
-        }
-      }
-    } else {
-      /* We have reached the bottom of the tree: activate drift */
-      cell_activate_drift_spart(ci, s);
-      cell_activate_drift_part(ci, s);
-      if (with_timestep_sync) cell_activate_sync_part(ci, s);
-    }
-  }
-
-  /* Otherwise, pair interation */
-  else {
-
-    /* Get the orientation of the pair. */
-    double shift[3];
-    const int sid = space_getsid(s->space, &ci, &cj, shift);
-
-    const int ci_active = cell_is_active_stars(ci, e) ||
-                          (with_star_formation && cell_is_active_hydro(ci, e));
-    const int cj_active = cell_is_active_stars(cj, e) ||
-                          (with_star_formation && cell_is_active_hydro(cj, e));
-
-    /* Should we even bother? */
-    if (!ci_active && !cj_active) return;
-
-    /* recurse? */
-    if (cell_can_recurse_in_pair_stars_task(ci, cj) &&
-        cell_can_recurse_in_pair_stars_task(cj, ci)) {
-
-      const struct cell_split_pair *csp = &cell_split_pairs[sid];
-      for (int k = 0; k < csp->count; k++) {
-        const int pid = csp->pairs[k].pid;
-        const int pjd = csp->pairs[k].pjd;
-        if (ci->progeny[pid] != NULL && cj->progeny[pjd] != NULL)
-          cell_activate_subcell_stars_tasks(ci->progeny[pid], cj->progeny[pjd],
-                                            s, with_star_formation,
-                                            with_timestep_sync);
-      }
-    }
-
-    /* Otherwise, activate the sorts and drifts. */
-    else {
-
-      if (ci_active) {
-
-        /* We are going to interact this pair, so store some values. */
-        atomic_or(&cj->hydro.requires_sorts, 1 << sid);
-        atomic_or(&ci->stars.requires_sorts, 1 << sid);
-
-        cj->hydro.dx_max_sort_old = cj->hydro.dx_max_sort;
-        ci->stars.dx_max_sort_old = ci->stars.dx_max_sort;
-
-        /* Activate the drifts if the cells are local. */
-        if (ci->nodeID == engine_rank) cell_activate_drift_spart(ci, s);
-        if (cj->nodeID == engine_rank) cell_activate_drift_part(cj, s);
-        if (cj->nodeID == engine_rank && with_timestep_sync)
-          cell_activate_sync_part(cj, s);
-
-        /* Do we need to sort the cells? */
-        cell_activate_hydro_sorts(cj, sid, s);
-        cell_activate_stars_sorts(ci, sid, s);
-      }
-
-      if (cj_active) {
-
-        /* We are going to interact this pair, so store some values. */
-        atomic_or(&cj->stars.requires_sorts, 1 << sid);
-        atomic_or(&ci->hydro.requires_sorts, 1 << sid);
-
-        ci->hydro.dx_max_sort_old = ci->hydro.dx_max_sort;
-        cj->stars.dx_max_sort_old = cj->stars.dx_max_sort;
-
-        /* Activate the drifts if the cells are local. */
-        if (ci->nodeID == engine_rank) cell_activate_drift_part(ci, s);
-        if (cj->nodeID == engine_rank) cell_activate_drift_spart(cj, s);
-        if (ci->nodeID == engine_rank && with_timestep_sync)
-          cell_activate_sync_part(ci, s);
-
-        /* Do we need to sort the cells? */
-        cell_activate_hydro_sorts(ci, sid, s);
-        cell_activate_stars_sorts(cj, sid, s);
-      }
-    }
-  } /* Otherwise, pair interation */
-}
-
-/**
- * @brief Traverse a sub-cell task and activate the black_holes drift tasks that
- * are required by a black_holes task
- *
- * @param ci The first #cell we recurse in.
- * @param cj The second #cell we recurse in.
- * @param s The task #scheduler.
- * @param with_timestep_sync Are we running with time-step synchronization on?
- */
-void cell_activate_subcell_black_holes_tasks(struct cell *ci, struct cell *cj,
-                                             struct scheduler *s,
-                                             const int with_timestep_sync) {
-  const struct engine *e = s->space->e;
-
-  /* Store the current dx_max and h_max values. */
-  ci->black_holes.dx_max_part_old = ci->black_holes.dx_max_part;
-  ci->black_holes.h_max_old = ci->black_holes.h_max;
-  ci->hydro.dx_max_part_old = ci->hydro.dx_max_part;
-  ci->hydro.h_max_old = ci->hydro.h_max;
-
-  if (cj != NULL) {
-    cj->black_holes.dx_max_part_old = cj->black_holes.dx_max_part;
-    cj->black_holes.h_max_old = cj->black_holes.h_max;
-    cj->hydro.dx_max_part_old = cj->hydro.dx_max_part;
-    cj->hydro.h_max_old = cj->hydro.h_max;
-  }
-
-  /* Self interaction? */
-  if (cj == NULL) {
-    /* Do anything? */
-    if (!cell_is_active_black_holes(ci, e) || ci->hydro.count == 0 ||
-        ci->black_holes.count == 0)
-      return;
-
-    /* Recurse? */
-    if (cell_can_recurse_in_self_black_holes_task(ci)) {
-      /* Loop over all progenies and pairs of progenies */
-      for (int j = 0; j < 8; j++) {
-        if (ci->progeny[j] != NULL) {
-          cell_activate_subcell_black_holes_tasks(ci->progeny[j], NULL, s,
-                                                  with_timestep_sync);
-          for (int k = j + 1; k < 8; k++)
-            if (ci->progeny[k] != NULL)
-              cell_activate_subcell_black_holes_tasks(
-                  ci->progeny[j], ci->progeny[k], s, with_timestep_sync);
-        }
-      }
-    } else {
-      /* We have reached the bottom of the tree: activate drift */
-      cell_activate_drift_bpart(ci, s);
-      cell_activate_drift_part(ci, s);
-    }
-  }
-
-  /* Otherwise, pair interation */
-  else {
-    /* Should we even bother? */
-    if (!cell_is_active_black_holes(ci, e) &&
-        !cell_is_active_black_holes(cj, e))
-      return;
-
-    /* Get the orientation of the pair. */
-    double shift[3];
-    const int sid = space_getsid(s->space, &ci, &cj, shift);
-
-    /* recurse? */
-    if (cell_can_recurse_in_pair_black_holes_task(ci, cj) &&
-        cell_can_recurse_in_pair_black_holes_task(cj, ci)) {
-      const struct cell_split_pair *csp = &cell_split_pairs[sid];
-      for (int k = 0; k < csp->count; k++) {
-        const int pid = csp->pairs[k].pid;
-        const int pjd = csp->pairs[k].pjd;
-        if (ci->progeny[pid] != NULL && cj->progeny[pjd] != NULL)
-          cell_activate_subcell_black_holes_tasks(
-              ci->progeny[pid], cj->progeny[pjd], s, with_timestep_sync);
-      }
-    }
-
-    /* Otherwise, activate the drifts. */
-    else if (cell_is_active_black_holes(ci, e) ||
-             cell_is_active_black_holes(cj, e)) {
-
-      /* Activate the drifts if the cells are local. */
-      if (ci->nodeID == engine_rank) cell_activate_drift_bpart(ci, s);
-      if (cj->nodeID == engine_rank) cell_activate_drift_part(cj, s);
-      if (cj->nodeID == engine_rank && with_timestep_sync)
-        cell_activate_sync_part(cj, s);
-
-      /* Activate the drifts if the cells are local. */
-      if (ci->nodeID == engine_rank) cell_activate_drift_part(ci, s);
-      if (cj->nodeID == engine_rank) cell_activate_drift_bpart(cj, s);
-      if (ci->nodeID == engine_rank && with_timestep_sync)
-        cell_activate_sync_part(ci, s);
-    }
-  } /* Otherwise, pair interation */
-}
-
-/**
- * @brief Traverse a sub-cell task and activate the dark matter drift tasks that
- * are required by a dark matter task
- *
- * @param ci The first #cell we recurse in.
- * @param cj The second #cell we recurse in.
- * @param s The task #scheduler.
- */
-void cell_activate_subcell_dark_matter_tasks(struct cell *ci, struct cell *cj,
-                                             struct scheduler *s) {
-    const struct engine *e = s->space->e;
-    
-    /* Store the current dx_max and h_max values. */
-    ci->dark_matter.dx_max_part_old = ci->dark_matter.dx_max_part;
-    ci->dark_matter.h_max_old = ci->dark_matter.h_max;
-    
-    if (cj != NULL) {
-        cj->dark_matter.dx_max_part_old = cj->dark_matter.dx_max_part;
-        cj->dark_matter.h_max_old = cj->dark_matter.h_max;
-    }
-    
-    /* Self interaction? */
-    if (cj == NULL) {
-        /* Do anything? */
-        if (!cell_is_active_dark_matter(ci, e) || ci->dark_matter.count == 0) return;
-        
-        /* Recurse? */
-        if (cell_can_recurse_in_self_dark_matter_task(ci)) {
-            /* Loop over all progenies and pairs of progenies */
-            for (int j = 0; j < 8; j++) {
-                if (ci->progeny[j] != NULL) {
-                    cell_activate_subcell_dark_matter_tasks(ci->progeny[j], NULL, s);
-                    for (int k = j + 1; k < 8; k++)
-                        if (ci->progeny[k] != NULL)
-                            cell_activate_subcell_dark_matter_tasks(ci->progeny[j], ci->progeny[k], s);
-                }
-            }
-        } else {
-            /* We have reached the bottom of the tree: activate drift */
-            cell_activate_drift_dmpart(ci, s);
-            /*if (with_timestep_limiter) cell_activate_dm_limiter(ci, s);*/
-            cell_activate_sync_dmpart(ci, s);
-        }
-    }
-    
-    /* Otherwise, pair interaction */
-    else {
-        /* Should we even bother? */
-        if (!cell_is_active_dark_matter(ci, e) && !cell_is_active_dark_matter(cj, e)) return;
-        if (ci->dark_matter.count == 0 || cj->dark_matter.count == 0) return;
-        
-        /* Get the orientation of the pair. */
-        double shift[3];
-        const int sid = space_getsid(s->space, &ci, &cj, shift);
-        
-        /* recurse? */
-        if (cell_can_recurse_in_pair_dark_matter_task(ci) &&
-            cell_can_recurse_in_pair_dark_matter_task(cj)) {
-            const struct cell_split_pair *csp = &cell_split_pairs[sid];
-            for (int k = 0; k < csp->count; k++) {
-                const int pid = csp->pairs[k].pid;
-                const int pjd = csp->pairs[k].pjd;
-                if (ci->progeny[pid] != NULL && cj->progeny[pjd] != NULL)
-                    cell_activate_subcell_dark_matter_tasks(ci->progeny[pid], cj->progeny[pjd], s);
-            }
-        }
-        
-        /* Otherwise, activate the drifts. */
-        else if (cell_is_active_dark_matter(ci, e) || cell_is_active_dark_matter(cj, e)) {
-            
-            /* Activate the drifts if the cells are local. */
-            if (cj->nodeID == engine_rank) cell_activate_drift_dmpart(cj, s);
-            if (cj->nodeID == engine_rank) cell_activate_sync_dmpart(cj, s);
-
-            if (ci->nodeID == engine_rank) cell_activate_drift_dmpart(ci, s);
-            if (ci->nodeID == engine_rank) cell_activate_sync_dmpart(ci, s);
-    
-            /* Also activate the time-step limiter */
-            /*if (ci->nodeID == engine_rank && with_timestep_limiter) cell_activate_dm_limiter(ci, s);
-            if (cj->nodeID == engine_rank && with_timestep_limiter) cell_activate_dm_limiter(cj, s);*/
-
-        }
-    } /* Otherwise, pair interation */
-}
-
-/**
- * @brief Traverse a sub-cell task and activate the gravity drift tasks that
- * are required by a self gravity task.
- *
- * @param ci The first #cell we recurse in.
- * @param cj The second #cell we recurse in.
- * @param s The task #scheduler.
- */
-void cell_activate_subcell_grav_tasks(struct cell *ci, struct cell *cj,
-                                      struct scheduler *s) {
-  /* Some constants */
-  const struct space *sp = s->space;
-  const struct engine *e = sp->e;
-
-  /* Self interaction? */
-  if (cj == NULL) {
-    /* Do anything? */
-    if (ci->grav.count == 0 || !cell_is_active_gravity(ci, e)) return;
-
-    /* Recurse? */
-    if (ci->split) {
-      /* Loop over all progenies and pairs of progenies */
-      for (int j = 0; j < 8; j++) {
-        if (ci->progeny[j] != NULL) {
-          cell_activate_subcell_grav_tasks(ci->progeny[j], NULL, s);
-          for (int k = j + 1; k < 8; k++)
-            if (ci->progeny[k] != NULL)
-              cell_activate_subcell_grav_tasks(ci->progeny[j], ci->progeny[k],
-                                               s);
-        }
-      }
-    } else {
-      /* We have reached the bottom of the tree: activate gpart drift */
-      cell_activate_drift_gpart(ci, s);
-    }
-  }
-
-  /* Pair interaction */
-  else {
-    /* Anything to do here? */
-    if (!cell_is_active_gravity(ci, e) && !cell_is_active_gravity(cj, e))
-      return;
-    if (ci->grav.count == 0 || cj->grav.count == 0) return;
-
-    /* Atomically drift the multipole in ci */
-    lock_lock(&ci->grav.mlock);
-    if (ci->grav.ti_old_multipole < e->ti_current) cell_drift_multipole(ci, e);
-    if (lock_unlock(&ci->grav.mlock) != 0) error("Impossible to unlock m-pole");
-
-    /* Atomically drift the multipole in cj */
-    lock_lock(&cj->grav.mlock);
-    if (cj->grav.ti_old_multipole < e->ti_current) cell_drift_multipole(cj, e);
-    if (lock_unlock(&cj->grav.mlock) != 0) error("Impossible to unlock m-pole");
-
-    /* Can we use multipoles ? */
-    if (cell_can_use_pair_mm(ci, cj, e, sp, /*use_rebuild_data=*/0,
-                             /*is_tree_walk=*/1)) {
-
-      /* Ok, no need to drift anything */
-      return;
-    }
-    /* Otherwise, activate the gpart drifts if we are at the bottom. */
-    else if (!ci->split && !cj->split) {
-      /* Activate the drifts if the cells are local. */
-      if (cell_is_active_gravity(ci, e) || cell_is_active_gravity(cj, e)) {
-        if (ci->nodeID == engine_rank) cell_activate_drift_gpart(ci, s);
-        if (cj->nodeID == engine_rank) cell_activate_drift_gpart(cj, s);
-      }
-    }
-    /* Ok, we can still recurse */
-    else {
-      /* Recover the multipole information */
-      const struct gravity_tensors *const multi_i = ci->grav.multipole;
-      const struct gravity_tensors *const multi_j = cj->grav.multipole;
-      const double ri_max = multi_i->r_max;
-      const double rj_max = multi_j->r_max;
-
-      if (ri_max > rj_max) {
-        if (ci->split) {
-          /* Loop over ci's children */
-          for (int k = 0; k < 8; k++) {
-            if (ci->progeny[k] != NULL)
-              cell_activate_subcell_grav_tasks(ci->progeny[k], cj, s);
-          }
-
-        } else if (cj->split) {
-          /* Loop over cj's children */
-          for (int k = 0; k < 8; k++) {
-            if (cj->progeny[k] != NULL)
-              cell_activate_subcell_grav_tasks(ci, cj->progeny[k], s);
-          }
-
-        } else {
-          error("Fundamental error in the logic");
-        }
-      } else if (rj_max >= ri_max) {
-        if (cj->split) {
-          /* Loop over cj's children */
-          for (int k = 0; k < 8; k++) {
-            if (cj->progeny[k] != NULL)
-              cell_activate_subcell_grav_tasks(ci, cj->progeny[k], s);
-          }
-
-        } else if (ci->split) {
-          /* Loop over ci's children */
-          for (int k = 0; k < 8; k++) {
-            if (ci->progeny[k] != NULL)
-              cell_activate_subcell_grav_tasks(ci->progeny[k], cj, s);
-          }
-
-        } else {
-          error("Fundamental error in the logic");
-        }
-      }
-    }
-  }
-}
-
-/**
- * @brief Traverse a sub-cell task and activate the gravity drift tasks that
- * are required by an external gravity task.
- *
- * @param ci The #cell we recurse in.
- * @param s The task #scheduler.
- */
-void cell_activate_subcell_external_grav_tasks(struct cell *ci,
-                                               struct scheduler *s) {
-  /* Some constants */
-  const struct space *sp = s->space;
-  const struct engine *e = sp->e;
-
-  /* Do anything? */
-  if (!cell_is_active_gravity(ci, e)) return;
-
-  /* Recurse? */
-  if (ci->split) {
-    /* Loop over all progenies (no need for pairs for self-gravity) */
-    for (int j = 0; j < 8; j++) {
-      if (ci->progeny[j] != NULL) {
-        cell_activate_subcell_external_grav_tasks(ci->progeny[j], s);
-      }
-    }
-  } else {
-    /* We have reached the bottom of the tree: activate gpart drift */
-    cell_activate_drift_gpart(ci, s);
-  }
-}
-
-/**
- * @brief Un-skips all the hydro tasks associated with a given cell and checks
- * if the space needs to be rebuilt.
- *
- * @param c the #cell.
- * @param s the #scheduler.
- *
- * @return 1 If the space needs rebuilding. 0 otherwise.
- */
-int cell_unskip_hydro_tasks(struct cell *c, struct scheduler *s) {
-  struct engine *e = s->space->e;
-  const int nodeID = e->nodeID;
-  const int with_feedback = e->policy & engine_policy_feedback;
-  const int with_timestep_limiter =
-      (e->policy & engine_policy_timestep_limiter);
-
-#ifdef WITH_MPI
-  const int with_star_formation = e->policy & engine_policy_star_formation;
-#endif
-  int rebuild = 0;
-
-  /* Un-skip the density tasks involved with this cell. */
-  for (struct link *l = c->hydro.density; l != NULL; l = l->next) {
-    struct task *t = l->t;
-    struct cell *ci = t->ci;
-    struct cell *cj = t->cj;
-    const int ci_active = cell_is_active_hydro(ci, e);
-    const int cj_active = (cj != NULL) ? cell_is_active_hydro(cj, e) : 0;
-#ifdef WITH_MPI
-    const int ci_nodeID = ci->nodeID;
-    const int cj_nodeID = (cj != NULL) ? cj->nodeID : -1;
-#else
-    const int ci_nodeID = nodeID;
-    const int cj_nodeID = nodeID;
-#endif
-
-    /* Only activate tasks that involve a local active cell. */
-    if ((ci_active && ci_nodeID == nodeID) ||
-        (cj_active && cj_nodeID == nodeID)) {
-      scheduler_activate(s, t);
-
-      /* Activate hydro drift */
-      if (t->type == task_type_self) {
-        if (ci_nodeID == nodeID) cell_activate_drift_part(ci, s);
-        if (ci_nodeID == nodeID && with_timestep_limiter)
-          cell_activate_limiter(ci, s);
-      }
-
-      /* Set the correct sorting flags and activate hydro drifts */
-      else if (t->type == task_type_pair) {
-        /* Store some values. */
-        atomic_or(&ci->hydro.requires_sorts, 1 << t->flags);
-        atomic_or(&cj->hydro.requires_sorts, 1 << t->flags);
-        ci->hydro.dx_max_sort_old = ci->hydro.dx_max_sort;
-        cj->hydro.dx_max_sort_old = cj->hydro.dx_max_sort;
-
-        /* Activate the drift tasks. */
-        if (ci_nodeID == nodeID) cell_activate_drift_part(ci, s);
-        if (cj_nodeID == nodeID) cell_activate_drift_part(cj, s);
-
-        /* Activate the limiter tasks. */
-        if (ci_nodeID == nodeID && with_timestep_limiter)
-          cell_activate_limiter(ci, s);
-        if (cj_nodeID == nodeID && with_timestep_limiter)
-          cell_activate_limiter(cj, s);
-
-        /* Check the sorts and activate them if needed. */
-        cell_activate_hydro_sorts(ci, t->flags, s);
-        cell_activate_hydro_sorts(cj, t->flags, s);
-      }
-
-      /* Store current values of dx_max and h_max. */
-      else if (t->type == task_type_sub_self) {
-        cell_activate_subcell_hydro_tasks(ci, NULL, s, with_timestep_limiter);
-      }
-
-      /* Store current values of dx_max and h_max. */
-      else if (t->type == task_type_sub_pair) {
-        cell_activate_subcell_hydro_tasks(ci, cj, s, with_timestep_limiter);
-      }
-    }
-
-    /* Only interested in pair interactions as of here. */
-    if (t->type == task_type_pair || t->type == task_type_sub_pair) {
-      /* Check whether there was too much particle motion, i.e. the
-         cell neighbour conditions were violated. */
-      if (cell_need_rebuild_for_hydro_pair(ci, cj)) rebuild = 1;
-
-#ifdef WITH_MPI
-      /* Activate the send/recv tasks. */
-      if (ci_nodeID != nodeID) {
-        /* If the local cell is active, receive data from the foreign cell. */
-        if (cj_active) {
-          scheduler_activate_recv(s, ci->mpi.recv, task_subtype_xv);
-          if (ci_active) {
-            scheduler_activate_recv(s, ci->mpi.recv, task_subtype_rho);
-
-#ifdef EXTRA_HYDRO_LOOP
-            scheduler_activate_recv(s, ci->mpi.recv, task_subtype_gradient);
-#endif
-          }
-        }
-
-        /* If the foreign cell is active, we want its particles for the limiter
-         */
-        if (ci_active && with_timestep_limiter)
-          scheduler_activate_recv(s, ci->mpi.recv, task_subtype_limiter);
-
-        /* If the foreign cell is active, we want its ti_end values. */
-        if (ci_active)
-          scheduler_activate_recv(s, ci->mpi.recv, task_subtype_tend_part);
-
-        /* Is the foreign cell active and will need stuff from us? */
-        if (ci_active) {
-
-          scheduler_activate_send(s, cj->mpi.send, task_subtype_xv, ci_nodeID);
-
-          /* Drift the cell which will be sent; note that not all sent
-             particles will be drifted, only those that are needed. */
-          cell_activate_drift_part(cj, s);
-          if (with_timestep_limiter) cell_activate_limiter(cj, s);
-
-          /* If the local cell is also active, more stuff will be needed. */
-          if (cj_active) {
-            scheduler_activate_send(s, cj->mpi.send, task_subtype_rho,
-                                    ci_nodeID);
-
-#ifdef EXTRA_HYDRO_LOOP
-            scheduler_activate_send(s, cj->mpi.send, task_subtype_gradient,
-                                    ci_nodeID);
-#endif
-          }
-        }
-
-        /* If the local cell is active, send its particles for the limiting. */
-        if (cj_active && with_timestep_limiter)
-          scheduler_activate_send(s, cj->mpi.send, task_subtype_limiter,
-                                  ci_nodeID);
-
-        /* If the local cell is active, send its ti_end values. */
-        if (cj_active)
-          scheduler_activate_send(s, cj->mpi.send, task_subtype_tend_part,
-                                  ci_nodeID);
-
-        /* Propagating new star counts? */
-        if (with_star_formation && with_feedback) {
-          if (ci_active && ci->hydro.count > 0) {
-            if (task_order_star_formation_before_feedback) {
-              scheduler_activate_recv(s, ci->mpi.recv, task_subtype_sf_counts);
-            }
-            scheduler_activate_recv(s, ci->mpi.recv, task_subtype_tend_spart);
-          }
-          if (cj_active && cj->hydro.count > 0) {
-            if (task_order_star_formation_before_feedback) {
-              scheduler_activate_send(s, cj->mpi.send, task_subtype_sf_counts,
-                                      ci_nodeID);
-            }
-            scheduler_activate_send(s, cj->mpi.send, task_subtype_tend_spart,
-                                    ci_nodeID);
-          }
-        }
-
-      } else if (cj_nodeID != nodeID) {
-        /* If the local cell is active, receive data from the foreign cell. */
-        if (ci_active) {
-          scheduler_activate_recv(s, cj->mpi.recv, task_subtype_xv);
-          if (cj_active) {
-            scheduler_activate_recv(s, cj->mpi.recv, task_subtype_rho);
-
-#ifdef EXTRA_HYDRO_LOOP
-            scheduler_activate_recv(s, cj->mpi.recv, task_subtype_gradient);
-#endif
-          }
-        }
-
-        /* If the foreign cell is active, we want its particles for the limiter
-         */
-        if (cj_active && with_timestep_limiter)
-          scheduler_activate_recv(s, cj->mpi.recv, task_subtype_limiter);
-
-        /* If the foreign cell is active, we want its ti_end values. */
-        if (cj_active)
-          scheduler_activate_recv(s, cj->mpi.recv, task_subtype_tend_part);
-
-        /* Is the foreign cell active and will need stuff from us? */
-        if (cj_active) {
-
-          scheduler_activate_send(s, ci->mpi.send, task_subtype_xv, cj_nodeID);
-
-          /* Drift the cell which will be sent; note that not all sent
-             particles will be drifted, only those that are needed. */
-          cell_activate_drift_part(ci, s);
-          if (with_timestep_limiter) cell_activate_limiter(ci, s);
-
-          /* If the local cell is also active, more stuff will be needed. */
-          if (ci_active) {
-
-            scheduler_activate_send(s, ci->mpi.send, task_subtype_rho,
-                                    cj_nodeID);
-
-#ifdef EXTRA_HYDRO_LOOP
-            scheduler_activate_send(s, ci->mpi.send, task_subtype_gradient,
-                                    cj_nodeID);
-#endif
-          }
-        }
-
-        /* If the local cell is active, send its particles for the limiting. */
-        if (ci_active && with_timestep_limiter)
-          scheduler_activate_send(s, ci->mpi.send, task_subtype_limiter,
-                                  cj_nodeID);
-
-        /* If the local cell is active, send its ti_end values. */
-        if (ci_active)
-          scheduler_activate_send(s, ci->mpi.send, task_subtype_tend_part,
-                                  cj_nodeID);
-
-        /* Propagating new star counts? */
-        if (with_star_formation && with_feedback) {
-          if (cj_active && cj->hydro.count > 0) {
-            if (task_order_star_formation_before_feedback) {
-              scheduler_activate_recv(s, cj->mpi.recv, task_subtype_sf_counts);
-            }
-            scheduler_activate_recv(s, cj->mpi.recv, task_subtype_tend_spart);
-          }
-          if (ci_active && ci->hydro.count > 0) {
-            if (task_order_star_formation_before_feedback) {
-              scheduler_activate_send(s, ci->mpi.send, task_subtype_sf_counts,
-                                      cj_nodeID);
-            }
-            scheduler_activate_send(s, ci->mpi.send, task_subtype_tend_spart,
-                                    cj_nodeID);
-          }
-        }
-      }
-#endif
-    }
-  }
-
-  /* Unskip all the other task types. */
-  if (c->nodeID == nodeID && cell_is_active_hydro(c, e)) {
-    for (struct link *l = c->hydro.gradient; l != NULL; l = l->next)
-      scheduler_activate(s, l->t);
-    for (struct link *l = c->hydro.force; l != NULL; l = l->next)
-      scheduler_activate(s, l->t);
-    for (struct link *l = c->hydro.limiter; l != NULL; l = l->next)
-      scheduler_activate(s, l->t);
-
-    if (c->hydro.extra_ghost != NULL)
-      scheduler_activate(s, c->hydro.extra_ghost);
-    if (c->hydro.ghost_in != NULL) cell_activate_hydro_ghosts(c, s, e);
-      
-    if (c->hydro.timestep_sync != NULL) scheduler_activate(s, c->hydro.timestep_sync);
-    if (c->hydro.timestep_limiter != NULL) scheduler_activate(s, c->hydro.timestep_limiter);
-
-    if (c->kick1 != NULL) scheduler_activate(s, c->kick1);
-    if (c->kick2 != NULL) scheduler_activate(s, c->kick2);
-    if (c->timestep != NULL) scheduler_activate(s, c->timestep);
-    if (c->hydro.end_force != NULL) scheduler_activate(s, c->hydro.end_force);
-    if (c->hydro.cooling_in != NULL) cell_activate_cooling(c, s, e);
-#ifdef WITH_LOGGER
-    if (c->logger != NULL) scheduler_activate(s, c->logger);
-#endif
-
-    if (c->top->hydro.star_formation != NULL) {
-      cell_activate_star_formation_tasks(c->top, s, with_feedback);
-    }
-  }
-
-  return rebuild;
-}
-
-/**
- * @brief Un-skips all the gravity tasks associated with a given cell and checks
- * if the space needs to be rebuilt.
- *
- * @param c the #cell.
- * @param s the #scheduler.
- *
- * @return 1 If the space needs rebuilding. 0 otherwise.
- */
-int cell_unskip_gravity_tasks(struct cell *c, struct scheduler *s) {
-  struct engine *e = s->space->e;
-  const int nodeID = e->nodeID;
-  int rebuild = 0;
-
-  /* Un-skip the gravity tasks involved with this cell. */
-  for (struct link *l = c->grav.grav; l != NULL; l = l->next) {
-    struct task *t = l->t;
-    struct cell *ci = t->ci;
-    struct cell *cj = t->cj;
-    const int ci_active = cell_is_active_gravity(ci, e);
-    const int cj_active = (cj != NULL) ? cell_is_active_gravity(cj, e) : 0;
-#ifdef WITH_MPI
-    const int ci_nodeID = ci->nodeID;
-    const int cj_nodeID = (cj != NULL) ? cj->nodeID : -1;
-#else
-    const int ci_nodeID = nodeID;
-    const int cj_nodeID = nodeID;
-#endif
-
-    /* Only activate tasks that involve a local active cell. */
-    if ((ci_active && ci_nodeID == nodeID) ||
-        (cj_active && cj_nodeID == nodeID)) {
-      scheduler_activate(s, t);
-      /* Set the drifting flags */
-      if (t->type == task_type_self &&
-          t->subtype == task_subtype_external_grav) {
-        cell_activate_subcell_external_grav_tasks(ci, s);
-      } else if (t->type == task_type_self && t->subtype == task_subtype_grav) {
-        cell_activate_subcell_grav_tasks(ci, NULL, s);
-      } else if (t->type == task_type_pair) {
-        cell_activate_subcell_grav_tasks(ci, cj, s);
-      } else if (t->type == task_type_grav_mm) {
-#ifdef SWIFT_DEBUG_CHECKS
-        error("Incorrectly linked M-M task!");
-#endif
-      }
-    }
-
-    if (t->type == task_type_pair) {
-#ifdef WITH_MPI
-      /* Activate the send/recv tasks. */
-      if (ci_nodeID != nodeID) {
-        /* If the local cell is active, receive data from the foreign cell. */
-        if (cj_active)
-          scheduler_activate_recv(s, ci->mpi.recv, task_subtype_gpart);
-
-        /* If the foreign cell is active, we want its ti_end values. */
-        if (ci_active)
-          scheduler_activate_recv(s, ci->mpi.recv, task_subtype_tend_gpart);
-
-        /* Is the foreign cell active and will need stuff from us? */
-        if (ci_active) {
-
-          scheduler_activate_send(s, cj->mpi.send, task_subtype_gpart,
-                                  ci_nodeID);
-
-          /* Drift the cell which will be sent at the level at which it is
-             sent, i.e. drift the cell specified in the send task (l->t)
-             itself. */
-          cell_activate_drift_gpart(cj, s);
-        }
-
-        /* If the local cell is active, send its ti_end values. */
-        if (cj_active)
-          scheduler_activate_send(s, cj->mpi.send, task_subtype_tend_gpart,
-                                  ci_nodeID);
-
-      } else if (cj_nodeID != nodeID) {
-        /* If the local cell is active, receive data from the foreign cell. */
-        if (ci_active)
-          scheduler_activate_recv(s, cj->mpi.recv, task_subtype_gpart);
-
-        /* If the foreign cell is active, we want its ti_end values. */
-        if (cj_active)
-          scheduler_activate_recv(s, cj->mpi.recv, task_subtype_tend_gpart);
-
-        /* Is the foreign cell active and will need stuff from us? */
-        if (cj_active) {
-
-          scheduler_activate_send(s, ci->mpi.send, task_subtype_gpart,
-                                  cj_nodeID);
-
-          /* Drift the cell which will be sent at the level at which it is
-             sent, i.e. drift the cell specified in the send task (l->t)
-             itself. */
-          cell_activate_drift_gpart(ci, s);
-        }
-
-        /* If the local cell is active, send its ti_end values. */
-        if (ci_active)
-          scheduler_activate_send(s, ci->mpi.send, task_subtype_tend_gpart,
-                                  cj_nodeID);
-      }
-#endif
-    }
-  }
-
-  for (struct link *l = c->grav.mm; l != NULL; l = l->next) {
-    struct task *t = l->t;
-    struct cell *ci = t->ci;
-    struct cell *cj = t->cj;
-    const int ci_active = cell_is_active_gravity_mm(ci, e);
-    const int cj_active = cell_is_active_gravity_mm(cj, e);
-#ifdef WITH_MPI
-    const int ci_nodeID = ci->nodeID;
-    const int cj_nodeID = (cj != NULL) ? cj->nodeID : -1;
-#else
-    const int ci_nodeID = nodeID;
-    const int cj_nodeID = nodeID;
-#endif
-
-#ifdef SWIFT_DEBUG_CHECKS
-    if (t->type != task_type_grav_mm) error("Incorrectly linked gravity task!");
-#endif
-
-    /* Only activate tasks that involve a local active cell. */
-    if ((ci_active && ci_nodeID == nodeID) ||
-        (cj_active && cj_nodeID == nodeID)) {
-      scheduler_activate(s, t);
-    }
-  }
-
-  /* Unskip all the other task types. */
-  if (c->nodeID == nodeID && cell_is_active_gravity(c, e)) {
-    if (c->grav.init != NULL) scheduler_activate(s, c->grav.init);
-    if (c->grav.init_out != NULL) scheduler_activate(s, c->grav.init_out);
-    if (c->kick1 != NULL) scheduler_activate(s, c->kick1);
-    if (c->kick2 != NULL) scheduler_activate(s, c->kick2);
-    if (c->timestep != NULL) scheduler_activate(s, c->timestep);
-    if (c->grav.down != NULL) scheduler_activate(s, c->grav.down);
-    if (c->grav.down_in != NULL) scheduler_activate(s, c->grav.down_in);
-    if (c->grav.mesh != NULL) scheduler_activate(s, c->grav.mesh);
-    if (c->grav.long_range != NULL) scheduler_activate(s, c->grav.long_range);
-    if (c->grav.end_force != NULL) scheduler_activate(s, c->grav.end_force);
-#ifdef WITH_LOGGER
-    if (c->logger != NULL) scheduler_activate(s, c->logger);
-#endif
-  }
-
-  return rebuild;
-}
-
-/**
- * @brief Un-skips all the stars tasks associated with a given cell and checks
- * if the space needs to be rebuilt.
- *
- * @param c the #cell.
- * @param s the #scheduler.
- * @param with_star_formation Are we running with star formation switched on?
- *
- * @return 1 If the space needs rebuilding. 0 otherwise.
- */
-int cell_unskip_stars_tasks(struct cell *c, struct scheduler *s,
-                            const int with_star_formation) {
-
-  struct engine *e = s->space->e;
-  const int with_timestep_sync = (e->policy & engine_policy_timestep_sync);
-  const int nodeID = e->nodeID;
-  int rebuild = 0;
-
-  if (c->stars.drift != NULL) {
-    if (cell_is_active_stars(c, e) ||
-        (with_star_formation && cell_is_active_hydro(c, e))) {
-
-      cell_activate_drift_spart(c, s);
-    }
-  }
-
-  /* Un-skip the density tasks involved with this cell. */
-  for (struct link *l = c->stars.density; l != NULL; l = l->next) {
-    struct task *t = l->t;
-    struct cell *ci = t->ci;
-    struct cell *cj = t->cj;
-#ifdef WITH_MPI
-    const int ci_nodeID = ci->nodeID;
-    const int cj_nodeID = (cj != NULL) ? cj->nodeID : -1;
-#else
-    const int ci_nodeID = nodeID;
-    const int cj_nodeID = nodeID;
-#endif
-
-    const int ci_active = cell_is_active_stars(ci, e) ||
-                          (with_star_formation && cell_is_active_hydro(ci, e));
-
-    const int cj_active =
-        (cj != NULL) && (cell_is_active_stars(cj, e) ||
-                         (with_star_formation && cell_is_active_hydro(cj, e)));
-
-    /* Activate the drifts */
-    if (t->type == task_type_self && ci_active) {
-      cell_activate_drift_spart(ci, s);
-      cell_activate_drift_part(ci, s);
-      if (with_timestep_sync) cell_activate_sync_part(ci, s);
-    }
-
-    /* Only activate tasks that involve a local active cell. */
-    if ((ci_active || cj_active) &&
-        (ci_nodeID == nodeID || cj_nodeID == nodeID)) {
-      scheduler_activate(s, t);
-
-      if (t->type == task_type_pair) {
-        /* Do ci */
-        if (ci_active) {
-          /* stars for ci */
-          atomic_or(&ci->stars.requires_sorts, 1 << t->flags);
-          ci->stars.dx_max_sort_old = ci->stars.dx_max_sort;
-
-          /* hydro for cj */
-          atomic_or(&cj->hydro.requires_sorts, 1 << t->flags);
-          cj->hydro.dx_max_sort_old = cj->hydro.dx_max_sort;
-
-          /* Activate the drift tasks. */
-          if (ci_nodeID == nodeID) cell_activate_drift_spart(ci, s);
-          if (cj_nodeID == nodeID) cell_activate_drift_part(cj, s);
-          if (cj_nodeID == nodeID && with_timestep_sync)
-            cell_activate_sync_part(cj, s);
-
-          /* Check the sorts and activate them if needed. */
-          cell_activate_stars_sorts(ci, t->flags, s);
-          cell_activate_hydro_sorts(cj, t->flags, s);
-        }
-
-        /* Do cj */
-        if (cj_active) {
-          /* hydro for ci */
-          atomic_or(&ci->hydro.requires_sorts, 1 << t->flags);
-          ci->hydro.dx_max_sort_old = ci->hydro.dx_max_sort;
-
-          /* stars for cj */
-          atomic_or(&cj->stars.requires_sorts, 1 << t->flags);
-          cj->stars.dx_max_sort_old = cj->stars.dx_max_sort;
-
-          /* Activate the drift tasks. */
-          if (cj_nodeID == nodeID) cell_activate_drift_spart(cj, s);
-          if (ci_nodeID == nodeID) cell_activate_drift_part(ci, s);
-          if (ci_nodeID == nodeID && with_timestep_sync)
-            cell_activate_sync_part(ci, s);
-
-          /* Check the sorts and activate them if needed. */
-          cell_activate_hydro_sorts(ci, t->flags, s);
-          cell_activate_stars_sorts(cj, t->flags, s);
-        }
-      }
-
-      else if (t->type == task_type_sub_self) {
-        cell_activate_subcell_stars_tasks(ci, NULL, s, with_star_formation,
-                                          with_timestep_sync);
-      }
-
-      else if (t->type == task_type_sub_pair) {
-        cell_activate_subcell_stars_tasks(ci, cj, s, with_star_formation,
-                                          with_timestep_sync);
-      }
-    }
-
-    /* Only interested in pair interactions as of here. */
-    if (t->type == task_type_pair || t->type == task_type_sub_pair) {
-      /* Check whether there was too much particle motion, i.e. the
-         cell neighbour conditions were violated. */
-      if (cell_need_rebuild_for_stars_pair(ci, cj)) rebuild = 1;
-      if (cell_need_rebuild_for_stars_pair(cj, ci)) rebuild = 1;
-
-#ifdef WITH_MPI
-      /* Activate the send/recv tasks. */
-      if (ci_nodeID != nodeID) {
-        if (cj_active) {
-          scheduler_activate_recv(s, ci->mpi.recv, task_subtype_xv);
-          scheduler_activate_recv(s, ci->mpi.recv, task_subtype_rho);
-
-          /* If the local cell is active, more stuff will be needed. */
-          scheduler_activate_send(s, cj->mpi.send, task_subtype_spart,
-                                  ci_nodeID);
-          cell_activate_drift_spart(cj, s);
-
-          /* If the local cell is active, send its ti_end values. */
-          scheduler_activate_send(s, cj->mpi.send, task_subtype_tend_spart,
-                                  ci_nodeID);
-        }
-
-        if (ci_active) {
-          scheduler_activate_recv(s, ci->mpi.recv, task_subtype_spart);
-
-          /* If the foreign cell is active, we want its ti_end values. */
-          scheduler_activate_recv(s, ci->mpi.recv, task_subtype_tend_spart);
-
-          /* Is the foreign cell active and will need stuff from us? */
-          scheduler_activate_send(s, cj->mpi.send, task_subtype_xv, ci_nodeID);
-          scheduler_activate_send(s, cj->mpi.send, task_subtype_rho, ci_nodeID);
-
-          /* Drift the cell which will be sent; note that not all sent
-             particles will be drifted, only those that are needed. */
-          cell_activate_drift_part(cj, s);
-        }
-
-      } else if (cj_nodeID != nodeID) {
-        /* If the local cell is active, receive data from the foreign cell. */
-        if (ci_active) {
-          scheduler_activate_recv(s, cj->mpi.recv, task_subtype_xv);
-          scheduler_activate_recv(s, cj->mpi.recv, task_subtype_rho);
-
-          /* If the local cell is active, more stuff will be needed. */
-          scheduler_activate_send(s, ci->mpi.send, task_subtype_spart,
-                                  cj_nodeID);
-          cell_activate_drift_spart(ci, s);
-
-          /* If the local cell is active, send its ti_end values. */
-          scheduler_activate_send(s, ci->mpi.send, task_subtype_tend_spart,
-                                  cj_nodeID);
-        }
-
-        if (cj_active) {
-          scheduler_activate_recv(s, cj->mpi.recv, task_subtype_spart);
-
-          /* If the foreign cell is active, we want its ti_end values. */
-          scheduler_activate_recv(s, cj->mpi.recv, task_subtype_tend_spart);
-
-          /* Is the foreign cell active and will need stuff from us? */
-          scheduler_activate_send(s, ci->mpi.send, task_subtype_xv, cj_nodeID);
-          scheduler_activate_send(s, ci->mpi.send, task_subtype_rho, cj_nodeID);
-
-          /* Drift the cell which will be sent; note that not all sent
-             particles will be drifted, only those that are needed. */
-          cell_activate_drift_part(ci, s);
-        }
-      }
-#endif
-    }
-  }
-
-  /* Un-skip the feedback tasks involved with this cell. */
-  for (struct link *l = c->stars.feedback; l != NULL; l = l->next) {
-    struct task *t = l->t;
-    struct cell *ci = t->ci;
-    struct cell *cj = t->cj;
-#ifdef WITH_MPI
-    const int ci_nodeID = ci->nodeID;
-    const int cj_nodeID = (cj != NULL) ? cj->nodeID : -1;
-#else
-    const int ci_nodeID = nodeID;
-    const int cj_nodeID = nodeID;
-#endif
-
-    const int ci_active = cell_is_active_stars(ci, e) ||
-                          (with_star_formation && cell_is_active_hydro(ci, e));
-
-    const int cj_active =
-        (cj != NULL) && (cell_is_active_stars(cj, e) ||
-                         (with_star_formation && cell_is_active_hydro(cj, e)));
-
-    if (t->type == task_type_self && ci_active) {
-      scheduler_activate(s, t);
-    }
-
-    else if (t->type == task_type_sub_self && ci_active) {
-      scheduler_activate(s, t);
-    }
-
-    else if (t->type == task_type_pair || t->type == task_type_sub_pair) {
-      /* We only want to activate the task if the cell is active and is
-         going to update some gas on the *local* node */
-      if ((ci_nodeID == nodeID && cj_nodeID == nodeID) &&
-          (ci_active || cj_active)) {
-        scheduler_activate(s, t);
-
-      } else if ((ci_nodeID == nodeID && cj_nodeID != nodeID) && (cj_active)) {
-        scheduler_activate(s, t);
-
-      } else if ((ci_nodeID != nodeID && cj_nodeID == nodeID) && (ci_active)) {
-        scheduler_activate(s, t);
-      }
-    }
-
-    /* Nothing more to do here, all drifts and sorts activated above */
-  }
-
-  /* Unskip all the other task types. */
-  if (c->nodeID == nodeID) {
-    if (cell_is_active_stars(c, e) ||
-        (with_star_formation && cell_is_active_hydro(c, e))) {
-
-      if (c->stars.ghost != NULL) scheduler_activate(s, c->stars.ghost);
-      if (c->stars.stars_in != NULL) scheduler_activate(s, c->stars.stars_in);
-      if (c->stars.stars_out != NULL) scheduler_activate(s, c->stars.stars_out);
-      if (c->kick1 != NULL) scheduler_activate(s, c->kick1);
-      if (c->kick2 != NULL) scheduler_activate(s, c->kick2);
-      if (c->timestep != NULL) scheduler_activate(s, c->timestep);
-#ifdef WITH_LOGGER
-      if (c->logger != NULL) scheduler_activate(s, c->logger);
-#endif
-    }
-  }
-
-  return rebuild;
-}
-
-/**
- * @brief Un-skips all the black hole tasks associated with a given cell and
- * checks if the space needs to be rebuilt.
- *
- * @param c the #cell.
- * @param s the #scheduler.
- *
- * @return 1 If the space needs rebuilding. 0 otherwise.
- */
-int cell_unskip_black_holes_tasks(struct cell *c, struct scheduler *s) {
-
-  struct engine *e = s->space->e;
-  const int with_timestep_sync = (e->policy & engine_policy_timestep_sync);
-  const int nodeID = e->nodeID;
-  int rebuild = 0;
-
-  if (c->black_holes.drift != NULL && cell_is_active_black_holes(c, e)) {
-    cell_activate_drift_bpart(c, s);
-  }
-
-  /* Un-skip the density tasks involved with this cell. */
-  for (struct link *l = c->black_holes.density; l != NULL; l = l->next) {
-    struct task *t = l->t;
-    struct cell *ci = t->ci;
-    struct cell *cj = t->cj;
-    const int ci_active = cell_is_active_black_holes(ci, e);
-    const int cj_active = (cj != NULL) ? cell_is_active_black_holes(cj, e) : 0;
-#ifdef WITH_MPI
-    const int ci_nodeID = ci->nodeID;
-    const int cj_nodeID = (cj != NULL) ? cj->nodeID : -1;
-#else
-    const int ci_nodeID = nodeID;
-    const int cj_nodeID = nodeID;
-#endif
-
-    /* Only activate tasks that involve a local active cell. */
-    if ((ci_active || cj_active) &&
-        (ci_nodeID == nodeID || cj_nodeID == nodeID)) {
-
-      scheduler_activate(s, t);
-
-      /* Activate the drifts */
-      if (t->type == task_type_self) {
-        cell_activate_drift_part(ci, s);
-        cell_activate_drift_bpart(ci, s);
-      }
-
-      /* Activate the drifts */
-      else if (t->type == task_type_pair) {
-
-        /* Activate the drift tasks. */
-        if (ci_nodeID == nodeID) cell_activate_drift_bpart(ci, s);
-        if (ci_nodeID == nodeID) cell_activate_drift_part(ci, s);
-
-        if (cj_nodeID == nodeID) cell_activate_drift_part(cj, s);
-        if (cj_nodeID == nodeID) cell_activate_drift_bpart(cj, s);
-      }
-
-      /* Store current values of dx_max and h_max. */
-      else if (t->type == task_type_sub_self) {
-        cell_activate_subcell_black_holes_tasks(ci, NULL, s,
-                                                with_timestep_sync);
-      }
-
-      /* Store current values of dx_max and h_max. */
-      else if (t->type == task_type_sub_pair) {
-        cell_activate_subcell_black_holes_tasks(ci, cj, s, with_timestep_sync);
-      }
-    }
-
-    /* Only interested in pair interactions as of here. */
-    if (t->type == task_type_pair || t->type == task_type_sub_pair) {
-
-      /* Check whether there was too much particle motion, i.e. the
-         cell neighbour conditions were violated. */
-      if (cell_need_rebuild_for_black_holes_pair(ci, cj)) rebuild = 1;
-      if (cell_need_rebuild_for_black_holes_pair(cj, ci)) rebuild = 1;
-
-      scheduler_activate(s, ci->hydro.super->black_holes.swallow_ghost[0]);
-      scheduler_activate(s, cj->hydro.super->black_holes.swallow_ghost[0]);
-
-#ifdef WITH_MPI
-      /* Activate the send/recv tasks. */
-      if (ci_nodeID != nodeID) {
-
-        /* Receive the foreign parts to compute BH accretion rates and do the
-         * swallowing */
-        scheduler_activate_recv(s, ci->mpi.recv, task_subtype_rho);
-        scheduler_activate_recv(s, ci->mpi.recv, task_subtype_part_swallow);
-
-        /* Send the local BHs to tag the particles to swallow and to do feedback
-         */
-        scheduler_activate_send(s, cj->mpi.send, task_subtype_bpart_rho,
-                                ci_nodeID);
-        scheduler_activate_send(s, cj->mpi.send, task_subtype_bpart_feedback,
-                                ci_nodeID);
-
-        /* Drift before you send */
-        cell_activate_drift_bpart(cj, s);
-
-        /* Send the new BH time-steps */
-        scheduler_activate_send(s, cj->mpi.send, task_subtype_tend_bpart,
-                                ci_nodeID);
-
-        /* Receive the foreign BHs to tag particles to swallow and for feedback
-         */
-        scheduler_activate_recv(s, ci->mpi.recv, task_subtype_bpart_rho);
-        scheduler_activate_recv(s, ci->mpi.recv, task_subtype_bpart_feedback);
-
-        /* Receive the foreign BH time-steps */
-        scheduler_activate_recv(s, ci->mpi.recv, task_subtype_tend_bpart);
-
-        /* Send the local part information */
-        scheduler_activate_send(s, cj->mpi.send, task_subtype_rho, ci_nodeID);
-        scheduler_activate_send(s, cj->mpi.send, task_subtype_part_swallow,
-                                ci_nodeID);
-
-        /* Drift the cell which will be sent; note that not all sent
-           particles will be drifted, only those that are needed. */
-        cell_activate_drift_part(cj, s);
-
-      } else if (cj_nodeID != nodeID) {
-
-        /* Receive the foreign parts to compute BH accretion rates and do the
-         * swallowing */
-        scheduler_activate_recv(s, cj->mpi.recv, task_subtype_rho);
-        scheduler_activate_recv(s, cj->mpi.recv, task_subtype_part_swallow);
-
-        /* Send the local BHs to tag the particles to swallow and to do feedback
-         */
-        scheduler_activate_send(s, ci->mpi.send, task_subtype_bpart_rho,
-                                cj_nodeID);
-        scheduler_activate_send(s, ci->mpi.send, task_subtype_bpart_feedback,
-                                cj_nodeID);
-
-        /* Drift before you send */
-        cell_activate_drift_bpart(ci, s);
-
-        /* Send the new BH time-steps */
-        scheduler_activate_send(s, ci->mpi.send, task_subtype_tend_bpart,
-                                cj_nodeID);
-
-        /* Receive the foreign BHs to tag particles to swallow and for feedback
-         */
-        scheduler_activate_recv(s, cj->mpi.recv, task_subtype_bpart_rho);
-        scheduler_activate_recv(s, cj->mpi.recv, task_subtype_bpart_feedback);
-
-        /* Receive the foreign BH time-steps */
-        scheduler_activate_recv(s, cj->mpi.recv, task_subtype_tend_bpart);
-
-        /* Send the local part information */
-        scheduler_activate_send(s, ci->mpi.send, task_subtype_rho, cj_nodeID);
-        scheduler_activate_send(s, ci->mpi.send, task_subtype_part_swallow,
-                                cj_nodeID);
-
-        /* Drift the cell which will be sent; note that not all sent
-           particles will be drifted, only those that are needed. */
-        cell_activate_drift_part(ci, s);
-      }
-#endif
-    }
-  }
-
-  /* Un-skip the swallow tasks involved with this cell. */
-  for (struct link *l = c->black_holes.swallow; l != NULL; l = l->next) {
-    struct task *t = l->t;
-    struct cell *ci = t->ci;
-    struct cell *cj = t->cj;
-    const int ci_active = cell_is_active_black_holes(ci, e);
-    const int cj_active = (cj != NULL) ? cell_is_active_black_holes(cj, e) : 0;
-#ifdef WITH_MPI
-    const int ci_nodeID = ci->nodeID;
-    const int cj_nodeID = (cj != NULL) ? cj->nodeID : -1;
-#else
-    const int ci_nodeID = nodeID;
-    const int cj_nodeID = nodeID;
-#endif
-
-    /* Only activate tasks that involve a local active cell. */
-    if ((ci_active || cj_active) &&
-        (ci_nodeID == nodeID || cj_nodeID == nodeID)) {
-
-      scheduler_activate(s, t);
-    }
-  }
-
-  /* Un-skip the swallow tasks involved with this cell. */
-  for (struct link *l = c->black_holes.do_gas_swallow; l != NULL; l = l->next) {
-    struct task *t = l->t;
-    struct cell *ci = t->ci;
-    struct cell *cj = t->cj;
-    const int ci_active = cell_is_active_black_holes(ci, e);
-    const int cj_active = (cj != NULL) ? cell_is_active_black_holes(cj, e) : 0;
-#ifdef WITH_MPI
-    const int ci_nodeID = ci->nodeID;
-    const int cj_nodeID = (cj != NULL) ? cj->nodeID : -1;
-#else
-    const int ci_nodeID = nodeID;
-    const int cj_nodeID = nodeID;
-#endif
-
-    /* Only activate tasks that involve a local active cell. */
-    if ((ci_active || cj_active) &&
-        (ci_nodeID == nodeID || cj_nodeID == nodeID)) {
-
-      scheduler_activate(s, t);
-    }
-  }
-
-  /* Un-skip the swallow tasks involved with this cell. */
-  for (struct link *l = c->black_holes.do_bh_swallow; l != NULL; l = l->next) {
-    struct task *t = l->t;
-    struct cell *ci = t->ci;
-    struct cell *cj = t->cj;
-    const int ci_active = cell_is_active_black_holes(ci, e);
-    const int cj_active = (cj != NULL) ? cell_is_active_black_holes(cj, e) : 0;
-#ifdef WITH_MPI
-    const int ci_nodeID = ci->nodeID;
-    const int cj_nodeID = (cj != NULL) ? cj->nodeID : -1;
-#else
-    const int ci_nodeID = nodeID;
-    const int cj_nodeID = nodeID;
-#endif
-
-    /* Only activate tasks that involve a local active cell. */
-    if ((ci_active || cj_active) &&
-        (ci_nodeID == nodeID || cj_nodeID == nodeID)) {
-
-      scheduler_activate(s, t);
-    }
-  }
-
-  /* Un-skip the feedback tasks involved with this cell. */
-  for (struct link *l = c->black_holes.feedback; l != NULL; l = l->next) {
-    struct task *t = l->t;
-    struct cell *ci = t->ci;
-    struct cell *cj = t->cj;
-    const int ci_active = cell_is_active_black_holes(ci, e);
-    const int cj_active = (cj != NULL) ? cell_is_active_black_holes(cj, e) : 0;
-#ifdef WITH_MPI
-    const int ci_nodeID = ci->nodeID;
-    const int cj_nodeID = (cj != NULL) ? cj->nodeID : -1;
-#else
-    const int ci_nodeID = nodeID;
-    const int cj_nodeID = nodeID;
-#endif
-
-    /* Only activate tasks that involve a local active cell. */
-    if ((ci_active || cj_active) &&
-        (ci_nodeID == nodeID || cj_nodeID == nodeID)) {
-
-      scheduler_activate(s, t);
-    }
-  }
-
-  /* Unskip all the other task types. */
-  if (c->nodeID == nodeID && cell_is_active_black_holes(c, e)) {
-
-    if (c->black_holes.density_ghost != NULL)
-      scheduler_activate(s, c->black_holes.density_ghost);
-    if (c->black_holes.swallow_ghost[0] != NULL)
-      scheduler_activate(s, c->black_holes.swallow_ghost[0]);
-    if (c->black_holes.swallow_ghost[1] != NULL)
-      scheduler_activate(s, c->black_holes.swallow_ghost[1]);
-    if (c->black_holes.swallow_ghost[2] != NULL)
-      scheduler_activate(s, c->black_holes.swallow_ghost[2]);
-    if (c->black_holes.black_holes_in != NULL)
-      scheduler_activate(s, c->black_holes.black_holes_in);
-    if (c->black_holes.black_holes_out != NULL)
-      scheduler_activate(s, c->black_holes.black_holes_out);
-    if (c->kick1 != NULL) scheduler_activate(s, c->kick1);
-    if (c->kick2 != NULL) scheduler_activate(s, c->kick2);
-    if (c->timestep != NULL) scheduler_activate(s, c->timestep);
-#ifdef WITH_LOGGER
-    if (c->logger != NULL) scheduler_activate(s, c->logger);
-#endif
-  }
-
-  return rebuild;
-}
-
-/**
- * @brief Recursively activate the DM ghost (and implicit links) in a cell
- * hierarchy.
- *
- * @param c The #cell.
- * @param s The #scheduler.
- * @param e The #engine.
- */
-void cell_recursively_activate_dark_matter_ghost(struct cell *c, struct scheduler *s,
-                                            const struct engine *e) {
-    /* Early abort? */
-    if ((c->dark_matter.count == 0) || !cell_is_active_dark_matter(c, e)) return;
-    
-    /* Is the ghost at this level? */
-    if (c->dark_matter.ghost != NULL) {
-        scheduler_activate(s, c->dark_matter.ghost);
-    } else {
-        
-#ifdef SWIFT_DEBUG_CHECKS
-        if (!c->split)
-            error("Reached the leaf level without finding a dark_matter ghost!");
-#endif
-        
-        /* Keep recursing */
-        for (int k = 0; k < 8; k++)
-            if (c->progeny[k] != NULL)
-                cell_recursively_activate_dark_matter_ghost(c->progeny[k], s, e);
-    }
-}
-
-
-/**
- * @brief Activate the DM ghost (and implicit links) in a cell hierarchy.
- *
- * @param c The #cell.
- * @param s The #scheduler.
- * @param e The #engine.
- */
-void cell_activate_dark_matter_ghost(struct cell *c, struct scheduler *s,
-                                const struct engine *e) {
-    scheduler_activate(s, c->dark_matter.ghost);
-    /*cell_recursively_activate_dark_matter_ghost(c, s, e);*/
-}
-
-
-/**
- * @brief Un-skips all the dark matter tasks associated with a given cell and
- * checks if the space needs to be rebuilt.
- *
- * @param c the #cell.
- * @param s the #scheduler.
- *
- * @return 1 If the space needs rebuilding. 0 otherwise.
- */
-int cell_unskip_dark_matter_tasks(struct cell *c, struct scheduler *s) {
-
-    struct engine *e = s->space->e;
-    /*const int with_timestep_limiter = (e->policy & engine_policy_timestep_limiter);*/
-    const int nodeID = e->nodeID;
-    int rebuild = 0;
-    
-    /* Un-skip the density tasks involved with this cell. */
-    for (struct link *l = c->dark_matter.density; l != NULL; l = l->next) {
-        struct task *t = l->t;
-        struct cell *ci = t->ci;
-        struct cell *cj = t->cj;
-        const int ci_active = cell_is_active_dark_matter(ci, e);
-        const int cj_active = (cj != NULL) ? cell_is_active_dark_matter(cj, e) : 0;
-#ifdef WITH_MPI
-        const int ci_nodeID = ci->nodeID;
-        const int cj_nodeID = (cj != NULL) ? cj->nodeID : -1;
-#else
-        const int ci_nodeID = nodeID;
-        const int cj_nodeID = nodeID;
-#endif
-
-        /* Only activate tasks that involve a local active cell. */
-        if ((ci_active && ci_nodeID == nodeID) ||
-            (cj_active && cj_nodeID == nodeID)) {
-            scheduler_activate(s, t);
-
-            /* Activate dark matter drift */
-            if (t->type == task_type_self) {
-                if (ci_nodeID == nodeID) cell_activate_drift_dmpart(ci, s);
-                /*if (ci_nodeID == nodeID && with_timestep_limiter) cell_activate_dm_limiter(ci, s);*/
-                if (ci_nodeID == nodeID) cell_activate_sync_dmpart(ci, s);
-
-           } else if (t->type == task_type_pair) {
-               /* Activate the drift tasks. */
-                if (ci_nodeID == nodeID) cell_activate_drift_dmpart(ci, s);
-                if (ci_nodeID == nodeID) cell_activate_sync_dmpart(ci, s);
-
-                if (cj_nodeID == nodeID) cell_activate_drift_dmpart(cj, s);
-                if (cj_nodeID == nodeID) cell_activate_sync_dmpart(cj, s);
-
-               /* Activate the limiter tasks. */
-                /*if (ci_nodeID == nodeID && with_timestep_limiter) cell_activate_dm_limiter(ci, s);
-                if (cj_nodeID == nodeID && with_timestep_limiter) cell_activate_dm_limiter(cj, s);*/
-            }
-
-                /* Store current values of dx_max and h_max. */
-            else if (t->type == task_type_sub_self) {
-                cell_activate_subcell_dark_matter_tasks(ci, NULL, s);
-            }
-
-                /* Store current values of dx_max and h_max. */
-            else if (t->type == task_type_sub_pair) {
-                cell_activate_subcell_dark_matter_tasks(ci, cj, s);
-            }
-        }
-
-        /* Only interested in pair interactions as of here. */
-        if (t->type == task_type_pair || t->type == task_type_sub_pair) {
-
-            /* Check whether there was too much particle motion, i.e. the
-             cell neighbour conditions were violated. */
-            if (cell_need_rebuild_for_dark_matter_pair(ci, cj)) rebuild = 1;
-
-
-#ifdef WITH_MPI
-            /* Activate the send/recv tasks. */
-            if (ci_nodeID != nodeID) {
-
-                /* If the local cell is active, receive data from the foreign cell. */
-                /*if (cj_active) {*/
-
-                scheduler_activate_recv(s, ci->mpi.recv, task_subtype_dmpart_xv);
-
-                scheduler_activate_recv(s, ci->mpi.recv, task_subtype_dmpart_rho);
-
-                /* If the foreign cell is active, we want its ti_end values. */
-                scheduler_activate_recv(s, ci->mpi.recv, task_subtype_tend_dmpart);
-
-                /* If the local cell is active, send stuff. */
-                scheduler_activate_send(s, cj->mpi.send, task_subtype_dmpart_xv, ci_nodeID);
-                scheduler_activate_send(s, cj->mpi.send, task_subtype_dmpart_rho, ci_nodeID);
-
-                cell_activate_drift_dmpart(cj, s);
-                scheduler_activate_send(s, cj->mpi.send, task_subtype_tend_dmpart, ci_nodeID);
-
-
-
-                /* Is the foreign cell active and will need stuff from us? */
-                /*if (ci_active) {
-
-                  scheduler_activate_send(s, cj->mpi.send, task_subtype_dmpart_xv, ci_nodeID);
-                */
-                  /* Drift the cell which will be sent; note that not all sent
-                     particles will be drifted, only those that are needed. */
-                /*  cell_activate_drift_dmpart(cj, s);
-                */
-                /* If the local cell is also active, more stuff will be needed. */
-                /*  scheduler_activate_send(s, cj->mpi.send, task_subtype_dmpart_rho, ci_nodeID);
-                */
-                  /* If the local cell is active, send its ti_end values. */
-                /*  scheduler_activate_send(s, cj->mpi.send, task_subtype_tend_dmpart, ci_nodeID);
-
-                  scheduler_activate_recv(s, ci->mpi.recv, task_subtype_dmpart_xv);
-                  scheduler_activate_recv(s, ci->mpi.recv, task_subtype_dmpart_rho);
-                */
-                  /* We also want its ti_end values. */
-                /*  scheduler_activate_recv(s, ci->mpi.recv, task_subtype_tend_dmpart);
-
-                  }*/
-
-            } else if (cj_nodeID != nodeID) {
-                
-                /* If the local cell is active, receive data from the foreign cell. */
-                /*if (ci_active) {*/
-
-                    scheduler_activate_recv(s, cj->mpi.recv, task_subtype_dmpart_xv);
-                    scheduler_activate_recv(s, cj->mpi.recv, task_subtype_dmpart_rho);
-
-                    scheduler_activate_recv(s, cj->mpi.recv, task_subtype_tend_dmpart);
-
-                    /* If the local cell is active, send stuff. */
-                    scheduler_activate_send(s, ci->mpi.send, task_subtype_dmpart_xv, cj_nodeID);
-                    scheduler_activate_send(s, ci->mpi.send, task_subtype_dmpart_rho, cj_nodeID);
-
-                    cell_activate_drift_dmpart(ci, s);
-                    scheduler_activate_send(s, ci->mpi.send, task_subtype_tend_dmpart, cj_nodeID);
-
-
-                /* Is the foreign cell active and will need stuff from us? */
-                /*if (cj_active) {
-
-                  scheduler_activate_send(s, ci->mpi.send, task_subtype_dmpart_xv, cj_nodeID);
-                */
-                  /* Drift the cell which will be sent; note that not all sent
-                     particles will be drifted, only those that are needed. */
-
-                /*  cell_activate_drift_dmpart(ci, s);
-                */
-                  /* If the local cell is also active, more stuff will be needed. */
-                /*  scheduler_activate_send(s, ci->mpi.send, task_subtype_dmpart_rho, cj_nodeID);
-
-                  scheduler_activate_send(s, ci->mpi.send, task_subtype_tend_dmpart, cj_nodeID);
-
-                  scheduler_activate_recv(s, cj->mpi.recv, task_subtype_dmpart_xv);
-                  scheduler_activate_recv(s, cj->mpi.recv, task_subtype_dmpart_rho);
-                */
-                  /* We also want its ti_end values. */
-                /*  scheduler_activate_recv(s, cj->mpi.recv, task_subtype_tend_dmpart);
-                }*/
-
-            }
-#endif
-        }
-    }
-
-    /* Unskip all the other task types. */
-    if (c->nodeID == nodeID && cell_is_active_dark_matter(c, e)) {
-        for (struct link *l = c->dark_matter.sidm; l != NULL; l = l->next) {
-            scheduler_activate(s, l->t);
-        }
-        /*for (struct link *l = c->dark_matter.limiter; l != NULL; l = l->next) scheduler_activate(s, l->t);*/
-        if (c->dark_matter.ghost != NULL) cell_activate_dark_matter_ghost(c, s, e);
-        if (c->dark_matter.sidm_kick != NULL) scheduler_activate(s, c->dark_matter.sidm_kick);
-        if (c->dark_matter.timestep_sync != NULL) scheduler_activate(s, c->dark_matter.timestep_sync);
-        /*if (c->dark_matter.timestep_limiter != NULL) scheduler_activate(s, c->dark_matter.timestep_limiter);*/
-        if (c->kick1 != NULL) scheduler_activate(s, c->kick1);
-        if (c->kick2 != NULL) scheduler_activate(s, c->kick2);
-        if (c->timestep != NULL) scheduler_activate(s, c->timestep);
-   }
-    
-    return rebuild;
 }
 
 
@@ -5593,930 +1399,6 @@
 }
 
 /**
- * @brief Recursively drifts the #part in a cell hierarchy.
- *
- * @param c The #cell.
- * @param e The #engine (to get ti_current).
- * @param force Drift the particles irrespective of the #cell flags.
- */
-void cell_drift_part(struct cell *c, const struct engine *e, int force) {
-  const int periodic = e->s->periodic;
-  const double dim[3] = {e->s->dim[0], e->s->dim[1], e->s->dim[2]};
-  const int with_cosmology = (e->policy & engine_policy_cosmology);
-  const float hydro_h_max = e->hydro_properties->h_max;
-  const float hydro_h_min = e->hydro_properties->h_min;
-  const integertime_t ti_old_part = c->hydro.ti_old_part;
-  const integertime_t ti_current = e->ti_current;
-  struct part *const parts = c->hydro.parts;
-  struct xpart *const xparts = c->hydro.xparts;
-
-  float dx_max = 0.f, dx2_max = 0.f;
-  float dx_max_sort = 0.0f, dx2_max_sort = 0.f;
-  float cell_h_max = 0.f;
-
-  /* Drift irrespective of cell flags? */
-  force = (force || cell_get_flag(c, cell_flag_do_hydro_drift));
-
-#ifdef SWIFT_DEBUG_CHECKS
-  /* Check that we only drift local cells. */
-  if (c->nodeID != engine_rank) error("Drifting a foreign cell is nope.");
-
-  /* Check that we are actually going to move forward. */
-  if (ti_current < ti_old_part) error("Attempt to drift to the past");
-#endif
-
-  /* Early abort? */
-  if (c->hydro.count == 0) {
-    /* Clear the drift flags. */
-    cell_clear_flag(c, cell_flag_do_hydro_drift | cell_flag_do_hydro_sub_drift);
-
-    /* Update the time of the last drift */
-    c->hydro.ti_old_part = ti_current;
-
-    return;
-  }
-
-  /* Ok, we have some particles somewhere in the hierarchy to drift */
-
-  /* Are we not in a leaf ? */
-  if (c->split && (force || cell_get_flag(c, cell_flag_do_hydro_sub_drift))) {
-
-    /* Loop over the progeny and collect their data. */
-    for (int k = 0; k < 8; k++) {
-      if (c->progeny[k] != NULL) {
-        struct cell *cp = c->progeny[k];
-
-        /* Collect */
-        cell_drift_part(cp, e, force);
-
-        /* Update */
-        dx_max = max(dx_max, cp->hydro.dx_max_part);
-        dx_max_sort = max(dx_max_sort, cp->hydro.dx_max_sort);
-        cell_h_max = max(cell_h_max, cp->hydro.h_max);
-      }
-    }
-
-    /* Store the values */
-    c->hydro.h_max = cell_h_max;
-    c->hydro.dx_max_part = dx_max;
-    c->hydro.dx_max_sort = dx_max_sort;
-
-    /* Update the time of the last drift */
-    c->hydro.ti_old_part = ti_current;
-
-  } else if (!c->split && force && ti_current > ti_old_part) {
-    /* Drift from the last time the cell was drifted to the current time */
-    double dt_drift, dt_kick_grav, dt_kick_hydro, dt_therm;
-    if (with_cosmology) {
-      dt_drift =
-          cosmology_get_drift_factor(e->cosmology, ti_old_part, ti_current);
-      dt_kick_grav =
-          cosmology_get_grav_kick_factor(e->cosmology, ti_old_part, ti_current);
-      dt_kick_hydro = cosmology_get_hydro_kick_factor(e->cosmology, ti_old_part,
-                                                      ti_current);
-      dt_therm = cosmology_get_therm_kick_factor(e->cosmology, ti_old_part,
-                                                 ti_current);
-    } else {
-      dt_drift = (ti_current - ti_old_part) * e->time_base;
-      dt_kick_grav = (ti_current - ti_old_part) * e->time_base;
-      dt_kick_hydro = (ti_current - ti_old_part) * e->time_base;
-      dt_therm = (ti_current - ti_old_part) * e->time_base;
-    }
-
-    /* Loop over all the gas particles in the cell */
-    const size_t nr_parts = c->hydro.count;
-    for (size_t k = 0; k < nr_parts; k++) {
-      /* Get a handle on the part. */
-      struct part *const p = &parts[k];
-      struct xpart *const xp = &xparts[k];
-
-      /* Ignore inhibited particles */
-      if (part_is_inhibited(p, e)) continue;
-
-      /* Drift... */
-      drift_part(p, xp, dt_drift, dt_kick_hydro, dt_kick_grav, dt_therm,
-                 ti_old_part, ti_current, e->cosmology, e->hydro_properties,
-                 e->entropy_floor);
-
-      /* Update the tracers properties */
-      tracers_after_drift(p, xp, e->internal_units, e->physical_constants,
-                          with_cosmology, e->cosmology, e->hydro_properties,
-                          e->cooling_func, e->time);
-
-#ifdef SWIFT_DEBUG_CHECKS
-      /* Make sure the particle does not drift by more than a box length. */
-      if (fabs(xp->v_full[0] * dt_drift) > e->s->dim[0] ||
-          fabs(xp->v_full[1] * dt_drift) > e->s->dim[1] ||
-          fabs(xp->v_full[2] * dt_drift) > e->s->dim[2]) {
-        error(
-            "Particle drifts by more than a box length! id %llu xp->v_full "
-            "%.5e %.5e %.5e p->v %.5e %.5e %.5e",
-            p->id, xp->v_full[0], xp->v_full[1], xp->v_full[2], p->v[0],
-            p->v[1], p->v[2]);
-      }
-#endif
-
-      /* In non-periodic BC runs, remove particles that crossed the border */
-      if (!periodic) {
-
-        /* Did the particle leave the box?  */
-        if ((p->x[0] > dim[0]) || (p->x[0] < 0.) ||  // x
-            (p->x[1] > dim[1]) || (p->x[1] < 0.) ||  // y
-            (p->x[2] > dim[2]) || (p->x[2] < 0.)) {  // z
-
-          lock_lock(&e->s->lock);
-
-          /* Re-check that the particle has not been removed
-           * by another thread before we do the deed. */
-          if (!part_is_inhibited(p, e)) {
-
-#ifdef WITH_LOGGER
-            if (e->policy & engine_policy_logger) {
-              /* Log the particle one last time. */
-              logger_log_part(
-                  e->logger, p, xp, e, /* log_all */ 1,
-                  logger_pack_flags_and_data(logger_flag_delete, 0));
-            }
-#endif
-
-            /* One last action before death? */
-            hydro_remove_part(p, xp);
-
-            /* Remove the particle entirely */
-            cell_remove_part(e, c, p, xp);
-          }
-
-          if (lock_unlock(&e->s->lock) != 0)
-            error("Failed to unlock the space!");
-
-          continue;
-        }
-      }
-
-      /* Limit h to within the allowed range */
-      p->h = min(p->h, hydro_h_max);
-      p->h = max(p->h, hydro_h_min);
-
-      /* Compute (square of) motion since last cell construction */
-      const float dx2 = xp->x_diff[0] * xp->x_diff[0] +
-                        xp->x_diff[1] * xp->x_diff[1] +
-                        xp->x_diff[2] * xp->x_diff[2];
-      dx2_max = max(dx2_max, dx2);
-      const float dx2_sort = xp->x_diff_sort[0] * xp->x_diff_sort[0] +
-                             xp->x_diff_sort[1] * xp->x_diff_sort[1] +
-                             xp->x_diff_sort[2] * xp->x_diff_sort[2];
-      dx2_max_sort = max(dx2_max_sort, dx2_sort);
-
-      /* Update the maximal smoothing length in the cell */
-      cell_h_max = max(cell_h_max, p->h);
-
-      /* Mark the particle has not being swallowed */
-      black_holes_mark_part_as_not_swallowed(&p->black_holes_data);
-
-      /* Get ready for a density calculation */
-      if (part_is_active(p, e)) {
-        hydro_init_part(p, &e->s->hs);
-        black_holes_init_potential(&p->black_holes_data);
-        chemistry_init_part(p, e->chemistry);
-        pressure_floor_init_part(p, xp);
-        star_formation_init_part(p, e->star_formation);
-        tracers_after_init(p, xp, e->internal_units, e->physical_constants,
-                           with_cosmology, e->cosmology, e->hydro_properties,
-                           e->cooling_func, e->time);
-      }
-    }
-
-    /* Now, get the maximal particle motion from its square */
-    dx_max = sqrtf(dx2_max);
-    dx_max_sort = sqrtf(dx2_max_sort);
-
-    /* Store the values */
-    c->hydro.h_max = cell_h_max;
-    c->hydro.dx_max_part = dx_max;
-    c->hydro.dx_max_sort = dx_max_sort;
-
-    /* Update the time of the last drift */
-    c->hydro.ti_old_part = ti_current;
-  }
-
-  /* Clear the drift flags. */
-  cell_clear_flag(c, cell_flag_do_hydro_drift | cell_flag_do_hydro_sub_drift);
-}
-
-/**
- * @brief Recursively drifts the #gpart in a cell hierarchy.
- *
- * @param c The #cell.
- * @param e The #engine (to get ti_current).
- * @param force Drift the particles irrespective of the #cell flags.
- */
-void cell_drift_gpart(struct cell *c, const struct engine *e, int force) {
-  const int periodic = e->s->periodic;
-  const double dim[3] = {e->s->dim[0], e->s->dim[1], e->s->dim[2]};
-  const int with_cosmology = (e->policy & engine_policy_cosmology);
-  const integertime_t ti_old_gpart = c->grav.ti_old_part;
-  const integertime_t ti_current = e->ti_current;
-  struct gpart *const gparts = c->grav.parts;
-  const struct gravity_props *grav_props = e->gravity_properties;
-
-  /* Drift irrespective of cell flags? */
-  force = (force || cell_get_flag(c, cell_flag_do_grav_drift));
-
-#ifdef SWIFT_DEBUG_CHECKS
-  /* Check that we only drift local cells. */
-  if (c->nodeID != engine_rank) error("Drifting a foreign cell is nope.");
-
-  /* Check that we are actually going to move forward. */
-  if (ti_current < ti_old_gpart) error("Attempt to drift to the past");
-#endif
-
-  /* Early abort? */
-  if (c->grav.count == 0) {
-    /* Clear the drift flags. */
-    cell_clear_flag(c, cell_flag_do_grav_drift | cell_flag_do_grav_sub_drift);
-
-    /* Update the time of the last drift */
-    c->grav.ti_old_part = ti_current;
-
-    return;
-  }
-
-  /* Ok, we have some particles somewhere in the hierarchy to drift */
-
-  /* Are we not in a leaf ? */
-  if (c->split && (force || cell_get_flag(c, cell_flag_do_grav_sub_drift))) {
-
-    /* Loop over the progeny and collect their data. */
-    for (int k = 0; k < 8; k++) {
-      if (c->progeny[k] != NULL) {
-        struct cell *cp = c->progeny[k];
-
-        /* Recurse */
-        cell_drift_gpart(cp, e, force);
-      }
-    }
-
-    /* Update the time of the last drift */
-    c->grav.ti_old_part = ti_current;
-
-  } else if (!c->split && force && ti_current > ti_old_gpart) {
-    /* Drift from the last time the cell was drifted to the current time */
-    double dt_drift;
-    if (with_cosmology) {
-      dt_drift =
-          cosmology_get_drift_factor(e->cosmology, ti_old_gpart, ti_current);
-    } else {
-      dt_drift = (ti_current - ti_old_gpart) * e->time_base;
-    }
-
-    /* Loop over all the g-particles in the cell */
-    const size_t nr_gparts = c->grav.count;
-    for (size_t k = 0; k < nr_gparts; k++) {
-      /* Get a handle on the gpart. */
-      struct gpart *const gp = &gparts[k];
-
-      /* Ignore inhibited particles */
-      if (gpart_is_inhibited(gp, e)) continue;
-
-      /* Drift... */
-      drift_gpart(gp, dt_drift, ti_old_gpart, ti_current, grav_props, e);
-
-#ifdef SWIFT_DEBUG_CHECKS
-      /* Make sure the particle does not drift by more than a box length. */
-      if (fabs(gp->v_full[0] * dt_drift) > e->s->dim[0] ||
-          fabs(gp->v_full[1] * dt_drift) > e->s->dim[1] ||
-          fabs(gp->v_full[2] * dt_drift) > e->s->dim[2]) {
-        error(
-            "Particle drifts by more than a box length! gp->v_full %.5e %.5e "
-            "%.5e",
-            gp->v_full[0], gp->v_full[1], gp->v_full[2]);
-      }
-#endif
-
-      /* In non-periodic BC runs, remove particles that crossed the border */
-      if (!periodic) {
-
-        /* Did the particle leave the box?  */
-        if ((gp->x[0] > dim[0]) || (gp->x[0] < 0.) ||  // x
-            (gp->x[1] > dim[1]) || (gp->x[1] < 0.) ||  // y
-            (gp->x[2] > dim[2]) || (gp->x[2] < 0.)) {  // z
-
-          lock_lock(&e->s->lock);
-
-          /* Re-check that the particle has not been removed
-           * by another thread before we do the deed. */
-          if (!gpart_is_inhibited(gp, e)) {
-
-            /* Remove the particle entirely */
-            if (gp->type == swift_type_dark_matter) {
-
-#ifdef WITH_LOGGER
-              if (e->policy & engine_policy_logger) {
-                /* Log the particle one last time. */
-                logger_log_gpart(
-                    e->logger, gp, e, /* log_all */ 1,
-                    logger_pack_flags_and_data(logger_flag_delete, 0));
-              }
-#endif
-
-              /* Remove the particle */
-              cell_remove_gpart(e, c, gp);
-            }
-          }
-
-          if (lock_unlock(&e->s->lock) != 0)
-            error("Failed to unlock the space!");
-
-          continue;
-        }
-      }
-
-      /* Init gravity force fields. */
-      if (gpart_is_active(gp, e)) {
-        gravity_init_gpart(gp);
-      }
-    }
-
-    /* Update the time of the last drift */
-    c->grav.ti_old_part = ti_current;
-  }
-
-  /* Clear the drift flags. */
-  cell_clear_flag(c, cell_flag_do_grav_drift | cell_flag_do_grav_sub_drift);
-}
-
-/**
- * @brief Recursively drifts the #dmpart in a cell hierarchy.
- *
- * @param c The #cell.
- * @param e The #engine (to get ti_current).
- * @param force Drift the particles irrespective of the #cell flags.
- */
-void cell_drift_dmpart(struct cell *c, const struct engine *e, int force) {
-    
-    const int periodic = e->s->periodic;
-    const double dim[3] = {e->s->dim[0], e->s->dim[1], e->s->dim[2]};
-    const int with_cosmology = (e->policy & engine_policy_cosmology);
-    const float dark_matter_h_max = e->sidm_properties->h_max;
-    const float dark_matter_h_min = e->sidm_properties->h_min;
-    const integertime_t ti_old_dmpart = c->dark_matter.ti_old_part;
-    const integertime_t ti_current = e->ti_current;
-    struct dmpart *const dmparts = c->dark_matter.parts;
-    
-    float dx_max = 0.f, dx2_max = 0.f;
-    float cell_h_max = 0.f;
-    
-    /* Drift irrespective of cell flags? */
-    force = (force || cell_get_flag(c, cell_flag_do_dark_matter_drift));
-    
-    /* Early abort? */
-    if (c->dark_matter.count == 0) {
-        /* Clear the drift flags. */
-        cell_clear_flag(c, cell_flag_do_dark_matter_drift | cell_flag_do_dark_matter_sub_drift);
-        
-        /* Update the time of the last drift */
-        c->dark_matter.ti_old_part = ti_current;
-        
-        return;
-    }
-    
-    /* Ok, we have some particles somewhere in the hierarchy to drift */
-    
-    /* Are we not in a leaf ? */
-    if (c->split && (force || cell_get_flag(c, cell_flag_do_dark_matter_sub_drift))) {
-        
-        /* Loop over the progeny and collect their data. */
-        for (int k = 0; k < 8; k++) {
-            if (c->progeny[k] != NULL) {
-                struct cell *cp = c->progeny[k];
-                
-                /* Recurse */
-                cell_drift_dmpart(cp, e, force);
-                
-                /* Update */
-                dx_max = max(dx_max, cp->dark_matter.dx_max_part);
-                cell_h_max = max(cell_h_max, cp->dark_matter.h_max);
-            }
-        }
-        
-        /* Store the values */
-        c->dark_matter.h_max = cell_h_max;
-        c->dark_matter.dx_max_part = dx_max;
-        
-        /* Update the time of the last drift */
-        c->dark_matter.ti_old_part = ti_current;
-        
-    } else if (!c->split && force && ti_current > ti_old_dmpart) {
-        /* Drift from the last time the cell was drifted to the current time */
-        double dt_drift;
-        if (with_cosmology) {
-            dt_drift =
-            cosmology_get_drift_factor(e->cosmology, ti_old_dmpart, ti_current);
-        } else {
-            dt_drift = (ti_current - ti_old_dmpart) * e->time_base;
-        }
-        
-        /* Loop over all the star particles in the cell */
-        const size_t nr_dmparts = c->dark_matter.count;
-        for (size_t k = 0; k < nr_dmparts; k++) {
-            
-            /* Get a handle on the spart. */
-            struct dmpart *const dmp = &dmparts[k];
-            
-            /* Ignore inhibited particles */
-            if (dmpart_is_inhibited(dmp, e)) continue;
-            
-            /* Get ready for a density calculation */
-            if (dmpart_is_active(dmp, e)) dark_matter_init_dmpart(dmp);
-                
-            /* All dmparts get ready for SIDM calculation */
-            sidm_init_velocities(dmp, dt_drift);
-            
-            /* Now drift... */
-            drift_dmpart(dmp, dt_drift, ti_old_dmpart, ti_current);
-
-#ifdef SWIFT_DEBUG_CHECKS
-            /* Make sure the particle does not drift by more than a box length. */
-            if (fabs(dmp->v_full[0] * dt_drift) > e->s->dim[0] ||
-                fabs(dmp->v_full[1] * dt_drift) > e->s->dim[1] ||
-                fabs(dmp->v_full[2] * dt_drift) > e->s->dim[2]) {
-                error("DM Particle drifts by more than a box length!");
-            }
-#endif
-            
-            /* In non-periodic BC runs, remove particles that crossed the border */
-            if (!periodic) {
-                
-                /* Did the particle leave the box?  */
-                if ((dmp->x[0] > dim[0]) || (dmp->x[0] < 0.) ||  // x
-                    (dmp->x[1] > dim[1]) || (dmp->x[1] < 0.) ||  // y
-                    (dmp->x[2] > dim[2]) || (dmp->x[2] < 0.)) {  // z
-                    
-                    lock_lock(&e->s->lock);
-                    
-                    /* Re-check that the particle has not been removed
-                     * by another thread before we do the deed. */
-                    if (!dmpart_is_inhibited(dmp, e)) {
-                            /* Remove the particle */
-                            cell_remove_dmpart(e, c, dmp);
-                    }
-                    
-                    if (lock_unlock(&e->s->lock) != 0)
-                        error("Failed to unlock the space!");
-                    
-                    continue;
-                }
-            }
-            
-            /* Limit h to within the allowed range */
-            dmp->h = min(dmp->h, dark_matter_h_max);
-            dmp->h = max(dmp->h, dark_matter_h_min);
-            
-            /* Compute (square of) motion since last cell construction */
-            const float dx2 = dmp->x_diff[0] * dmp->x_diff[0] +
-            dmp->x_diff[1] * dmp->x_diff[1] +
-            dmp->x_diff[2] * dmp->x_diff[2];
-            dx2_max = max(dx2_max, dx2);
-            
-            /* Maximal smoothing length */
-            cell_h_max = max(cell_h_max, dmp->h);
-        }
-        
-        /* Now, get the maximal particle motion from its square */
-        dx_max = sqrtf(dx2_max);
-        
-        /* Store the values */
-        c->dark_matter.h_max = cell_h_max;
-        c->dark_matter.dx_max_part = dx_max;
-        
-        /* Update the time of the last drift */
-        c->dark_matter.ti_old_part = ti_current;
-    }
-    
-    /* Clear the drift flags. */
-    cell_clear_flag(c, cell_flag_do_dark_matter_drift | cell_flag_do_dark_matter_sub_drift);
-}
-
-/**
- * @brief Recursively drifts the #spart in a cell hierarchy.
- *
- * @param c The #cell.
- * @param e The #engine (to get ti_current).
- * @param force Drift the particles irrespective of the #cell flags.
- */
-void cell_drift_spart(struct cell *c, const struct engine *e, int force) {
-  const int periodic = e->s->periodic;
-  const double dim[3] = {e->s->dim[0], e->s->dim[1], e->s->dim[2]};
-  const int with_cosmology = (e->policy & engine_policy_cosmology);
-  const float stars_h_max = e->hydro_properties->h_max;
-  const float stars_h_min = e->hydro_properties->h_min;
-  const integertime_t ti_old_spart = c->stars.ti_old_part;
-  const integertime_t ti_current = e->ti_current;
-  struct spart *const sparts = c->stars.parts;
-
-  float dx_max = 0.f, dx2_max = 0.f;
-  float dx_max_sort = 0.0f, dx2_max_sort = 0.f;
-  float cell_h_max = 0.f;
-
-  /* Drift irrespective of cell flags? */
-  force = (force || cell_get_flag(c, cell_flag_do_stars_drift));
-
-#ifdef SWIFT_DEBUG_CHECKS
-  /* Check that we only drift local cells. */
-  if (c->nodeID != engine_rank) error("Drifting a foreign cell is nope.");
-
-  /* Check that we are actually going to move forward. */
-  if (ti_current < ti_old_spart) error("Attempt to drift to the past");
-#endif
-
-  /* Early abort? */
-  if (c->stars.count == 0) {
-    /* Clear the drift flags. */
-    cell_clear_flag(c, cell_flag_do_stars_drift | cell_flag_do_stars_sub_drift);
-
-    /* Update the time of the last drift */
-    c->stars.ti_old_part = ti_current;
-
-    return;
-  }
-
-  /* Ok, we have some particles somewhere in the hierarchy to drift */
-
-  /* Are we not in a leaf ? */
-  if (c->split && (force || cell_get_flag(c, cell_flag_do_stars_sub_drift))) {
-
-    /* Loop over the progeny and collect their data. */
-    for (int k = 0; k < 8; k++) {
-      if (c->progeny[k] != NULL) {
-        struct cell *cp = c->progeny[k];
-
-        /* Recurse */
-        cell_drift_spart(cp, e, force);
-
-        /* Update */
-        dx_max = max(dx_max, cp->stars.dx_max_part);
-        dx_max_sort = max(dx_max_sort, cp->stars.dx_max_sort);
-        cell_h_max = max(cell_h_max, cp->stars.h_max);
-      }
-    }
-
-    /* Store the values */
-    c->stars.h_max = cell_h_max;
-    c->stars.dx_max_part = dx_max;
-    c->stars.dx_max_sort = dx_max_sort;
-
-    /* Update the time of the last drift */
-    c->stars.ti_old_part = ti_current;
-
-  } else if (!c->split && force && ti_current > ti_old_spart) {
-    /* Drift from the last time the cell was drifted to the current time */
-    double dt_drift;
-    if (with_cosmology) {
-      dt_drift =
-          cosmology_get_drift_factor(e->cosmology, ti_old_spart, ti_current);
-    } else {
-      dt_drift = (ti_current - ti_old_spart) * e->time_base;
-    }
-
-    /* Loop over all the star particles in the cell */
-    const size_t nr_sparts = c->stars.count;
-    for (size_t k = 0; k < nr_sparts; k++) {
-      /* Get a handle on the spart. */
-      struct spart *const sp = &sparts[k];
-
-      /* Ignore inhibited particles */
-      if (spart_is_inhibited(sp, e)) continue;
-
-      /* Drift... */
-      drift_spart(sp, dt_drift, ti_old_spart, ti_current);
-
-#ifdef SWIFT_DEBUG_CHECKS
-      /* Make sure the particle does not drift by more than a box length. */
-      if (fabs(sp->v[0] * dt_drift) > e->s->dim[0] ||
-          fabs(sp->v[1] * dt_drift) > e->s->dim[1] ||
-          fabs(sp->v[2] * dt_drift) > e->s->dim[2]) {
-        error("Particle drifts by more than a box length!");
-      }
-#endif
-
-      /* In non-periodic BC runs, remove particles that crossed the border */
-      if (!periodic) {
-
-        /* Did the particle leave the box?  */
-        if ((sp->x[0] > dim[0]) || (sp->x[0] < 0.) ||  // x
-            (sp->x[1] > dim[1]) || (sp->x[1] < 0.) ||  // y
-            (sp->x[2] > dim[2]) || (sp->x[2] < 0.)) {  // z
-
-          lock_lock(&e->s->lock);
-
-          /* Re-check that the particle has not been removed
-           * by another thread before we do the deed. */
-          if (!spart_is_inhibited(sp, e)) {
-
-#ifdef WITH_LOGGER
-            if (e->policy & engine_policy_logger) {
-              /* Log the particle one last time. */
-              logger_log_spart(
-                  e->logger, sp, e, /* log_all */ 1,
-                  logger_pack_flags_and_data(logger_flag_delete, 0));
-            }
-#endif
-
-            /* Remove the particle entirely */
-            cell_remove_spart(e, c, sp);
-          }
-
-          if (lock_unlock(&e->s->lock) != 0)
-            error("Failed to unlock the space!");
-
-          continue;
-        }
-      }
-
-      /* Limit h to within the allowed range */
-      sp->h = min(sp->h, stars_h_max);
-      sp->h = max(sp->h, stars_h_min);
-
-      /* Compute (square of) motion since last cell construction */
-      const float dx2 = sp->x_diff[0] * sp->x_diff[0] +
-                        sp->x_diff[1] * sp->x_diff[1] +
-                        sp->x_diff[2] * sp->x_diff[2];
-      dx2_max = max(dx2_max, dx2);
-
-      const float dx2_sort = sp->x_diff_sort[0] * sp->x_diff_sort[0] +
-                             sp->x_diff_sort[1] * sp->x_diff_sort[1] +
-                             sp->x_diff_sort[2] * sp->x_diff_sort[2];
-
-      dx2_max_sort = max(dx2_max_sort, dx2_sort);
-
-      /* Maximal smoothing length */
-      cell_h_max = max(cell_h_max, sp->h);
-
-      /* Get ready for a density calculation */
-      if (spart_is_active(sp, e)) {
-        stars_init_spart(sp);
-        feedback_init_spart(sp);
-      }
-    }
-
-    /* Now, get the maximal particle motion from its square */
-    dx_max = sqrtf(dx2_max);
-    dx_max_sort = sqrtf(dx2_max_sort);
-
-    /* Store the values */
-    c->stars.h_max = cell_h_max;
-    c->stars.dx_max_part = dx_max;
-    c->stars.dx_max_sort = dx_max_sort;
-
-    /* Update the time of the last drift */
-    c->stars.ti_old_part = ti_current;
-  }
-
-  /* Clear the drift flags. */
-  cell_clear_flag(c, cell_flag_do_stars_drift | cell_flag_do_stars_sub_drift);
-}
-
-/**
- * @brief Recursively drifts the #bpart in a cell hierarchy.
- *
- * @param c The #cell.
- * @param e The #engine (to get ti_current).
- * @param force Drift the particles irrespective of the #cell flags.
- */
-void cell_drift_bpart(struct cell *c, const struct engine *e, int force) {
-
-  const int periodic = e->s->periodic;
-  const double dim[3] = {e->s->dim[0], e->s->dim[1], e->s->dim[2]};
-  const int with_cosmology = (e->policy & engine_policy_cosmology);
-  const float black_holes_h_max = e->hydro_properties->h_max;
-  const float black_holes_h_min = e->hydro_properties->h_min;
-  const integertime_t ti_old_bpart = c->black_holes.ti_old_part;
-  const integertime_t ti_current = e->ti_current;
-  struct bpart *const bparts = c->black_holes.parts;
-
-  float dx_max = 0.f, dx2_max = 0.f;
-  float cell_h_max = 0.f;
-
-  /* Drift irrespective of cell flags? */
-  force = (force || cell_get_flag(c, cell_flag_do_bh_drift));
-
-#ifdef SWIFT_DEBUG_CHECKS
-  /* Check that we only drift local cells. */
-  if (c->nodeID != engine_rank) error("Drifting a foreign cell is nope.");
-
-  /* Check that we are actually going to move forward. */
-  if (ti_current < ti_old_bpart) error("Attempt to drift to the past");
-#endif
-
-  /* Early abort? */
-  if (c->black_holes.count == 0) {
-
-    /* Clear the drift flags. */
-    cell_clear_flag(c, cell_flag_do_bh_drift | cell_flag_do_bh_sub_drift);
-
-    /* Update the time of the last drift */
-    c->black_holes.ti_old_part = ti_current;
-
-    return;
-  }
-
-  /* Ok, we have some particles somewhere in the hierarchy to drift */
-
-  /* Are we not in a leaf ? */
-  if (c->split && (force || cell_get_flag(c, cell_flag_do_bh_sub_drift))) {
-
-    /* Loop over the progeny and collect their data. */
-    for (int k = 0; k < 8; k++) {
-      if (c->progeny[k] != NULL) {
-        struct cell *cp = c->progeny[k];
-
-        /* Recurse */
-        cell_drift_bpart(cp, e, force);
-
-        /* Update */
-        dx_max = max(dx_max, cp->black_holes.dx_max_part);
-        cell_h_max = max(cell_h_max, cp->black_holes.h_max);
-      }
-    }
-
-    /* Store the values */
-    c->black_holes.h_max = cell_h_max;
-    c->black_holes.dx_max_part = dx_max;
-
-    /* Update the time of the last drift */
-    c->black_holes.ti_old_part = ti_current;
-
-  } else if (!c->split && force && ti_current > ti_old_bpart) {
-
-    /* Drift from the last time the cell was drifted to the current time */
-    double dt_drift;
-    if (with_cosmology) {
-      dt_drift =
-          cosmology_get_drift_factor(e->cosmology, ti_old_bpart, ti_current);
-    } else {
-      dt_drift = (ti_current - ti_old_bpart) * e->time_base;
-    }
-
-    /* Loop over all the star particles in the cell */
-    const size_t nr_bparts = c->black_holes.count;
-    for (size_t k = 0; k < nr_bparts; k++) {
-
-      /* Get a handle on the bpart. */
-      struct bpart *const bp = &bparts[k];
-
-      /* Ignore inhibited particles */
-      if (bpart_is_inhibited(bp, e)) continue;
-
-      /* Drift... */
-      drift_bpart(bp, dt_drift, ti_old_bpart, ti_current);
-
-#ifdef SWIFT_DEBUG_CHECKS
-      /* Make sure the particle does not drift by more than a box length. */
-      if (fabs(bp->v[0] * dt_drift) > e->s->dim[0] ||
-          fabs(bp->v[1] * dt_drift) > e->s->dim[1] ||
-          fabs(bp->v[2] * dt_drift) > e->s->dim[2]) {
-        error("Particle drifts by more than a box length!");
-      }
-#endif
-
-      /* In non-periodic BC runs, remove particles that crossed the border */
-      if (!periodic) {
-
-        /* Did the particle leave the box?  */
-        if ((bp->x[0] > dim[0]) || (bp->x[0] < 0.) ||  // x
-            (bp->x[1] > dim[1]) || (bp->x[1] < 0.) ||  // y
-            (bp->x[2] > dim[2]) || (bp->x[2] < 0.)) {  // z
-
-          lock_lock(&e->s->lock);
-
-          /* Re-check that the particle has not been removed
-           * by another thread before we do the deed. */
-          if (!bpart_is_inhibited(bp, e)) {
-
-#ifdef WITH_LOGGER
-            if (e->policy & engine_policy_logger) {
-              error("Logging of black hole particles is not yet implemented.");
-            }
-#endif
-
-            /* Remove the particle entirely */
-            cell_remove_bpart(e, c, bp);
-          }
-
-          if (lock_unlock(&e->s->lock) != 0)
-            error("Failed to unlock the space!");
-
-          continue;
-        }
-      }
-
-      /* Limit h to within the allowed range */
-      bp->h = min(bp->h, black_holes_h_max);
-      bp->h = max(bp->h, black_holes_h_min);
-
-      /* Compute (square of) motion since last cell construction */
-      const float dx2 = bp->x_diff[0] * bp->x_diff[0] +
-                        bp->x_diff[1] * bp->x_diff[1] +
-                        bp->x_diff[2] * bp->x_diff[2];
-      dx2_max = max(dx2_max, dx2);
-
-      /* Maximal smoothing length */
-      cell_h_max = max(cell_h_max, bp->h);
-
-      /* Mark the particle has not being swallowed */
-      black_holes_mark_bpart_as_not_swallowed(&bp->merger_data);
-
-      /* Get ready for a density calculation */
-      if (bpart_is_active(bp, e)) {
-        black_holes_init_bpart(bp);
-      }
-    }
-
-    /* Now, get the maximal particle motion from its square */
-    dx_max = sqrtf(dx2_max);
-
-    /* Store the values */
-    c->black_holes.h_max = cell_h_max;
-    c->black_holes.dx_max_part = dx_max;
-
-    /* Update the time of the last drift */
-    c->black_holes.ti_old_part = ti_current;
-  }
-
-  /* Clear the drift flags. */
-  cell_clear_flag(c, cell_flag_do_bh_drift | cell_flag_do_bh_sub_drift);
-}
-
-/**
- * @brief Recursively drifts all multipoles in a cell hierarchy.
- *
- * @param c The #cell.
- * @param e The #engine (to get ti_current).
- */
-void cell_drift_all_multipoles(struct cell *c, const struct engine *e) {
-  const integertime_t ti_old_multipole = c->grav.ti_old_multipole;
-  const integertime_t ti_current = e->ti_current;
-
-#ifdef SWIFT_DEBUG_CHECKS
-  /* Check that we are actually going to move forward. */
-  if (ti_current < ti_old_multipole) error("Attempt to drift to the past");
-#endif
-
-  /* Drift from the last time the cell was drifted to the current time */
-  double dt_drift;
-  if (e->policy & engine_policy_cosmology)
-    dt_drift =
-        cosmology_get_drift_factor(e->cosmology, ti_old_multipole, ti_current);
-  else
-    dt_drift = (ti_current - ti_old_multipole) * e->time_base;
-
-  /* Drift the multipole */
-  if (ti_current > ti_old_multipole) gravity_drift(c->grav.multipole, dt_drift);
-
-  /* Are we not in a leaf ? */
-  if (c->split) {
-    /* Loop over the progeny and recurse. */
-    for (int k = 0; k < 8; k++)
-      if (c->progeny[k] != NULL) cell_drift_all_multipoles(c->progeny[k], e);
-  }
-
-  /* Update the time of the last drift */
-  c->grav.ti_old_multipole = ti_current;
-}
-
-/**
- * @brief Drifts the multipole of a cell to the current time.
- *
- * Only drifts the multipole at this level. Multipoles deeper in the
- * tree are not updated.
- *
- * @param c The #cell.
- * @param e The #engine (to get ti_current).
- */
-void cell_drift_multipole(struct cell *c, const struct engine *e) {
-  const integertime_t ti_old_multipole = c->grav.ti_old_multipole;
-  const integertime_t ti_current = e->ti_current;
-
-#ifdef SWIFT_DEBUG_CHECKS
-  /* Check that we are actually going to move forward. */
-  if (ti_current < ti_old_multipole) error("Attempt to drift to the past");
-#endif
-
-  /* Drift from the last time the cell was drifted to the current time */
-  double dt_drift;
-  if (e->policy & engine_policy_cosmology)
-    dt_drift =
-        cosmology_get_drift_factor(e->cosmology, ti_old_multipole, ti_current);
-  else
-    dt_drift = (ti_current - ti_old_multipole) * e->time_base;
-
-  if (ti_current > ti_old_multipole) gravity_drift(c->grav.multipole, dt_drift);
-
-  /* Update the time of the last drift */
-  c->grav.ti_old_multipole = ti_current;
-}
-
-/**
  * @brief Resets all the sorting properties for the stars in a given cell
  * hierarchy.
  *
@@ -6562,733 +1444,30 @@
  *
  * @param c The #cell to clean.
  * @param clear_unused_flags Do we also clean the flags demanding a sort?
->>>>>>> 4e26a0e3
- */
-void cell_make_multipoles(struct cell *c, integertime_t ti_current,
-                          const struct gravity_props *const grav_props) {
-
-  /* Reset everything */
-  gravity_reset(c->grav.multipole);
-
-  if (c->split) {
-
-    /* Start by recursing */
-    for (int k = 0; k < 8; ++k) {
-      if (c->progeny[k] != NULL)
-        cell_make_multipoles(c->progeny[k], ti_current, grav_props);
-    }
-
-    /* Compute CoM of all progenies */
-    double CoM[3] = {0., 0., 0.};
-    double vel[3] = {0., 0., 0.};
-    float max_delta_vel[3] = {0.f, 0.f, 0.f};
-    float min_delta_vel[3] = {0.f, 0.f, 0.f};
-    double mass = 0.;
-
-    for (int k = 0; k < 8; ++k) {
-      if (c->progeny[k] != NULL) {
-        const struct gravity_tensors *m = c->progeny[k]->grav.multipole;
-
-        mass += m->m_pole.M_000;
-
-        CoM[0] += m->CoM[0] * m->m_pole.M_000;
-        CoM[1] += m->CoM[1] * m->m_pole.M_000;
-        CoM[2] += m->CoM[2] * m->m_pole.M_000;
-
-        vel[0] += m->m_pole.vel[0] * m->m_pole.M_000;
-        vel[1] += m->m_pole.vel[1] * m->m_pole.M_000;
-        vel[2] += m->m_pole.vel[2] * m->m_pole.M_000;
-
-        max_delta_vel[0] = max(m->m_pole.max_delta_vel[0], max_delta_vel[0]);
-        max_delta_vel[1] = max(m->m_pole.max_delta_vel[1], max_delta_vel[1]);
-        max_delta_vel[2] = max(m->m_pole.max_delta_vel[2], max_delta_vel[2]);
-
-        min_delta_vel[0] = min(m->m_pole.min_delta_vel[0], min_delta_vel[0]);
-        min_delta_vel[1] = min(m->m_pole.min_delta_vel[1], min_delta_vel[1]);
-        min_delta_vel[2] = min(m->m_pole.min_delta_vel[2], min_delta_vel[2]);
-      }
-    }
-
-    /* Final operation on the CoM and bulk velocity */
-    const double mass_inv = 1. / mass;
-    c->grav.multipole->CoM[0] = CoM[0] * mass_inv;
-    c->grav.multipole->CoM[1] = CoM[1] * mass_inv;
-    c->grav.multipole->CoM[2] = CoM[2] * mass_inv;
-    c->grav.multipole->m_pole.vel[0] = vel[0] * mass_inv;
-    c->grav.multipole->m_pole.vel[1] = vel[1] * mass_inv;
-    c->grav.multipole->m_pole.vel[2] = vel[2] * mass_inv;
-
-    /* Min max velocity along each axis */
-    c->grav.multipole->m_pole.max_delta_vel[0] = max_delta_vel[0];
-    c->grav.multipole->m_pole.max_delta_vel[1] = max_delta_vel[1];
-    c->grav.multipole->m_pole.max_delta_vel[2] = max_delta_vel[2];
-    c->grav.multipole->m_pole.min_delta_vel[0] = min_delta_vel[0];
-    c->grav.multipole->m_pole.min_delta_vel[1] = min_delta_vel[1];
-    c->grav.multipole->m_pole.min_delta_vel[2] = min_delta_vel[2];
-
-    /* Now shift progeny multipoles and add them up */
-    struct multipole temp;
-    double r_max = 0.;
-    for (int k = 0; k < 8; ++k) {
-      if (c->progeny[k] != NULL) {
-        const struct cell *cp = c->progeny[k];
-        const struct multipole *m = &cp->grav.multipole->m_pole;
-
-        /* Contribution to multipole */
-        gravity_M2M(&temp, m, c->grav.multipole->CoM, cp->grav.multipole->CoM);
-        gravity_multipole_add(&c->grav.multipole->m_pole, &temp);
-
-        /* Upper limit of max CoM<->gpart distance */
-        const double dx =
-            c->grav.multipole->CoM[0] - cp->grav.multipole->CoM[0];
-        const double dy =
-            c->grav.multipole->CoM[1] - cp->grav.multipole->CoM[1];
-        const double dz =
-            c->grav.multipole->CoM[2] - cp->grav.multipole->CoM[2];
-        const double r2 = dx * dx + dy * dy + dz * dz;
-        r_max = max(r_max, cp->grav.multipole->r_max + sqrt(r2));
-      }
-    }
-    /* Alternative upper limit of max CoM<->gpart distance */
-    const double dx = c->grav.multipole->CoM[0] > c->loc[0] + c->width[0] * 0.5
-                          ? c->grav.multipole->CoM[0] - c->loc[0]
-                          : c->loc[0] + c->width[0] - c->grav.multipole->CoM[0];
-    const double dy = c->grav.multipole->CoM[1] > c->loc[1] + c->width[1] * 0.5
-                          ? c->grav.multipole->CoM[1] - c->loc[1]
-                          : c->loc[1] + c->width[1] - c->grav.multipole->CoM[1];
-    const double dz = c->grav.multipole->CoM[2] > c->loc[2] + c->width[2] * 0.5
-                          ? c->grav.multipole->CoM[2] - c->loc[2]
-                          : c->loc[2] + c->width[2] - c->grav.multipole->CoM[2];
-
-    /* Take minimum of both limits */
-    c->grav.multipole->r_max = min(r_max, sqrt(dx * dx + dy * dy + dz * dz));
-
-    /* Compute the multipole power */
-    gravity_multipole_compute_power(&c->grav.multipole->m_pole);
-
-  } else {
-    if (c->grav.count > 0) {
-
-      gravity_P2M(c->grav.multipole, c->grav.parts, c->grav.count, grav_props);
-
-      /* Compute the multipole power */
-      gravity_multipole_compute_power(&c->grav.multipole->m_pole);
-
-    } else {
-
-      /* No gparts in that leaf cell */
-
-      /* Set the values to something sensible */
-      gravity_multipole_init(&c->grav.multipole->m_pole);
-      c->grav.multipole->CoM[0] = c->loc[0] + c->width[0] * 0.5;
-      c->grav.multipole->CoM[1] = c->loc[1] + c->width[1] * 0.5;
-      c->grav.multipole->CoM[2] = c->loc[2] + c->width[2] * 0.5;
-      c->grav.multipole->r_max = 0.;
-    }
-  }
-
-  /* Also update the values at rebuild time */
-  c->grav.multipole->r_max_rebuild = c->grav.multipole->r_max;
-  c->grav.multipole->CoM_rebuild[0] = c->grav.multipole->CoM[0];
-  c->grav.multipole->CoM_rebuild[1] = c->grav.multipole->CoM[1];
-  c->grav.multipole->CoM_rebuild[2] = c->grav.multipole->CoM[2];
-
-  c->grav.ti_old_multipole = ti_current;
-}
-
-/**
-<<<<<<< HEAD
- * @brief Recursively verify that the multipoles are the sum of their progenies.
-=======
- * @brief Recursively update the pointer and counter for #gpart/#dmpart after the
- * addition of a new particle.
- *
- * @param c The cell we are working on.
- * @param progeny_list The list of the progeny index at each level for the
- * leaf-cell where the particle was added.
- * @param main_branch Are we in a cell directly above the leaf where the new
- * particle was added?
- */
-void cell_recursively_shift_dmparts(struct cell *c,
-                                   const int progeny_list[space_cell_maxdepth],
-                                   const int main_branch) {
+ */
+void cell_clear_hydro_sort_flags(struct cell *c, const int clear_unused_flags) {
+
+    /* Clear the flags that have not been reset by the sort task? */
+    if (clear_unused_flags) {
+        c->hydro.do_sort = 0;
+        c->hydro.requires_sorts = 0;
+        cell_clear_flag(c, cell_flag_do_hydro_sub_sort);
+    }
+
+    /* Indicate that the cell is not sorted and cancel the pointer sorting
+     * arrays.
+     */
+    c->hydro.sorted = 0;
+    cell_free_hydro_sorts(c);
+
+    /* Recurse if possible */
     if (c->split) {
-        /* No need to recurse in progenies located before the insestion point */
-        const int first_progeny = main_branch ? progeny_list[(int)c->depth] : 0;
-        
-        for (int k = first_progeny; k < 8; ++k) {
+        for (int k = 0; k < 8; k++)
             if (c->progeny[k] != NULL)
-                cell_recursively_shift_dmparts(c->progeny[k], progeny_list,
-                                              main_branch && (k == first_progeny));
-        }
-    }
-    
-    /* When directly above the leaf with the new particle: increase the particle
-     * count */
-    /* When after the leaf with the new particle: shift by one position */
-    if (main_branch) {
-        c->dark_matter.count++;
-    } else {
-        c->dark_matter.parts++;
-    }
-}
-
-/**
- * @brief "Add" a #spart in a given #cell.
- *
- * This function will add a #spart at the start of the current cell's array by
- * shifting all the #spart in the top-level cell by one position. All the
- * pointers and cell counts are updated accordingly.
->>>>>>> 4e26a0e3
- *
- * This function does not check whether the multipoles match the particle
- * content as we may not have received the particles.
- *
- * @param c The #cell to recursively search and verify.
- */
-void cell_check_foreign_multipole(const struct cell *c) {
-#ifdef SWIFT_DEBUG_CHECKS
-
-  if (c->split) {
-    double M_000 = 0.;
-    long long num_gpart = 0;
-
-    for (int k = 0; k < 8; k++) {
-      const struct cell *cp = c->progeny[k];
-
-      if (cp != NULL) {
-        /* Check the mass */
-        M_000 += cp->grav.multipole->m_pole.M_000;
-
-        /* Check the number of particles */
-        num_gpart += cp->grav.multipole->m_pole.num_gpart;
-
-        /* Now recurse */
-        cell_check_foreign_multipole(cp);
-      }
-    }
-
-    if (num_gpart != c->grav.multipole->m_pole.num_gpart)
-      error("Sum of particles in progenies does not match");
-  }
-
-#else
-  error("Calling debugging code without debugging flag activated.");
-#endif
-}
-
-
-/**
- * @brief "Add" a #dmpart in a given #cell.
- *
- * This function will add a #dmpart at the start of the current cell's array by
- * shifting all the #dmpart in the top-level cell by one position. All the
- * pointers and cell counts are updated accordingly.
- *
- * @param e The #engine.
- * @param c The leaf-cell in which to add the #spart.
- *
- * @return A pointer to the newly added #dmpart. The dmpart has a been zeroed
- * and given a position within the cell as well as set to the minimal active
- * time bin.
- */
-struct dmpart *cell_add_dmpart(struct engine *e, struct cell *const c) {
-    /* Perform some basic consitency checks */
-    if (c->nodeID != engine_rank) error("Adding dmpart on a foreign node");
-    if (c->grav.ti_old_part != e->ti_current) error("Undrifted cell!");
-    if (c->split) error("Addition of dmpart performed above the leaf level");
-    
-    /* Progeny number at each level */
-    int progeny[space_cell_maxdepth];
-#ifdef SWIFT_DEBUG_CHECKS
-    for (int i = 0; i < space_cell_maxdepth; ++i) progeny[i] = -1;
-#endif
-    
-    /* Get the top-level this leaf cell is in and compute the progeny indices at
-     each level */
-    struct cell *top = c;
-    while (top->parent != NULL) {
-        /* What is the progeny index of the cell? */
-        for (int k = 0; k < 8; ++k) {
-            if (top->parent->progeny[k] == top) {
-                progeny[(int)top->parent->depth] = k;
-            }
-        }
-        
-        /* Check that the cell was indeed drifted to this point to avoid future
-         * issues */
-#ifdef SWIFT_DEBUG_CHECKS
-        if (top->dark_matter.super != NULL && top->dark_matter.count > 0 &&
-            top->dark_matter.ti_old_part != e->ti_current) {
-            error("Cell had not been correctly drifted");
-        }
-#endif
-        
-        /* Climb up */
-        top = top->parent;
-    }
-    
-    /* Lock the top-level cell as we are going to operate on it */
-    lock_lock(&top->dark_matter.lock);
-    
-    /* Are there any extra particles left? */
-    if (top->dark_matter.count == top->dark_matter.count_total) {
-        
-        /* Release the local lock before exiting. */
-        if (lock_unlock(&top->dark_matter.lock) != 0)
-            error("Failed to unlock the top-level cell.");
-        
-        atomic_inc(&e->forcerebuild);
-        return NULL;
-    }
-    
-    /* Number of particles to shift in order to get a free space. */
-    const size_t n_copy = &top->dark_matter.parts[top->dark_matter.count] - c->dark_matter.parts;
-
-#ifdef SWIFT_DEBUG_CHECKS
-    if (c->dark_matter.parts + n_copy > top->dark_matter.parts + top->dark_matter.count)
-        error("Copying beyond the allowed range");
-#endif
-    
-    if (n_copy > 0) {
-
-        memmove(&c->dark_matter.parts[1], &c->dark_matter.parts[0],
-                n_copy * sizeof(struct dmpart));
-        
-        /* Update the dmpart->gpart links (shift by 1) */
-        for (size_t i = 0; i < n_copy; ++i) {
-#ifdef SWIFT_DEBUG_CHECKS
-            if (c->dark_matter.parts[i + 1].gpart == NULL) {
-                error("Incorrectly linked dmpart!");
-            }
-#endif
-            c->dark_matter.parts[i + 1].gpart->id_or_neg_offset--;
-        }
-    }
-    
-    /* Recursively shift all the dmparts to get a free spot at the start of the
-     * current cell*/
-    cell_recursively_shift_dmparts(top, progeny, /* main_branch=*/1);
-    
-    /* Make sure the gravity will be recomputed for this particle in the next
-     * step
-     */
-    struct cell *top2 = c;
-    while (top2->parent != NULL) {
-        top2->dark_matter.ti_old_part = e->ti_current;
-        top2 = top2->parent;
-    }
-    top2->dark_matter.ti_old_part = e->ti_current;
-    
-    /* Release the lock */
-    if (lock_unlock(&top->dark_matter.lock) != 0)
-        error("Failed to unlock the top-level cell.");
-    
-    /* We now have an empty spart as the first particle in that cell */
-    struct dmpart *dmp = &c->dark_matter.parts[0];
-    bzero(dmp, sizeof(struct dmpart));
-    
-    /* Set it to the current time-bin */
-    dmp->time_bin = e->min_active_bin;
-    
-#ifdef SWIFT_DEBUG_CHECKS
-    /* Specify it was drifted to this point */
-    dmp->ti_drift = e->ti_current;
-#endif
-    
-    /* Register that we used one of the free slots. */
-    const size_t one = 1;
-    atomic_sub(&e->s->nr_extra_dmparts, one);
-    
-    return dmp;
-}
-
-/**
- * @brief Computes the multi-pole brutally and compare to the
- * recursively computed one.
- *
- * @param c Cell to act upon
- * @param grav_props The properties of the gravity scheme.
- */
-void cell_check_multipole(struct cell *c,
-                          const struct gravity_props *const grav_props) {
-
-#ifdef SWIFT_DEBUG_CHECKS
-  struct gravity_tensors ma;
-  const double tolerance = 1e-3; /* Relative */
-
-  /* First recurse */
-  if (c->split)
-    for (int k = 0; k < 8; k++)
-      if (c->progeny[k] != NULL)
-        cell_check_multipole(c->progeny[k], grav_props);
-
-  if (c->grav.count > 0) {
-    /* Brute-force calculation */
-    gravity_P2M(&ma, c->grav.parts, c->grav.count, grav_props);
-    gravity_multipole_compute_power(&ma.m_pole);
-
-    /* Now  compare the multipole expansion */
-    if (!gravity_multipole_equal(&ma, c->grav.multipole, tolerance)) {
-      message("Multipoles are not equal at depth=%d! tol=%f", c->depth,
-              tolerance);
-      message("Correct answer:");
-      gravity_multipole_print(&ma.m_pole);
-      message("Recursive multipole:");
-      gravity_multipole_print(&c->grav.multipole->m_pole);
-      error("Aborting");
-    }
-
-    /* Check that the upper limit of r_max is good enough */
-    if (!(1.1 * c->grav.multipole->r_max >= ma.r_max)) {
-      error("Upper-limit r_max=%e too small. Should be >=%e.",
-            c->grav.multipole->r_max, ma.r_max);
-    } else if (c->grav.multipole->r_max * c->grav.multipole->r_max >
-               3. * c->width[0] * c->width[0]) {
-      error("r_max=%e larger than cell diagonal %e.", c->grav.multipole->r_max,
-            sqrt(3. * c->width[0] * c->width[0]));
-    }
-  }
-#else
-  error("Calling debugging code without debugging flag activated.");
-#endif
-}
-
-/**
- * @brief Frees up the memory allocated for this #cell.
- *
- * @param c The #cell.
- */
-void cell_clean(struct cell *c) {
-  /* Hydro */
-  cell_free_hydro_sorts(c);
-
-  /* Stars */
-  cell_free_stars_sorts(c);
-
-  /* Recurse */
-  for (int k = 0; k < 8; k++)
-    if (c->progeny[k]) cell_clean(c->progeny[k]);
-}
-
-/**
- * @brief Clear the drift flags on the given cell.
- */
-void cell_clear_drift_flags(struct cell *c, void *data) {
-  cell_clear_flag(c, cell_flag_do_hydro_drift | cell_flag_do_hydro_sub_drift |
-                         cell_flag_do_grav_drift | cell_flag_do_grav_sub_drift |
-                         cell_flag_do_bh_drift | cell_flag_do_bh_sub_drift |
-                         cell_flag_do_stars_drift |
-                         cell_flag_do_stars_sub_drift |
-                         cell_flag_do_sink_drift | cell_flag_do_sink_sub_drift);
-}
-
-/**
- * @brief Clear the limiter flags on the given cell.
- */
-void cell_clear_limiter_flags(struct cell *c, void *data) {
-  cell_clear_flag(c,
-                  cell_flag_do_hydro_limiter | cell_flag_do_hydro_sub_limiter);
-}
-
-/**
- * @brief Set the super-cell pointers for all cells in a hierarchy.
- *
- * @param c The top-level #cell to play with.
- * @param super Pointer to the deepest cell with tasks in this part of the
- * tree.
- * @param with_hydro Are we running with hydrodynamics on?
- * @param with_grav Are we running with gravity on?
- */
-<<<<<<< HEAD
-void cell_set_super(struct cell *c, struct cell *super, const int with_hydro,
-                    const int with_grav) {
-  /* Are we in a cell which is either the hydro or gravity super? */
-  if (super == NULL && ((with_hydro && c->hydro.super != NULL) ||
-                        (with_grav && c->grav.super != NULL)))
-    super = c;
-=======
-void cell_remove_part(const struct engine *e, struct cell *c, struct part *p,
-                      struct xpart *xp) {
-  /* Quick cross-check */
-  if (c->nodeID != e->nodeID)
-    error("Can't remove a particle in a foreign cell.");
-
-  /* Don't remove a particle twice */
-  if (p->time_bin == time_bin_inhibited) return;
-
-  /* Mark the particle as inhibited */
-  p->time_bin = time_bin_inhibited;
-
-  /* Mark the gpart as inhibited and stand-alone */
-  if (p->gpart) {
-    p->gpart->time_bin = time_bin_inhibited;
-    p->gpart->id_or_neg_offset = p->id;
-    p->gpart->type = swift_type_sink;
-  }
->>>>>>> 4e26a0e3
-
-  /* Set the super-cell */
-  c->super = super;
-
-  /* Recurse */
-  if (c->split)
-    for (int k = 0; k < 8; k++)
-      if (c->progeny[k] != NULL)
-        cell_set_super(c->progeny[k], super, with_hydro, with_grav);
-}
-
-/**
-<<<<<<< HEAD
- * @brief Set the super-cell pointers for all cells in a hierarchy.
-=======
- * @brief "Remove" a dark matter particle from the calculation.
- *
- * The particle is inhibited and will officially be removed at the next
- * rebuild.
- *
- * @param e The #engine running on this node.
- * @param c The #cell from which to remove the particle.
- * @param dmp The #dmpart to remove.
- */
-void cell_remove_dmpart(const struct engine *e, struct cell *c,
-                       struct dmpart *dmp) {
-    
-    /* Quick cross-check */
-    if (c->nodeID != e->nodeID)
-        error("Can't remove a particle in a foreign cell.");
-    
-    /* Don't remove a particle twice */
-    if (dmp->time_bin == time_bin_inhibited) return;
-    
-    /* Quick cross-check */
-    if (c->nodeID != e->nodeID)
-        error("Can't remove a particle in a foreign cell.");
-    
-    /* Mark the particle as inhibited */
-    dmp->time_bin = time_bin_inhibited;
-    
-    /* Update the space-wide counters */
-    const size_t one = 1;
-    atomic_add(&e->s->nr_inhibited_dmparts, one);
-    
-    /* Un-link the dmpart */
-    dmp->gpart = NULL;
-}
-
-/**
- * @brief "Remove" a gravity particle from the calculation.
- *
- * The particle is inhibited and will officially be removed at the next
- * rebuild.
->>>>>>> 4e26a0e3
- *
- * @param c The top-level #cell to play with.
- * @param super_hydro Pointer to the deepest cell with tasks in this part of
- * the tree.
- */
-void cell_set_super_hydro(struct cell *c, struct cell *super_hydro) {
-  /* Are we in a cell with some kind of self/pair task ? */
-  if (super_hydro == NULL && c->hydro.density != NULL) super_hydro = c;
-
-  /* Set the super-cell */
-  c->hydro.super = super_hydro;
-
-  /* Recurse */
-  if (c->split)
-    for (int k = 0; k < 8; k++)
-      if (c->progeny[k] != NULL)
-        cell_set_super_hydro(c->progeny[k], super_hydro);
-}
-
-/**
- * @brief Set the super-cell pointers for all cells in a hierarchy.
- *
- * @param c The top-level #cell to play with.
- * @param super_gravity Pointer to the deepest cell with tasks in this part of
- * the tree.
- */
-void cell_set_super_gravity(struct cell *c, struct cell *super_gravity) {
-  /* Are we in a cell with some kind of self/pair task ? */
-  if (super_gravity == NULL && (c->grav.grav != NULL || c->grav.mm != NULL))
-    super_gravity = c;
-
-  /* Set the super-cell */
-  c->grav.super = super_gravity;
-
-  /* Recurse */
-  if (c->split)
-    for (int k = 0; k < 8; k++)
-      if (c->progeny[k] != NULL)
-        cell_set_super_gravity(c->progeny[k], super_gravity);
-}
-
-/**
- * @brief Mapper function to set the super pointer of the cells.
- *
- * @param map_data The top-level cells.
- * @param num_elements The number of top-level cells.
- * @param extra_data Unused parameter.
- */
-<<<<<<< HEAD
-void cell_set_super_mapper(void *map_data, int num_elements, void *extra_data) {
-  const struct engine *e = (const struct engine *)extra_data;
-
-  const int with_hydro = (e->policy & engine_policy_hydro);
-  const int with_grav = (e->policy & engine_policy_self_gravity) ||
-                        (e->policy & engine_policy_external_gravity);
-
-  for (int ind = 0; ind < num_elements; ind++) {
-    struct cell *c = &((struct cell *)map_data)[ind];
-
-    /* All top-level cells get an MPI tag. */
-#ifdef WITH_MPI
-    cell_ensure_tagged(c);
-#endif
-
-    /* Super-pointer for hydro */
-    if (with_hydro) cell_set_super_hydro(c, NULL);
-=======
-void cell_remove_spart(const struct engine *e, struct cell *c,
-                       struct spart *sp) {
-  /* Quick cross-check */
-  if (c->nodeID != e->nodeID)
-    error("Can't remove a particle in a foreign cell.");
-
-  /* Don't remove a particle twice */
-  if (sp->time_bin == time_bin_inhibited) return;
-
-  /* Mark the particle as inhibited and stand-alone */
-  sp->time_bin = time_bin_inhibited;
-  if (sp->gpart) {
-    sp->gpart->time_bin = time_bin_inhibited;
-    sp->gpart->id_or_neg_offset = sp->id;
-    sp->gpart->type = swift_type_sink;
-  }
->>>>>>> 4e26a0e3
-
-    /* Super-pointer for gravity */
-    if (with_grav) cell_set_super_gravity(c, NULL);
-
-    /* Super-pointer for common operations */
-    cell_set_super(c, NULL, with_hydro, with_grav);
-  }
-}
-
-/**
- * @brief Does this cell or any of its children have any task ?
- *
- * We use the timestep-related tasks to probe this as these always
- * exist in a cell hierarchy that has any kind of task.
- *
- * @param c The #cell to probe.
- */
-<<<<<<< HEAD
-int cell_has_tasks(struct cell *c) {
-#ifdef WITH_MPI
-  if (c->timestep != NULL || c->mpi.recv != NULL) return 1;
-#else
-  if (c->timestep != NULL) return 1;
-#endif
-=======
-void cell_remove_bpart(const struct engine *e, struct cell *c,
-                       struct bpart *bp) {
-
-  /* Quick cross-check */
-  if (c->nodeID != e->nodeID)
-    error("Can't remove a particle in a foreign cell.");
-
-  /* Don't remove a particle twice */
-  if (bp->time_bin == time_bin_inhibited) return;
-
-  /* Mark the particle as inhibited and stand-alone */
-  bp->time_bin = time_bin_inhibited;
-  if (bp->gpart) {
-    bp->gpart->time_bin = time_bin_inhibited;
-    bp->gpart->id_or_neg_offset = bp->id;
-    bp->gpart->type = swift_type_sink;
-  }
->>>>>>> 4e26a0e3
-
-  if (c->split) {
-    int count = 0;
-    for (int k = 0; k < 8; ++k)
-      if (c->progeny[k] != NULL) count += cell_has_tasks(c->progeny[k]);
-    return count;
-  } else {
-    return 0;
-  }
-}
-
-/**
- * @brief Resets all the sorting properties for the stars in a given cell
- * hierarchy.
- *
- * The clear_unused_flags argument can be used to additionally clean up all
- * the flags demanding a sort for the given cell. This should be used with
- * caution as it will prevent the sort tasks from doing anything on that cell
- * until these flags are reset.
- *
- * @param c The #cell to clean.
- * @param clear_unused_flags Do we also clean the flags demanding a sort?
- */
-void cell_clear_stars_sort_flags(struct cell *c, const int clear_unused_flags) {
-
-  /* Clear the flags that have not been reset by the sort task? */
-  if (clear_unused_flags) {
-    c->stars.requires_sorts = 0;
-    c->stars.do_sort = 0;
-    cell_clear_flag(c, cell_flag_do_stars_sub_sort);
-  }
-
-  /* Indicate that the cell is not sorted and cancel the pointer sorting
-   * arrays.
-   */
-  c->stars.sorted = 0;
-  cell_free_stars_sorts(c);
-
-  /* Recurse if possible */
-  if (c->split) {
-    for (int k = 0; k < 8; k++)
-      if (c->progeny[k] != NULL)
-        cell_clear_stars_sort_flags(c->progeny[k], clear_unused_flags);
-  }
-}
-
-/**
- * @brief Resets all the sorting properties for the hydro in a given cell
- * hierarchy.
- *
- * The clear_unused_flags argument can be used to additionally clean up all
- * the flags demanding a sort for the given cell. This should be used with
- * caution as it will prevent the sort tasks from doing anything on that cell
- * until these flags are reset.
- *
- * @param c The #cell to clean.
- * @param clear_unused_flags Do we also clean the flags demanding a sort?
- */
-void cell_clear_hydro_sort_flags(struct cell *c, const int clear_unused_flags) {
-
-  /* Clear the flags that have not been reset by the sort task? */
-  if (clear_unused_flags) {
-    c->hydro.do_sort = 0;
-    c->hydro.requires_sorts = 0;
-    cell_clear_flag(c, cell_flag_do_hydro_sub_sort);
-  }
-
-  /* Indicate that the cell is not sorted and cancel the pointer sorting
-   * arrays.
-   */
-  c->hydro.sorted = 0;
-  cell_free_hydro_sorts(c);
-
-  /* Recurse if possible */
-  if (c->split) {
-    for (int k = 0; k < 8; k++)
-      if (c->progeny[k] != NULL)
-        cell_clear_hydro_sort_flags(c->progeny[k], clear_unused_flags);
-  }
-}
+                cell_clear_hydro_sort_flags(c->progeny[k], clear_unused_flags);
+    }
+}
+
 
 /**
  * @brief Recursively checks that all particles in a cell have a time-step
@@ -7297,9 +1476,9 @@
                           const timebin_t max_bin) {
 #ifdef SWIFT_DEBUG_CHECKS
 
-  if (c->hydro.ti_end_min == 0 && c->grav.ti_end_min == 0 &&
+    if (c->hydro.ti_end_min == 0 && c->grav.ti_end_min == 0 &&
       c->stars.ti_end_min == 0 && c->black_holes.ti_end_min == 0 &&
-      c->sinks.ti_end_min == 0 && c->nr_tasks > 0)
+      c->dark_matter.ti_end_min == 0 && c->sinks.ti_end_min == 0 && c->nr_tasks > 0)
     error("Cell without assigned time-step");
 
   if (c->split) {
@@ -7340,207 +1519,8 @@
       ti_beg = get_integer_time_begin(ti_current + 1, p->time_bin);
     }
 
-<<<<<<< HEAD
     ti_end_min = min(ti_end, ti_end_min);
     ti_beg_max = max(ti_beg, ti_beg_max);
-=======
-/**
- * @brief Add a new #dmpart based on a #part.
- * The part and xpart are not changed.
- *
- * @param e The #engine.
- * @param c The #cell from which to remove the #part.
- * @param p The #part to remove (must be inside c).
- * @param xp The extended data of the #part.
- *
- * @return A fresh #dmpart with new ID, but same position, velocity and
- * time-bin as the original #part.
- */
-struct dmpart *cell_convert_part_to_dmpart(struct engine *e, struct cell *c,
-                                             struct part *p, struct xpart *xp) {
-    /* Quick cross-check */
-    if (c->nodeID != e->nodeID)
-        error("Can't spawn a particle in a foreign cell.");
-    
-    if (p->gpart == NULL)
-        error("Trying to create a new dmpart from a part without gpart friend!");
-    
-    /* Create a fresh (empty) dmpart */
-    struct dmpart *dmp = cell_add_dmpart(e, c);
-    
-    message("Creating fresh dmpart");
-    
-    /* Did we run out of free dmpart slots? */
-    if (dmp == NULL) return NULL;
-    
-    /* Copy over the distance since rebuild */
-    dmp->x_diff[0] = xp->x_diff[0];
-    dmp->x_diff[1] = xp->x_diff[1];
-    dmp->x_diff[2] = xp->x_diff[2];
-    
-    /* Get a handle */
-    struct gpart *gp = p->gpart;
-    
-    /* Mark the particle as inhibited */
-    p->time_bin = time_bin_inhibited;
-    
-    /* Un-link the part */
-    p->gpart = NULL;
-    
-    /* Mark the gpart as dark matter */
-    gp->type = swift_type_dark_matter;
-    
-    /* Assign an ID to the new dmpart. */
-    dmp->id_or_neg_offset = space_get_new_unique_id(e->s);
-
-    /* Re-link things */
-    dmp->gpart = gp;
-    
-    /* Update the space-wide counters */
-    atomic_inc(&e->s->nr_inhibited_parts);
-    
-    /* Synchronize clocks */
-    dmp->time_bin = gp->time_bin;
-
-#ifdef SWIFT_DEBUG_CHECKS
-    dmp->ti_kick = p->ti_kick;
-    dmp->ti_drift = p->ti_drift;
-#endif
-
-    /* Synchronize masses, positions and velocities */
-    dmp->mass = hydro_get_mass(p);
-    dmp->x[0] = p->x[0];
-    dmp->x[1] = p->x[1];
-    dmp->x[2] = p->x[2];
-    dmp->v_full[0] = xp->v_full[0];
-    dmp->v_full[1] = xp->v_full[1];
-    dmp->v_full[2] = xp->v_full[2];
-    
-    /* Set a smoothing length */
-    dmp->h = p->h;
-    
-    /* Here comes the dark sun! */
-    return dmp;
-}
-
-/**
- * @brief Add a new #dmpart based on a #spart.
- *
- * @param e The #engine.
- * @param c The #cell from which to remove the #part.
- * @param sp The #spart to remove (must be inside c).
- *
- * @return A fresh #dmpart with new ID, but same position, velocity and
- * time-bin as the original #spart.
- */
-struct dmpart *cell_convert_spart_to_dmpart(struct engine *e, struct cell *c,
-                                           struct spart *sp) {
-    /* Quick cross-check */
-    if (c->nodeID != e->nodeID)
-        error("Can't spawn a particle in a foreign cell.");
-    
-    if (sp->gpart == NULL)
-        error("Trying to create a new dmpart from a spart without gpart friend!");
-    
-    /* Create a fresh (empty) dmpart */
-    struct dmpart *dmp = cell_add_dmpart(e, c);
-    
-    /* Did we run out of free dmpart slots? */
-    if (dmp == NULL) return NULL;
-    
-    /* Copy over the distance since rebuild */
-    dmp->x_diff[0] = sp->x_diff[0];
-    dmp->x_diff[1] = sp->x_diff[1];
-    dmp->x_diff[2] = sp->x_diff[2];
-    
-    /* Get a handle */
-    struct gpart *gp = sp->gpart;
-    
-    /* Mark the particle as inhibited */
-    sp->time_bin = time_bin_inhibited;
-    
-    /* Un-link the part */
-    sp->gpart = NULL;
-    
-    /* Mark the gpart as dark matter */
-    gp->type = swift_type_dark_matter;
-    
-    /* Assign an ID to the new dmpart. */
-    dmp->id_or_neg_offset = space_get_new_unique_id(e->s);
-    
-    /* Re-link things */
-    dmp->gpart = gp;
-    
-    /* Update the space-wide counters */
-    atomic_inc(&e->s->nr_inhibited_sparts);
-    
-    /* Synchronize clocks */
-    dmp->time_bin = gp->time_bin;
-    
-#ifdef SWIFT_DEBUG_CHECKS
-    dmp->ti_kick = sp->ti_kick;
-    dmp->ti_drift = sp->ti_drift;
-#endif
-    
-    /* Synchronize masses, positions and velocities */
-    dmp->mass = sp->mass;
-    dmp->x[0] = sp->x[0];
-    dmp->x[1] = sp->x[1];
-    dmp->x[2] = sp->x[2];
-    dmp->v_full[0] = sp->v[0];
-    dmp->v_full[1] = sp->v[1];
-    dmp->v_full[2] = sp->v[2];
-    
-    /* Set a smoothing length */
-    dmp->h = sp->h;
-    
-    /* Here comes the dark sun! */
-    return dmp;
-}
-
-
-/**
- * @brief Add a new #spart based on a #part and link it to a new #gpart.
- * The part and xpart are not changed.
- *
- * @param e The #engine.
- * @param c The #cell from which to remove the #part.
- * @param p The #part to remove (must be inside c).
- * @param xp The extended data of the #part.
- *
- * @return A fresh #spart with the same ID, position, velocity and
- * time-bin as the original #part.
- */
-struct spart *cell_spawn_new_spart_from_part(struct engine *e, struct cell *c,
-                                             const struct part *p,
-                                             const struct xpart *xp) {
-  /* Quick cross-check */
-  if (c->nodeID != e->nodeID)
-    error("Can't spawn a particle in a foreign cell.");
-
-  if (p->gpart == NULL)
-    error("Trying to create a new spart from a part without gpart friend!");
-
-  /* Create a fresh (empty) spart */
-  struct spart *sp = cell_add_spart(e, c);
-
-  /* Did we run out of free spart slots? */
-  if (sp == NULL) return NULL;
-
-  /* Copy over the distance since rebuild */
-  sp->x_diff[0] = xp->x_diff[0];
-  sp->x_diff[1] = xp->x_diff[1];
-  sp->x_diff[2] = xp->x_diff[2];
-
-  /* Create a new gpart */
-  struct gpart *gp = cell_add_gpart(e, c);
-
-  /* Did we run out of free gpart slots? */
-  if (gp == NULL) {
-    /* Remove the particle created */
-    cell_remove_spart(e, c, sp);
-    return NULL;
->>>>>>> 4e26a0e3
   }
 
   /* Only check cells that have at least one non-inhibited particle */
@@ -7573,7 +1553,7 @@
   }
 
 #else
-  error("Calling debugging code without debugging flag activated.");
+    error("Calling debugging code without debugging flag activated.");
 #endif
 }
 
@@ -7581,82 +1561,13 @@
                           const struct spart *global_sparts) {
 #ifdef SWIFT_DEBUG_CHECKS
 
-  /* Recurse */
+    /* Recurse */
   if (c->split) {
     for (int k = 0; k < 8; ++k)
       if (c->progeny[k] != NULL)
         cell_check_spart_pos(c->progeny[k], global_sparts);
   }
 
-<<<<<<< HEAD
-=======
-/**
- * @brief Re-arrange the #spart in a top-level cell such that all the extra
- * ones for on-the-fly creation are located at the end of the array.
- *
- * @param c The #cell to sort.
- * @param sparts_offset The offset between the first #spart in the array and
- * the first #spart in the global array in the space structure (for
- * re-linking).
- */
-void cell_reorder_extra_dmparts(struct cell *c, const ptrdiff_t dmparts_offset) {
-    struct dmpart *dmparts = c->dark_matter.parts;
-    const int count_real = c->dark_matter.count;
-    
-    if (c->depth != 0 || c->nodeID != engine_rank)
-        error("This function should only be called on local top-level cells!");
-    
-    int first_not_extra = count_real;
-    
-    /* Find extra particles */
-    for (int i = 0; i < count_real; ++i) {
-        if (dmparts[i].time_bin == time_bin_not_created) {
-            /* Find the first non-extra particle after the end of the
-             real particles */
-            while (dmparts[first_not_extra].time_bin == time_bin_not_created) {
-                ++first_not_extra;
-            }
-            
-#ifdef SWIFT_DEBUG_CHECKS
-            if (first_not_extra >= count_real + space_extra_dmparts)
-                error("Looking for extra particles beyond this cell's range!");
-#endif
-            
-            /* Swap everything, including g-part pointer */
-            memswap(&dmparts[i], &dmparts[first_not_extra], sizeof(struct dmpart));
-            if (dmparts[i].gpart)
-                dmparts[i].gpart->id_or_neg_offset = -(i + dmparts_offset);
-            dmparts[first_not_extra].gpart = NULL;
-#ifdef SWIFT_DEBUG_CHECKS
-            if (dmparts[first_not_extra].time_bin != time_bin_not_created)
-                error("Incorrect swap occured!");
-#endif
-        }
-    }
-    
-#ifdef SWIFT_DEBUG_CHECKS
-    for (int i = 0; i < c->dark_matter.count_total; ++i) {
-        if (dmparts[i].time_bin == time_bin_not_created && i < c->dark_matter.count) {
-            error("Extra particle before the end of the regular array");
-        }
-        if (dmparts[i].time_bin != time_bin_not_created && i >= c->dark_matter.count) {
-            error("Regular particle after the end of the regular array");
-        }
-    }
-#endif
-}
-
-/**
- * @brief Re-arrange the #spart in a top-level cell such that all the extra
- * ones for on-the-fly creation are located at the end of the array.
- *
- * @param c The #cell to sort.
- * @param sparts_offset The offset between the first #spart in the array and
- * the first #spart in the global array in the space structure (for
- * re-linking).
- */
-void cell_reorder_extra_sparts(struct cell *c, const ptrdiff_t sparts_offset) {
->>>>>>> 4e26a0e3
   struct spart *sparts = c->stars.parts;
   const int count = c->stars.count;
   for (int i = 0; i < count; ++i) {
@@ -7681,7 +1592,7 @@
   }
 
 #else
-  error("Calling a degugging function outside debugging mode.");
+    error("Calling a degugging function outside debugging mode.");
 #endif
 }
 
@@ -7696,7 +1607,7 @@
 void cell_check_sort_flags(const struct cell *c) {
 
 #ifdef SWIFT_DEBUG_CHECKS
-  const int do_hydro_sub_sort = cell_get_flag(c, cell_flag_do_hydro_sub_sort);
+    const int do_hydro_sub_sort = cell_get_flag(c, cell_flag_do_hydro_sub_sort);
   const int do_stars_sub_sort = cell_get_flag(c, cell_flag_do_stars_sub_sort);
 
   if (do_hydro_sub_sort)
@@ -7716,6 +1627,7 @@
   }
 #endif
 }
+
 
 /**
  * @brief Can we use the MM interactions fo a given pair of cells?
