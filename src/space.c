--- conflicted
+++ resolved
@@ -421,18 +421,12 @@
           c->super = c;
           c->super_hydro = c;
           c->super_gravity = c;
-<<<<<<< HEAD
-          c->ti_old_part = ti_old;
-          c->ti_old_gpart = ti_old;
-          c->ti_old_multipole = ti_old;
+          c->ti_old_part = ti_current;
+          c->ti_old_gpart = ti_current;
+          c->ti_old_multipole = ti_current;
 #ifdef WITH_MPI
           c->tag = -1;
 #endif  // WITH_MPI
-=======
-          c->ti_old_part = ti_current;
-          c->ti_old_gpart = ti_current;
-          c->ti_old_multipole = ti_current;
->>>>>>> c49a9670
           if (s->gravity) c->multipole = &s->multipoles_top[cid];
         }
 
@@ -1841,15 +1835,12 @@
       cp->super = NULL;
       cp->super_hydro = NULL;
       cp->super_gravity = NULL;
-<<<<<<< HEAD
+      cp->do_sub_sort = 0;
+      cp->do_grav_sub_drift = 0;
+      cp->do_sub_drift = 0;
 #ifdef WITH_MPI
       cp->tag = -1;
 #endif  // WITH_MPI
-=======
-      cp->do_sub_sort = 0;
-      cp->do_grav_sub_drift = 0;
-      cp->do_sub_drift = 0;
->>>>>>> c49a9670
 #ifdef SWIFT_DEBUG_CHECKS
       cp->cellID = last_cell_id++;
 #endif
