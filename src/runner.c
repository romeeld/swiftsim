/*******************************************************************************
 * This file is part of SWIFT.
 * Copyright (c) 2012 Pedro Gonnet (pedro.gonnet@durham.ac.uk)
 *                    Matthieu Schaller (matthieu.schaller@durham.ac.uk)
 *               2015 Peter W. Draper (p.w.draper@durham.ac.uk)
 *               2016 John A. Regan (john.a.regan@durham.ac.uk)
 *                    Tom Theuns (tom.theuns@durham.ac.uk)
 *
 * This program is free software: you can redistribute it and/or modify
 * it under the terms of the GNU Lesser General Public License as published
 * by the Free Software Foundation, either version 3 of the License, or
 * (at your option) any later version.
 *
 * This program is distributed in the hope that it will be useful,
 * but WITHOUT ANY WARRANTY; without even the implied warranty of
 * MERCHANTABILITY or FITNESS FOR A PARTICULAR PURPOSE.  See the
 * GNU General Public License for more details.
 *
 * You should have received a copy of the GNU Lesser General Public License
 * along with this program.  If not, see <http://www.gnu.org/licenses/>.
 *
 ******************************************************************************/

/* Config parameters. */
#include "../config.h"

/* Some standard headers. */
#include <float.h>
#include <limits.h>
#include <stdlib.h>

/* MPI headers. */
#ifdef WITH_MPI
#include <mpi.h>
#endif

/* This object's header. */
#include "runner.h"

/* Local headers. */
#include "active.h"
#include "approx_math.h"
#include "atomic.h"
#include "cell.h"
#include "const.h"
#include "cooling.h"
#include "debug.h"
#include "drift.h"
#include "engine.h"
#include "error.h"
#include "gravity.h"
#include "hydro.h"
#include "hydro_properties.h"
#include "kick.h"
#include "minmax.h"
#include "runner_doiact_vec.h"
#include "scheduler.h"
#include "sourceterms.h"
#include "space.h"
#include "stars.h"
#include "task.h"
#include "timers.h"
#include "timestep.h"

/**
 * @brief  Entry in a list of sorted indices.
 */
struct entry {

  /*! Distance on the axis */
  float d;

  /*! Particle index */
  int i;
};

/* Orientation of the cell pairs */
const double runner_shift[13][3] = {
    {5.773502691896258e-01, 5.773502691896258e-01, 5.773502691896258e-01},
    {7.071067811865475e-01, 7.071067811865475e-01, 0.0},
    {5.773502691896258e-01, 5.773502691896258e-01, -5.773502691896258e-01},
    {7.071067811865475e-01, 0.0, 7.071067811865475e-01},
    {1.0, 0.0, 0.0},
    {7.071067811865475e-01, 0.0, -7.071067811865475e-01},
    {5.773502691896258e-01, -5.773502691896258e-01, 5.773502691896258e-01},
    {7.071067811865475e-01, -7.071067811865475e-01, 0.0},
    {5.773502691896258e-01, -5.773502691896258e-01, -5.773502691896258e-01},
    {0.0, 7.071067811865475e-01, 7.071067811865475e-01},
    {0.0, 1.0, 0.0},
    {0.0, 7.071067811865475e-01, -7.071067811865475e-01},
    {0.0, 0.0, 1.0},
};

/* Does the axis need flipping ? */
const char runner_flip[27] = {1, 1, 1, 1, 1, 1, 1, 1, 1, 1, 1, 1, 1, 0,
                              0, 0, 0, 0, 0, 0, 0, 0, 0, 0, 0, 0, 0};

/* Import the density loop functions. */
#define FUNCTION density
#include "runner_doiact.h"

/* Import the gradient loop functions (if required). */
#ifdef EXTRA_HYDRO_LOOP
#undef FUNCTION
#define FUNCTION gradient
#include "runner_doiact.h"
#endif

/* Import the force loop functions. */
#undef FUNCTION
#define FUNCTION force
#include "runner_doiact.h"

/* Import the gravity loop functions. */
#include "runner_doiact_fft.h"
#include "runner_doiact_grav.h"

/**
 * @brief Perform source terms
 *
 * @param r runner task
 * @param c cell
 * @param timer 1 if the time is to be recorded.
 */
void runner_do_sourceterms(struct runner *r, struct cell *c, int timer) {
  const int count = c->count;
  const double cell_min[3] = {c->loc[0], c->loc[1], c->loc[2]};
  const double cell_width[3] = {c->width[0], c->width[1], c->width[2]};
  struct sourceterms *sourceterms = r->e->sourceterms;
  const int dimen = 3;

  TIMER_TIC;

  /* Recurse? */
  if (c->split) {
    for (int k = 0; k < 8; k++)
      if (c->progeny[k] != NULL) runner_do_sourceterms(r, c->progeny[k], 0);
  } else {

    if (count > 0) {

      /* do sourceterms in this cell? */
      const int incell =
          sourceterms_test_cell(cell_min, cell_width, sourceterms, dimen);
      if (incell == 1) {
        sourceterms_apply(r, sourceterms, c);
      }
    }
  }

  if (timer) TIMER_TOC(timer_dosource);
}

/**
 * @brief Calculate gravity acceleration from external potential
 *
 * @param r runner task
 * @param c cell
 * @param timer 1 if the time is to be recorded.
 */
void runner_do_grav_external(struct runner *r, struct cell *c, int timer) {

  struct gpart *restrict gparts = c->gparts;
  const int gcount = c->gcount;
  const struct engine *e = r->e;
  const struct external_potential *potential = e->external_potential;
  const struct phys_const *constants = e->physical_constants;
  const double time = r->e->time;

  TIMER_TIC;

  /* Anything to do here? */
  if (!cell_is_active(c, e)) return;

  /* Recurse? */
  if (c->split) {
    for (int k = 0; k < 8; k++)
      if (c->progeny[k] != NULL) runner_do_grav_external(r, c->progeny[k], 0);
  } else {

    /* Loop over the gparts in this cell. */
    for (int i = 0; i < gcount; i++) {

      /* Get a direct pointer on the part. */
      struct gpart *restrict gp = &gparts[i];

      /* Is this part within the time step? */
      if (gpart_is_active(gp, e)) {
        external_gravity_acceleration(time, potential, constants, gp);
      }
    }
  }

  if (timer) TIMER_TOC(timer_dograv_external);
}

/**
 * @brief Calculate change in thermal state of particles induced
 * by radiative cooling and heating.
 *
 * @param r runner task
 * @param c cell
 * @param timer 1 if the time is to be recorded.
 */
void runner_do_cooling(struct runner *r, struct cell *c, int timer) {

  struct part *restrict parts = c->parts;
  struct xpart *restrict xparts = c->xparts;
  const int count = c->count;
  const struct engine *e = r->e;
  const struct cooling_function_data *cooling_func = e->cooling_func;
  const struct phys_const *constants = e->physical_constants;
  const struct UnitSystem *us = e->internalUnits;
  const double timeBase = e->timeBase;

  TIMER_TIC;

  /* Anything to do here? */
  if (!cell_is_active(c, e)) return;

  /* Recurse? */
  if (c->split) {
    for (int k = 0; k < 8; k++)
      if (c->progeny[k] != NULL) runner_do_cooling(r, c->progeny[k], 0);
  } else {

    /* Loop over the parts in this cell. */
    for (int i = 0; i < count; i++) {

      /* Get a direct pointer on the part. */
      struct part *restrict p = &parts[i];
      struct xpart *restrict xp = &xparts[i];

      if (part_is_active(p, e)) {

        /* Let's cool ! */
        const double dt = get_timestep(p->time_bin, timeBase);
        cooling_cool_part(constants, us, cooling_func, p, xp, dt);
      }
    }
  }

  if (timer) TIMER_TOC(timer_do_cooling);
}

/**
 * @brief Sort the entries in ascending order using QuickSort.
 *
 * @param sort The entries
 * @param N The number of entries.
 */
void runner_do_sort_ascending(struct entry *sort, int N) {

  struct {
    short int lo, hi;
  } qstack[10];
  int qpos, i, j, lo, hi, imin;
  struct entry temp;
  float pivot;

  /* Sort parts in cell_i in decreasing order with quicksort */
  qstack[0].lo = 0;
  qstack[0].hi = N - 1;
  qpos = 0;
  while (qpos >= 0) {
    lo = qstack[qpos].lo;
    hi = qstack[qpos].hi;
    qpos -= 1;
    if (hi - lo < 15) {
      for (i = lo; i < hi; i++) {
        imin = i;
        for (j = i + 1; j <= hi; j++)
          if (sort[j].d < sort[imin].d) imin = j;
        if (imin != i) {
          temp = sort[imin];
          sort[imin] = sort[i];
          sort[i] = temp;
        }
      }
    } else {
      pivot = sort[(lo + hi) / 2].d;
      i = lo;
      j = hi;
      while (i <= j) {
        while (sort[i].d < pivot) i++;
        while (sort[j].d > pivot) j--;
        if (i <= j) {
          if (i < j) {
            temp = sort[i];
            sort[i] = sort[j];
            sort[j] = temp;
          }
          i += 1;
          j -= 1;
        }
      }
      if (j > (lo + hi) / 2) {
        if (lo < j) {
          qpos += 1;
          qstack[qpos].lo = lo;
          qstack[qpos].hi = j;
        }
        if (i < hi) {
          qpos += 1;
          qstack[qpos].lo = i;
          qstack[qpos].hi = hi;
        }
      } else {
        if (i < hi) {
          qpos += 1;
          qstack[qpos].lo = i;
          qstack[qpos].hi = hi;
        }
        if (lo < j) {
          qpos += 1;
          qstack[qpos].lo = lo;
          qstack[qpos].hi = j;
        }
      }
    }
  }
}

/**
 * @brief Sort the particles in the given cell along all cardinal directions.
 *
 * @param r The #runner.
 * @param c The #cell.
 * @param flags Cell flag.
 * @param clock Flag indicating whether to record the timing or not, needed
 *      for recursive calls.
 */
void runner_do_sort(struct runner *r, struct cell *c, int flags, int clock) {

  struct entry *finger;
  struct entry *fingers[8];
  struct part *parts = c->parts;
  struct entry *sort;
  int j, k, count = c->count;
  int i, ind, off[8], inds[8], temp_i, missing;
  float buff[8];
  double px[3];

  TIMER_TIC

  /* Clean-up the flags, i.e. filter out what's already been sorted. */
  flags &= ~c->sorted;
  if (flags == 0) return;

  /* start by allocating the entry arrays. */
  if (c->sort == NULL || c->sortsize < count) {
    if (c->sort != NULL) free(c->sort);
    c->sortsize = count * 1.1;
    if ((c->sort = (struct entry *)malloc(sizeof(struct entry) *
                                          (c->sortsize + 1) * 13)) == NULL)
      error("Failed to allocate sort memory.");
  }
  sort = c->sort;

  /* Does this cell have any progeny? */
  if (c->split) {

    /* Fill in the gaps within the progeny. */
    for (k = 0; k < 8; k++) {
      if (c->progeny[k] == NULL) continue;
      missing = flags & ~c->progeny[k]->sorted;
      if (missing) runner_do_sort(r, c->progeny[k], missing, 0);
    }

    /* Loop over the 13 different sort arrays. */
    for (j = 0; j < 13; j++) {

      /* Has this sort array been flagged? */
      if (!(flags & (1 << j))) continue;

      /* Init the particle index offsets. */
      for (off[0] = 0, k = 1; k < 8; k++)
        if (c->progeny[k - 1] != NULL)
          off[k] = off[k - 1] + c->progeny[k - 1]->count;
        else
          off[k] = off[k - 1];

      /* Init the entries and indices. */
      for (k = 0; k < 8; k++) {
        inds[k] = k;
        if (c->progeny[k] != NULL && c->progeny[k]->count > 0) {
          fingers[k] = &c->progeny[k]->sort[j * (c->progeny[k]->count + 1)];
          buff[k] = fingers[k]->d;
          off[k] = off[k];
        } else
          buff[k] = FLT_MAX;
      }

      /* Sort the buffer. */
      for (i = 0; i < 7; i++)
        for (k = i + 1; k < 8; k++)
          if (buff[inds[k]] < buff[inds[i]]) {
            temp_i = inds[i];
            inds[i] = inds[k];
            inds[k] = temp_i;
          }

      /* For each entry in the new sort list. */
      finger = &sort[j * (count + 1)];
      for (ind = 0; ind < count; ind++) {

        /* Copy the minimum into the new sort array. */
        finger[ind].d = buff[inds[0]];
        finger[ind].i = fingers[inds[0]]->i + off[inds[0]];

        /* Update the buffer. */
        fingers[inds[0]] += 1;
        buff[inds[0]] = fingers[inds[0]]->d;

        /* Find the smallest entry. */
        for (k = 1; k < 8 && buff[inds[k]] < buff[inds[k - 1]]; k++) {
          temp_i = inds[k - 1];
          inds[k - 1] = inds[k];
          inds[k] = temp_i;
        }

      } /* Merge. */

      /* Add a sentinel. */
      sort[j * (count + 1) + count].d = FLT_MAX;
      sort[j * (count + 1) + count].i = 0;

      /* Mark as sorted. */
      c->sorted |= (1 << j);

    } /* loop over sort arrays. */

  } /* progeny? */

  /* Otherwise, just sort. */
  else {

    /* Fill the sort array. */
    for (k = 0; k < count; k++) {
      px[0] = parts[k].x[0];
      px[1] = parts[k].x[1];
      px[2] = parts[k].x[2];
      for (j = 0; j < 13; j++)
        if (flags & (1 << j)) {
          sort[j * (count + 1) + k].i = k;
          sort[j * (count + 1) + k].d = px[0] * runner_shift[j][0] +
                                        px[1] * runner_shift[j][1] +
                                        px[2] * runner_shift[j][2];
        }
    }

    /* Add the sentinel and sort. */
    for (j = 0; j < 13; j++)
      if (flags & (1 << j)) {
        sort[j * (count + 1) + count].d = FLT_MAX;
        sort[j * (count + 1) + count].i = 0;
        runner_do_sort_ascending(&sort[j * (count + 1)], count);
        c->sorted |= (1 << j);
      }
  }

#ifdef SWIFT_DEBUG_CHECKS
  /* Verify the sorting. */
  for (j = 0; j < 13; j++) {
    if (!(flags & (1 << j))) continue;
    finger = &sort[j * (count + 1)];
    for (k = 1; k < count; k++) {
      if (finger[k].d < finger[k - 1].d)
        error("Sorting failed, ascending array.");
      if (finger[k].i >= count) error("Sorting failed, indices borked.");
    }
  }
#endif

  if (clock) TIMER_TOC(timer_dosort);
}

/**
 * @brief Initialize the particles before the density calculation
 *
 * @param r The runner thread.
 * @param c The cell.
 * @param timer 1 if the time is to be recorded.
 */
void runner_do_init(struct runner *r, struct cell *c, int timer) {

  struct part *restrict parts = c->parts;
  struct gpart *restrict gparts = c->gparts;
  const int count = c->count;
  const int gcount = c->gcount;
  const struct engine *e = r->e;

  TIMER_TIC;

  /* Anything to do here? */
  if (!cell_is_active(c, e)) return;

  /* Recurse? */
  if (c->split) {
    for (int k = 0; k < 8; k++)
      if (c->progeny[k] != NULL) runner_do_init(r, c->progeny[k], 0);
  } else {

    /* Loop over the parts in this cell. */
    for (int i = 0; i < count; i++) {

      /* Get a direct pointer on the part. */
      struct part *restrict p = &parts[i];

      if (part_is_active(p, e)) {

        /* Get ready for a density calculation */
        hydro_init_part(p);
      }
    }

    /* Loop over the gparts in this cell. */
    for (int i = 0; i < gcount; i++) {

      /* Get a direct pointer on the part. */
      struct gpart *restrict gp = &gparts[i];

      if (gpart_is_active(gp, e)) {

        /* Get ready for a density calculation */
        gravity_init_gpart(gp);
      }
    }
  }

  if (timer) TIMER_TOC(timer_init);
}

/**
 * @brief Intermediate task after the gradient loop that does final operations
 * on the gradient quantities and optionally slope limits the gradients
 *
 * @param r The runner thread.
 * @param c The cell.
 * @param timer Are we timing this ?
 */
void runner_do_extra_ghost(struct runner *r, struct cell *c, int timer) {

#ifdef EXTRA_HYDRO_LOOP

  struct part *restrict parts = c->parts;
  const int count = c->count;
  const struct engine *e = r->e;

  TIMER_TIC;

  /* Anything to do here? */
  if (!cell_is_active(c, e)) return;

  /* Recurse? */
  if (c->split) {
    for (int k = 0; k < 8; k++)
      if (c->progeny[k] != NULL) runner_do_extra_ghost(r, c->progeny[k], 0);
  } else {

    /* Loop over the parts in this cell. */
    for (int i = 0; i < count; i++) {

      /* Get a direct pointer on the part. */
      struct part *restrict p = &parts[i];

      if (part_is_active(p, e)) {

        /* Get ready for a force calculation */
        hydro_end_gradient(p);
      }
    }
  }

  if (timer) TIMER_TOC(timer_do_extra_ghost);

#else
  error("SWIFT was not compiled with the extra hydro loop activated.");
#endif
}

/**
 * @brief Intermediate task after the density to check that the smoothing
 * lengths are correct.
 *
 * @param r The runner thread.
 * @param c The cell.
 * @param timer Are we timing this ?
 */
void runner_do_ghost(struct runner *r, struct cell *c, int timer) {

  struct part *restrict parts = c->parts;
  struct xpart *restrict xparts = c->xparts;
  int redo, count = c->count;
  const struct engine *e = r->e;
  const float target_wcount = e->hydro_properties->target_neighbours;
  const float max_wcount =
      target_wcount + e->hydro_properties->delta_neighbours;
  const float min_wcount =
      target_wcount - e->hydro_properties->delta_neighbours;
  const int max_smoothing_iter = e->hydro_properties->max_smoothing_iterations;

  TIMER_TIC;

  /* Anything to do here? */
  if (!cell_is_active(c, e)) return;

  /* Recurse? */
  if (c->split) {
    for (int k = 0; k < 8; k++)
      if (c->progeny[k] != NULL) runner_do_ghost(r, c->progeny[k], 0);
  } else {

    /* Init the IDs that have to be updated. */
    int *pid = NULL;
    if ((pid = malloc(sizeof(int) * count)) == NULL)
      error("Can't allocate memory for pid.");
    for (int k = 0; k < count; k++) pid[k] = k;

    /* While there are particles that need to be updated... */
    for (int num_reruns = 0; count > 0 && num_reruns < max_smoothing_iter;
         num_reruns++) {

      /* Reset the redo-count. */
      redo = 0;

      /* Loop over the parts in this cell. */
      for (int i = 0; i < count; i++) {

        /* Get a direct pointer on the part. */
        struct part *restrict p = &parts[pid[i]];
        struct xpart *restrict xp = &xparts[pid[i]];

        /* Is this part within the timestep? */
        if (part_is_active(p, e)) {

          /* Finish the density calculation */
          hydro_end_density(p);

          float h_corr = 0.f;

          /* If no derivative, double the smoothing length. */
          if (p->density.wcount_dh == 0.0f) h_corr = p->h;

          /* Otherwise, compute the smoothing length update (Newton step). */
          else {
            h_corr = (target_wcount - p->density.wcount) / p->density.wcount_dh;

            /* Truncate to the range [ -p->h/2 , p->h ]. */
            h_corr = (h_corr < p->h) ? h_corr : p->h;
            h_corr = (h_corr > -0.5f * p->h) ? h_corr : -0.5f * p->h;
          }

          /* Did we get the right number density? */
          if (p->density.wcount > max_wcount ||
              p->density.wcount < min_wcount) {

            /* Ok, correct then */
            p->h += h_corr;

            /* Flag for another round of fun */
            pid[redo] = pid[i];
            redo += 1;

            /* Re-initialise everything */
            hydro_init_part(p);

            /* Off we go ! */
            continue;
          }

          /* We now have a particle whose smoothing length has converged */

          /* As of here, particle force variables will be set. */

          /* Compute variables required for the force loop */
          hydro_prepare_force(p, xp);

          /* The particle force values are now set.  Do _NOT_
             try to read any particle density variables! */

          /* Prepare the particle for the force loop over neighbours */
          hydro_reset_acceleration(p);
        }
      }

      /* We now need to treat the particles whose smoothing length had not
       * converged again */

      /* Re-set the counter for the next loop (potentially). */
      count = redo;
      if (count > 0) {

        /* Climb up the cell hierarchy. */
        for (struct cell *finger = c; finger != NULL; finger = finger->parent) {

          /* Run through this cell's density interactions. */
          for (struct link *l = finger->density; l != NULL; l = l->next) {

            /* Self-interaction? */
            if (l->t->type == task_type_self)
              runner_doself_subset_density(r, finger, parts, pid, count);

            /* Otherwise, pair interaction? */
            else if (l->t->type == task_type_pair) {

              /* Left or right? */
              if (l->t->ci == finger)
                runner_dopair_subset_density(r, finger, parts, pid, count,
                                             l->t->cj);
              else
                runner_dopair_subset_density(r, finger, parts, pid, count,
                                             l->t->ci);

            }

            /* Otherwise, sub-self interaction? */
            else if (l->t->type == task_type_sub_self)
              runner_dosub_subset_density(r, finger, parts, pid, count, NULL,
                                          -1, 1);

            /* Otherwise, sub-pair interaction? */
            else if (l->t->type == task_type_sub_pair) {

              /* Left or right? */
              if (l->t->ci == finger)
                runner_dosub_subset_density(r, finger, parts, pid, count,
                                            l->t->cj, -1, 1);
              else
                runner_dosub_subset_density(r, finger, parts, pid, count,
                                            l->t->ci, -1, 1);
            }
          }
        }
      }
    }

#ifdef SWIFT_DEBUG_CHECKS
    if (count) {
      message("Smoothing length failed to converge on %i particles.", count);

      error("Aborting....");
    }
#else
    if (count)
      message("Smoothing length failed to converge on %i particles.", count);
#endif

    /* Be clean */
    free(pid);
  }

  if (timer) TIMER_TOC(timer_do_ghost);
}

/**
 * @brief Unskip any tasks associated with active cells.
 *
 * @param c The cell.
 * @param e The engine.
 */
static void runner_do_unskip(struct cell *c, struct engine *e) {

  /* Ignore empty cells. */
  if (c->count == 0 && c->gcount == 0) return;

  /* Unskip any active tasks. */
  if (cell_is_active(c, e)) {
    const int forcerebuild = cell_unskip_tasks(c, &e->sched);
    if (forcerebuild) atomic_inc(&e->forcerebuild);
  }

  /* Recurse */
  if (c->split) {
    for (int k = 0; k < 8; k++) {
      if (c->progeny[k] != NULL) {
        struct cell *cp = c->progeny[k];
        runner_do_unskip(cp, e);
      }
    }
  }
}

/**
 * @brief Mapper function to unskip active tasks.
 *
 * @param map_data An array of #cell%s.
 * @param num_elements Chunk size.
 * @param extra_data Pointer to an #engine.
 */
void runner_do_unskip_mapper(void *map_data, int num_elements,
                             void *extra_data) {

  struct engine *e = (struct engine *)extra_data;
  struct cell *cells = (struct cell *)map_data;

  for (int ind = 0; ind < num_elements; ind++) {
    struct cell *c = &cells[ind];
    if (c != NULL) runner_do_unskip(c, e);
  }
}
/**
 * @brief Drift particles in real space.
 *
 * @param r The runner thread.
 * @param c The cell.
 * @param timer Are we timing this ?
 */
void runner_do_drift(struct runner *r, struct cell *c, int timer) {

  TIMER_TIC;

  cell_drift(c, r->e);

  if (timer) TIMER_TOC(timer_drift);
}

/**
 * @brief Mapper function to drift ALL particle and g-particles forward in time.
 *
 * @param map_data An array of #cell%s.
 * @param num_elements Chunk size.
 * @param extra_data Pointer to an #engine.
 */
void runner_do_drift_mapper(void *map_data, int num_elements,
                            void *extra_data) {

  struct engine *e = (struct engine *)extra_data;
  struct cell *cells = (struct cell *)map_data;

  for (int ind = 0; ind < num_elements; ind++) {
    struct cell *c = &cells[ind];
    if (c != NULL && c->nodeID == e->nodeID) cell_drift(c, e);
  }
}

/**
 * @brief Perform the first half-kick on all the active particles in a cell.
 *
 * @param r The runner thread.
 * @param c The cell.
 * @param timer Are we timing this ?
 */
void runner_do_kick1(struct runner *r, struct cell *c, int timer) {

  const struct engine *e = r->e;
  struct part *restrict parts = c->parts;
  struct xpart *restrict xparts = c->xparts;
  struct gpart *restrict gparts = c->gparts;
  struct spart *restrict sparts = c->sparts;
  const int count = c->count;
  const int gcount = c->gcount;
  const int scount = c->scount;
  const integertime_t ti_current = e->ti_current;
  const double timeBase = e->timeBase;

  TIMER_TIC;

  /* Anything to do here? */
  if (!cell_is_active(c, e)) return;

  /* Recurse? */
  if (c->split) {
    for (int k = 0; k < 8; k++)
      if (c->progeny[k] != NULL) runner_do_kick1(r, c->progeny[k], 0);
  } else {

    /* Loop over the parts in this cell. */
    for (int k = 0; k < count; k++) {

      /* Get a handle on the part. */
      struct part *restrict p = &parts[k];
      struct xpart *restrict xp = &xparts[k];

      /* If particle needs to be kicked */
      if (part_is_active(p, e)) {

        const integertime_t ti_step = get_integer_timestep(p->time_bin);
        const integertime_t ti_begin =
            get_integer_time_begin(ti_current, p->time_bin);

#ifdef SWIFT_DEBUG_CHECKS
        const integertime_t ti_end =
            get_integer_time_end(ti_current, p->time_bin);

        if (ti_end - ti_begin != ti_step)
          error(
              "Particle in wrong time-bin, ti_end=%lld, ti_begin=%lld, "
              "ti_step=%lld time_bin=%d ti_current=%lld",
              ti_end, ti_begin, ti_step, p->time_bin, ti_current);
#endif

        /* do the kick */
        kick_part(p, xp, ti_begin, ti_begin + ti_step / 2, timeBase);
      }
    }

    /* Loop over the gparts in this cell. */
    for (int k = 0; k < gcount; k++) {

      /* Get a handle on the part. */
      struct gpart *restrict gp = &gparts[k];

      /* If the g-particle has no counterpart and needs to be kicked */
      if (gp->type == swift_type_dark_matter && gpart_is_active(gp, e)) {

        const integertime_t ti_step = get_integer_timestep(gp->time_bin);
        const integertime_t ti_begin =
            get_integer_time_begin(ti_current, gp->time_bin);

#ifdef SWIFT_DEBUG_CHECKS
        const integertime_t ti_end =
            get_integer_time_end(ti_current, gp->time_bin);

        if (ti_end - ti_begin != ti_step) error("Particle in wrong time-bin");
#endif

        /* do the kick */
        kick_gpart(gp, ti_begin, ti_begin + ti_step / 2, timeBase);
      }
    }

    /* Loop over the star particles in this cell. */
    for (int k = 0; k < scount; k++) {

      /* Get a handle on the s-part. */
      struct spart *restrict sp = &sparts[k];

      /* If particle needs to be kicked */
      if (spart_is_active(sp, e)) {

        const integertime_t ti_step = get_integer_timestep(sp->time_bin);
        const integertime_t ti_begin =
            get_integer_time_begin(ti_current, sp->time_bin);

#ifdef SWIFT_DEBUG_CHECKS
        const integertime_t ti_end =
            get_integer_time_end(ti_current, sp->time_bin);

        if (ti_end - ti_begin != ti_step) error("Particle in wrong time-bin");
#endif

        /* do the kick */
        kick_spart(sp, ti_begin, ti_begin + ti_step / 2, timeBase);
      }
    }
  }

  if (timer) TIMER_TOC(timer_kick1);
}

/**
 * @brief Perform the second half-kick on all the active particles in a cell.
 *
 * Also prepares particles to be drifted.
 *
 * @param r The runner thread.
 * @param c The cell.
 * @param timer Are we timing this ?
 */
void runner_do_kick2(struct runner *r, struct cell *c, int timer) {

  const struct engine *e = r->e;
  const integertime_t ti_current = e->ti_current;
  const double timeBase = e->timeBase;
  const int count = c->count;
  const int gcount = c->gcount;
  const int scount = c->scount;
  struct part *restrict parts = c->parts;
  struct xpart *restrict xparts = c->xparts;
  struct gpart *restrict gparts = c->gparts;
  struct spart *restrict sparts = c->sparts;

  TIMER_TIC;

  /* Anything to do here? */
  if (!cell_is_active(c, e)) return;

  /* Recurse? */
  if (c->split) {
    for (int k = 0; k < 8; k++)
      if (c->progeny[k] != NULL) runner_do_kick2(r, c->progeny[k], 0);
  } else {

    /* Loop over the particles in this cell. */
    for (int k = 0; k < count; k++) {

      /* Get a handle on the part. */
      struct part *restrict p = &parts[k];
      struct xpart *restrict xp = &xparts[k];

      /* If particle needs to be kicked */
      if (part_is_active(p, e)) {

        const integertime_t ti_step = get_integer_timestep(p->time_bin);
        const integertime_t ti_begin =
            get_integer_time_begin(ti_current, p->time_bin);

#ifdef SWIFT_DEBUG_CHECKS
        if (ti_begin + ti_step != ti_current)
          error(
              "Particle in wrong time-bin, ti_begin=%lld, ti_step=%lld "
              "time_bin=%d ti_current=%lld",
              ti_begin, ti_step, p->time_bin, ti_current);
#endif

        /* Finish the time-step with a second half-kick */
        kick_part(p, xp, ti_begin + ti_step / 2, ti_begin + ti_step, timeBase);

        /* Prepare the values to be drifted */
        hydro_reset_predicted_values(p, xp);
      }
    }

    /* Loop over the g-particles in this cell. */
    for (int k = 0; k < gcount; k++) {

      /* Get a handle on the part. */
      struct gpart *restrict gp = &gparts[k];

      /* If the g-particle has no counterpart and needs to be kicked */
      if (gp->type == swift_type_dark_matter && gpart_is_active(gp, e)) {

        const integertime_t ti_step = get_integer_timestep(gp->time_bin);
        const integertime_t ti_begin =
            get_integer_time_begin(ti_current, gp->time_bin);

#ifdef SWIFT_DEBUG_CHECKS
        if (ti_begin + ti_step != ti_current)
          error("Particle in wrong time-bin");
#endif

        /* Finish the time-step with a second half-kick */
        kick_gpart(gp, ti_begin + ti_step / 2, ti_begin + ti_step, timeBase);
      }
    }

    /* Loop over the particles in this cell. */
    for (int k = 0; k < scount; k++) {

      /* Get a handle on the part. */
      struct spart *restrict sp = &sparts[k];

      /* If particle needs to be kicked */
      if (spart_is_active(sp, e)) {

        const integertime_t ti_step = get_integer_timestep(sp->time_bin);
        const integertime_t ti_begin =
            get_integer_time_begin(ti_current, sp->time_bin);

#ifdef SWIFT_DEBUG_CHECKS
        if (ti_begin + ti_step != ti_current)
          error("Particle in wrong time-bin");
#endif

        /* Finish the time-step with a second half-kick */
        kick_spart(sp, ti_begin + ti_step / 2, ti_begin + ti_step, timeBase);

        /* Prepare the values to be drifted */
        star_reset_predicted_values(sp);
      }
    }
  }
  if (timer) TIMER_TOC(timer_kick2);
}

/**
 * @brief Computes the next time-step of all active particles in this cell
 * and update the cell's statistics.
 *
 * @param r The runner thread.
 * @param c The cell.
 * @param timer Are we timing this ?
 */
void runner_do_timestep(struct runner *r, struct cell *c, int timer) {

  const struct engine *e = r->e;
  const integertime_t ti_current = e->ti_current;
  const int count = c->count;
  const int gcount = c->gcount;
  const int scount = c->scount;
  struct part *restrict parts = c->parts;
  struct xpart *restrict xparts = c->xparts;
  struct gpart *restrict gparts = c->gparts;
  struct spart *restrict sparts = c->sparts;

  TIMER_TIC;

  int updated = 0, g_updated = 0, s_updated = 0;
  integertime_t ti_end_min = max_nr_timesteps, ti_end_max = 0;

  /* No children? */
  if (!c->split) {

    /* Loop over the particles in this cell. */
    for (int k = 0; k < count; k++) {

      /* Get a handle on the part. */
      struct part *restrict p = &parts[k];
      struct xpart *restrict xp = &xparts[k];

      /* If particle needs updating */
      if (part_is_active(p, e)) {

#ifdef SWIFT_DEBUG_CHECKS
        /* Current end of time-step */
        const integertime_t ti_end =
            get_integer_time_end(ti_current, p->time_bin);

        if (ti_end != ti_current)
          error("Computing time-step of rogue particle.");
#endif

        /* Get new time-step */
        const integertime_t ti_new_step = get_part_timestep(p, xp, e);

        /* Update particle */
        p->time_bin = get_time_bin(ti_new_step);
        if (p->gpart != NULL) p->gpart->time_bin = get_time_bin(ti_new_step);

        /* Number of updated particles */
        updated++;
        if (p->gpart != NULL) g_updated++;

        /* What is the next sync-point ? */
        ti_end_min = min(ti_current + ti_new_step, ti_end_min);
        ti_end_max = max(ti_current + ti_new_step, ti_end_max);
      }

      else { /* part is inactive */

        const integertime_t ti_end =
            get_integer_time_end(ti_current, p->time_bin);

        /* What is the next sync-point ? */
        ti_end_min = min(ti_end, ti_end_min);
        ti_end_max = max(ti_end, ti_end_max);
      }
    }

    /* Loop over the g-particles in this cell. */
    for (int k = 0; k < gcount; k++) {

      /* Get a handle on the part. */
      struct gpart *restrict gp = &gparts[k];

      /* If the g-particle has no counterpart */
      if (gp->type == swift_type_dark_matter) {

        /* need to be updated ? */
        if (gpart_is_active(gp, e)) {

#ifdef SWIFT_DEBUG_CHECKS
          /* Current end of time-step */
          const integertime_t ti_end =
              get_integer_time_end(ti_current, gp->time_bin);

          if (ti_end != ti_current)
            error("Computing time-step of rogue particle.");
#endif
          /* Get new time-step */
          const integertime_t ti_new_step = get_gpart_timestep(gp, e);

          /* Update particle */
          gp->time_bin = get_time_bin(ti_new_step);

          /* Number of updated g-particles */
          g_updated++;

          /* What is the next sync-point ? */
          ti_end_min = min(ti_current + ti_new_step, ti_end_min);
          ti_end_max = max(ti_current + ti_new_step, ti_end_max);

        } else { /* gpart is inactive */

          const integertime_t ti_end =
              get_integer_time_end(ti_current, gp->time_bin);

          /* What is the next sync-point ? */
          ti_end_min = min(ti_end, ti_end_min);
          ti_end_max = max(ti_end, ti_end_max);
        }
      }
    }

    /* Loop over the star particles in this cell. */
    for (int k = 0; k < scount; k++) {

      /* Get a handle on the part. */
      struct spart *restrict sp = &sparts[k];

      /* need to be updated ? */
      if (spart_is_active(sp, e)) {

#ifdef SWIFT_DEBUG_CHECKS
        /* Current end of time-step */
        const integertime_t ti_end =
            get_integer_time_end(ti_current, sp->time_bin);

        if (ti_end != ti_current)
          error("Computing time-step of rogue particle.");
#endif
        /* Get new time-step */
        const integertime_t ti_new_step = get_spart_timestep(sp, e);

        /* Update particle */
        sp->time_bin = get_time_bin(ti_new_step);
        sp->gpart->time_bin = get_time_bin(ti_new_step);

        /* Number of updated s-particles */
        s_updated++;
        g_updated++;

        /* What is the next sync-point ? */
        ti_end_min = min(ti_current + ti_new_step, ti_end_min);
        ti_end_max = max(ti_current + ti_new_step, ti_end_max);

      } else { /* star particle is inactive */

        const integertime_t ti_end =
            get_integer_time_end(ti_current, sp->time_bin);

        /* What is the next sync-point ? */
        ti_end_min = min(ti_end, ti_end_min);
        ti_end_max = max(ti_end, ti_end_max);
      }
    }
  } else {

    /* Loop over the progeny. */
    for (int k = 0; k < 8; k++)
      if (c->progeny[k] != NULL) {
        struct cell *restrict cp = c->progeny[k];

        /* Recurse */
        runner_do_timestep(r, cp, 0);

        /* And aggregate */
        updated += cp->updated;
        g_updated += cp->g_updated;
        s_updated += cp->s_updated;
        ti_end_min = min(cp->ti_end_min, ti_end_min);
        ti_end_max = max(cp->ti_end_max, ti_end_max);
      }
  }

  /* Store the values. */
  c->updated = updated;
  c->g_updated = g_updated;
  c->s_updated = s_updated;
  c->ti_end_min = ti_end_min;
  c->ti_end_max = ti_end_max;

  if (timer) TIMER_TOC(timer_timestep);
}

/**
 * @brief End the force calculation of all active particles in a cell
 * by multiplying the acccelerations by the relevant constants
 *
 * @param r The #runner thread.
 * @param c The #cell.
 * @param timer Are we timing this ?
 */
void runner_do_end_force(struct runner *r, struct cell *c, int timer) {

  const struct engine *e = r->e;
  const int count = c->count;
  const int gcount = c->gcount;
  const int scount = c->scount;
  struct part *restrict parts = c->parts;
  struct gpart *restrict gparts = c->gparts;
  struct spart *restrict sparts = c->sparts;
  const double const_G = e->physical_constants->const_newton_G;

  TIMER_TIC;

  /* Anything to do here? */
  if (!cell_is_active(c, e)) return;

  /* Recurse? */
  if (c->split) {
    for (int k = 0; k < 8; k++)
      if (c->progeny[k] != NULL) runner_do_end_force(r, c->progeny[k], 0);
  } else {

    /* Loop over the gas particles in this cell. */
    for (int k = 0; k < count; k++) {

      /* Get a handle on the part. */
      struct part *restrict p = &parts[k];

      if (part_is_active(p, e)) {

        /* First, finish the force loop */
        hydro_end_force(p);
        if (p->gpart != NULL) gravity_end_force(p->gpart, const_G);
      }
    }

    /* Loop over the g-particles in this cell. */
    for (int k = 0; k < gcount; k++) {

      /* Get a handle on the gpart. */
      struct gpart *restrict gp = &gparts[k];

      if (gp->type == swift_type_dark_matter) {
        if (gpart_is_active(gp, e)) gravity_end_force(gp, const_G);
      }
    }

    /* Loop over the star particles in this cell. */
    for (int k = 0; k < scount; k++) {

      /* Get a handle on the part. */
      struct spart *restrict sp = &sparts[k];

      if (spart_is_active(sp, e)) {

        /* First, finish the force loop */
        star_end_force(sp);
        gravity_end_force(sp->gpart, const_G);
      }
    }
  }

  if (timer) TIMER_TOC(timer_endforce);
}

/**
 * @brief Construct the cell properties from the received #part.
 *
 * @param r The runner thread.
 * @param c The cell.
 * @param timer Are we timing this ?
 */
void runner_do_recv_part(struct runner *r, struct cell *c, int timer) {

#ifdef WITH_MPI

  const struct part *restrict parts = c->parts;
<<<<<<< HEAD
  // const struct gpart *restrict gparts = c->gparts;
  const size_t nr_parts = c->count;
  // const size_t nr_gparts = c->gcount;
=======
  const size_t nr_parts = c->count;
>>>>>>> c1e5b26a
  const integertime_t ti_current = r->e->ti_current;

  TIMER_TIC;

  integertime_t ti_end_min = max_nr_timesteps;
  integertime_t ti_end_max = 0;
  float h_max = 0.f;

  /* If this cell is a leaf, collect the particle data. */
  if (!c->split) {

    /* Collect everything... */
    for (size_t k = 0; k < nr_parts; k++) {
      const integertime_t ti_end =
          get_integer_time_end(ti_current, parts[k].time_bin);
      ti_end_min = min(ti_end_min, ti_end);
      ti_end_max = max(ti_end_max, ti_end);
      h_max = max(h_max, parts[k].h);

#ifdef SWIFT_DEBUG_CHECKS
      if (parts[k].ti_drift != ti_current)
        error("Received un-drifted particle !");
#endif
    }
<<<<<<< HEAD
    /* for (size_t k = 0; k < nr_gparts; k++) { */
    /*   const integertime_t ti_end = */
    /*       get_integer_time_end(ti_current, gparts[k].time_bin); */
    /*   ti_end_min = min(ti_end_min, ti_end); */
    /*   ti_end_max = max(ti_end_max, ti_end); */
    /* } */

=======
  }

  /* Otherwise, recurse and collect. */
  else {
    for (int k = 0; k < 8; k++) {
      if (c->progeny[k] != NULL) {
        runner_do_recv_part(r, c->progeny[k], 0);
        ti_end_min = min(ti_end_min, c->progeny[k]->ti_end_min);
        ti_end_max = max(ti_end_max, c->progeny[k]->ti_end_max);
        h_max = max(h_max, c->progeny[k]->h_max);
      }
    }
  }

#ifdef SWIFT_DEBUG_CHECKS
  if (ti_end_min < ti_current)
    error(
        "Received a cell at an incorrect time c->ti_end_min=%lld, "
        "e->ti_current=%lld.",
        ti_end_min, ti_current);
#endif

  /* ... and store. */
  c->ti_end_min = ti_end_min;
  c->ti_end_max = ti_end_max;
  c->ti_old = ti_current;
  c->h_max = h_max;

  if (timer) TIMER_TOC(timer_dorecv_part);

#else
  error("SWIFT was not compiled with MPI support.");
#endif
}

/**
 * @brief Construct the cell properties from the received #gpart.
 *
 * @param r The runner thread.
 * @param c The cell.
 * @param timer Are we timing this ?
 */
void runner_do_recv_gpart(struct runner *r, struct cell *c, int timer) {

#ifdef WITH_MPI

  const struct gpart *restrict gparts = c->gparts;
  const size_t nr_gparts = c->gcount;
  const integertime_t ti_current = r->e->ti_current;

  TIMER_TIC;

  integertime_t ti_end_min = max_nr_timesteps;
  integertime_t ti_end_max = 0;

  /* If this cell is a leaf, collect the particle data. */
  if (!c->split) {

    /* Collect everything... */
    for (size_t k = 0; k < nr_gparts; k++) {
      const integertime_t ti_end =
          get_integer_time_end(ti_current, gparts[k].time_bin);
      ti_end_min = min(ti_end_min, ti_end);
      ti_end_max = max(ti_end_max, ti_end);
    }
>>>>>>> c1e5b26a
  }

  /* Otherwise, recurse and collect. */
  else {
    for (int k = 0; k < 8; k++) {
      if (c->progeny[k] != NULL) {
        runner_do_recv_gpart(r, c->progeny[k], 0);
        ti_end_min = min(ti_end_min, c->progeny[k]->ti_end_min);
        ti_end_max = max(ti_end_max, c->progeny[k]->ti_end_max);
      }
    }
  }

#ifdef SWIFT_DEBUG_CHECKS
  if (ti_end_min < ti_current)
    error(
        "Received a cell at an incorrect time c->ti_end_min=%lld, "
        "e->ti_current=%lld.",
        ti_end_min, ti_current);
#endif

  /* ... and store. */
  c->ti_end_min = ti_end_min;
  c->ti_end_max = ti_end_max;
  c->ti_old = ti_current;

  if (timer) TIMER_TOC(timer_dorecv_gpart);

#else
  error("SWIFT was not compiled with MPI support.");
#endif
}

/**
 * @brief The #runner main thread routine.
 *
 * @param data A pointer to this thread's data.
 */
void *runner_main(void *data) {

  struct runner *r = (struct runner *)data;
  struct engine *e = r->e;
  struct scheduler *sched = &e->sched;

  /* Main loop. */
  while (1) {

    /* Wait at the barrier. */
    engine_barrier(e, r->id);

    /* Re-set the pointer to the previous task, as there is none. */
    struct task *t = NULL;
    struct task *prev = NULL;

    /* Loop while there are tasks... */
    while (1) {

      /* If there's no old task, try to get a new one. */
      if (t == NULL) {

        /* Get the task. */
        TIMER_TIC
        t = scheduler_gettask(sched, r->qid, prev);
        TIMER_TOC(timer_gettask);

        /* Did I get anything? */
        if (t == NULL) break;
      }

      /* Get the cells. */
      struct cell *ci = t->ci;
      struct cell *cj = t->cj;
#ifdef SWIFT_DEBUG_TASKS
      t->rid = r->cpuid;
#endif

/* Check that we haven't scheduled an inactive task */
#ifdef SWIFT_DEBUG_CHECKS
      t->ti_run = e->ti_current;
#ifndef WITH_MPI
      if (ci == NULL && cj == NULL) {

        if (t->type != task_type_grav_gather_m && t->type != task_type_grav_fft)
          error("Task not associated with cells!");

      } else if (cj == NULL) { /* self */

        if (!cell_is_active(ci, e) && t->type != task_type_sort &&
            t->type != task_type_send && t->type != task_type_recv)
          error(
              "Task (type='%s/%s') should have been skipped ti_current=%lld "
              "c->ti_end_min=%lld",
              taskID_names[t->type], subtaskID_names[t->subtype], e->ti_current,
              ci->ti_end_min);

        /* Special case for sorts */
        if (!cell_is_active(ci, e) && t->type == task_type_sort &&
            t->flags == 0)
          error(
              "Task (type='%s/%s') should have been skipped ti_current=%lld "
              "c->ti_end_min=%lld t->flags=%d",
              taskID_names[t->type], subtaskID_names[t->subtype], e->ti_current,
              ci->ti_end_min, t->flags);

      } else { /* pair */
        if (!cell_is_active(ci, e) && !cell_is_active(cj, e))

          if (t->type != task_type_send && t->type != task_type_recv)
            error(
                "Task (type='%s/%s') should have been skipped ti_current=%lld "
                "ci->ti_end_min=%lld cj->ti_end_min=%lld",
                taskID_names[t->type], subtaskID_names[t->subtype],
                e->ti_current, ci->ti_end_min, cj->ti_end_min);
      }
#endif
#endif

      /* Different types of tasks... */
      switch (t->type) {
        case task_type_self:
          if (t->subtype == task_subtype_density) {
#if defined(WITH_VECTORIZATION) && defined(GADGET2_SPH)
            runner_doself1_density_vec(r, ci);
#else
            runner_doself1_density(r, ci);
#endif
          }
#ifdef EXTRA_HYDRO_LOOP
          else if (t->subtype == task_subtype_gradient)
            runner_doself1_gradient(r, ci);
#endif
          else if (t->subtype == task_subtype_force)
            runner_doself2_force(r, ci);
          else if (t->subtype == task_subtype_grav)
            runner_doself_grav(r, ci, 1);
          else if (t->subtype == task_subtype_external_grav)
            runner_do_grav_external(r, ci, 1);
          else
            error("Unknown/invalid task subtype (%d).", t->subtype);
          break;

        case task_type_pair:
          if (t->subtype == task_subtype_density)
            runner_dopair1_density(r, ci, cj);
#ifdef EXTRA_HYDRO_LOOP
          else if (t->subtype == task_subtype_gradient)
            runner_dopair1_gradient(r, ci, cj);
#endif
          else if (t->subtype == task_subtype_force)
            runner_dopair2_force(r, ci, cj);
          else if (t->subtype == task_subtype_grav)
            runner_dopair_grav(r, ci, cj, 1);
          else
            error("Unknown/invalid task subtype (%d).", t->subtype);
          break;

        case task_type_sub_self:
          if (t->subtype == task_subtype_density)
            runner_dosub_self1_density(r, ci, 1);
#ifdef EXTRA_HYDRO_LOOP
          else if (t->subtype == task_subtype_gradient)
            runner_dosub_self1_gradient(r, ci, 1);
#endif
          else if (t->subtype == task_subtype_force)
            runner_dosub_self2_force(r, ci, 1);
          else if (t->subtype == task_subtype_grav)
            runner_dosub_grav(r, ci, cj, 1);
          else if (t->subtype == task_subtype_external_grav)
            runner_do_grav_external(r, ci, 1);
          else
            error("Unknown/invalid task subtype (%d).", t->subtype);
          break;

        case task_type_sub_pair:
          if (t->subtype == task_subtype_density)
            runner_dosub_pair1_density(r, ci, cj, t->flags, 1);
#ifdef EXTRA_HYDRO_LOOP
          else if (t->subtype == task_subtype_gradient)
            runner_dosub_pair1_gradient(r, ci, cj, t->flags, 1);
#endif
          else if (t->subtype == task_subtype_force)
            runner_dosub_pair2_force(r, ci, cj, t->flags, 1);
          else if (t->subtype == task_subtype_grav)
            runner_dosub_grav(r, ci, cj, 1);
          else
            error("Unknown/invalid task subtype (%d).", t->subtype);
          break;

        case task_type_sort:
          runner_do_sort(r, ci, t->flags, 1);
          break;
        case task_type_init:
          runner_do_init(r, ci, 1);
          break;
        case task_type_ghost:
          runner_do_ghost(r, ci, 1);
          break;
#ifdef EXTRA_HYDRO_LOOP
        case task_type_extra_ghost:
          runner_do_extra_ghost(r, ci, 1);
          break;
#endif
        case task_type_drift:
          runner_do_drift(r, ci, 1);
          break;
        case task_type_kick1:
          runner_do_kick1(r, ci, 1);
          break;
        case task_type_kick2:
          if (!(e->policy & engine_policy_cooling))
            runner_do_end_force(r, ci, 1);
          runner_do_kick2(r, ci, 1);
          break;
        case task_type_timestep:
          runner_do_timestep(r, ci, 1);
          break;
#ifdef WITH_MPI
        case task_type_send:
          if (t->subtype == task_subtype_tend) {
            free(t->buff);
          }
          break;
        case task_type_recv:
          if (t->subtype == task_subtype_tend) {
            cell_unpack_ti_ends(ci, t->buff);
            free(t->buff);
          } else if (t->subtype == task_subtype_xv ||
                     t->subtype == task_subtype_rho) {
            runner_do_recv_part(r, ci, 1);
          } else if (t->subtype == task_subtype_gpart) {
            runner_do_recv_gpart(r, ci, 1);
          }
          break;
#endif
        case task_type_grav_mm:
          runner_do_grav_mm(r, t->ci, 1);
          break;
        case task_type_grav_up:
          runner_do_grav_up(r, t->ci);
          break;
        case task_type_grav_gather_m:
          break;
        case task_type_grav_fft:
          runner_do_grav_fft(r);
          break;
        case task_type_cooling:
          if (e->policy & engine_policy_cooling) runner_do_end_force(r, ci, 1);
          runner_do_cooling(r, t->ci, 1);
          break;
        case task_type_sourceterms:
          runner_do_sourceterms(r, t->ci, 1);
          break;
        default:
          error("Unknown/invalid task type (%d).", t->type);
      }

      /* We're done with this task, see if we get a next one. */
      prev = t;
      t = scheduler_done(sched, t);

    } /* main loop. */
  }

  /* Be kind, rewind. */
  return NULL;
}<|MERGE_RESOLUTION|>--- conflicted
+++ resolved
@@ -1158,6 +1158,7 @@
           if (ti_end != ti_current)
             error("Computing time-step of rogue particle.");
 #endif
+
           /* Get new time-step */
           const integertime_t ti_new_step = get_gpart_timestep(gp, e);
 
@@ -1339,13 +1340,7 @@
 #ifdef WITH_MPI
 
   const struct part *restrict parts = c->parts;
-<<<<<<< HEAD
-  // const struct gpart *restrict gparts = c->gparts;
   const size_t nr_parts = c->count;
-  // const size_t nr_gparts = c->gcount;
-=======
-  const size_t nr_parts = c->count;
->>>>>>> c1e5b26a
   const integertime_t ti_current = r->e->ti_current;
 
   TIMER_TIC;
@@ -1370,15 +1365,6 @@
         error("Received un-drifted particle !");
 #endif
     }
-<<<<<<< HEAD
-    /* for (size_t k = 0; k < nr_gparts; k++) { */
-    /*   const integertime_t ti_end = */
-    /*       get_integer_time_end(ti_current, gparts[k].time_bin); */
-    /*   ti_end_min = min(ti_end_min, ti_end); */
-    /*   ti_end_max = max(ti_end_max, ti_end); */
-    /* } */
-
-=======
   }
 
   /* Otherwise, recurse and collect. */
@@ -1444,14 +1430,13 @@
       ti_end_min = min(ti_end_min, ti_end);
       ti_end_max = max(ti_end_max, ti_end);
     }
->>>>>>> c1e5b26a
   }
 
   /* Otherwise, recurse and collect. */
   else {
     for (int k = 0; k < 8; k++) {
       if (c->progeny[k] != NULL) {
-        runner_do_recv_gpart(r, c->progeny[k], 0);
+        runner_do_recv_cell(r, c->progeny[k], 0);
         ti_end_min = min(ti_end_min, c->progeny[k]->ti_end_min);
         ti_end_max = max(ti_end_max, c->progeny[k]->ti_end_max);
       }
