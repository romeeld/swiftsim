--- conflicted
+++ resolved
@@ -107,15 +107,9 @@
 
 /* Import the stars density loop functions. */
 #define FUNCTION density
-<<<<<<< HEAD
-#define ONLY_LOCAL 1
-#include "runner_doiact_stars.h"
-#undef ONLY_LOCAL
-=======
 #define UPDATE_STARS 1
 #include "runner_doiact_stars.h"
 #undef UPDATE_STARS
->>>>>>> e64b67bc
 #undef FUNCTION
 
 /* Import the stars feedback loop functions. */
