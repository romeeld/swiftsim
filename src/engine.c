--- conflicted
+++ resolved
@@ -3387,16 +3387,13 @@
   struct clocks_time time1, time2;
   clocks_gettime(&time1);
 
-<<<<<<< HEAD
-#if defined(SWIFT_DEBUG_TASKS) && defined(WITH_MPI)
+#if defined(SWIFT_DEBUG_TASKS)
+  e->tic_step = getticks();
+#ifdef WITH_MPI
   /* Make sure all ticks start at the same time so we can compare across
    * ranks. */
   MPI_Barrier(MPI_COMM_WORLD);
 #endif
-=======
-#ifdef SWIFT_DEBUG_TASKS
->>>>>>> 81269f6a
-  e->tic_step = getticks();
 #endif
 
   if (e->nodeID == 0) {
