--- conflicted
+++ resolved
@@ -1164,6 +1164,13 @@
   /* Exchange the cell structure with neighbouring ranks. */
   proxy_cells_exchange(e->proxies, e->nr_proxies, e->s, with_gravity);
 
+  memuse_report("parts_foreign", sizeof(struct part) * e->s->size_parts_foreign);
+
+  memuse_report("gparts_foreign",
+                sizeof(struct gpart) * e->s->size_gparts_foreign);
+
+  memuse_report("sparts_foreign",
+                sizeof(struct spart) * e->s->size_sparts_foreign);
   if (e->verbose)
     message("took %.3f %s.", clocks_from_ticks(getticks() - tic),
             clocks_getunit());
@@ -1256,297 +1263,6 @@
     /* Ignore the particles we want to get rid of (inhibited, ...). */
     if (ind_spart[k] == -1) continue;
 
-<<<<<<< HEAD
-/**
- * @brief Add recv tasks for hydro pairs to a hierarchy of cells.
- *
- * @param e The #engine.
- * @param c The foreign #cell.
- * @param t_xv The recv_xv #task, if it has already been created.
- * @param t_rho The recv_rho #task, if it has already been created.
- * @param t_gradient The recv_gradient #task, if it has already been created.
- */
-void engine_addtasks_recv_hydro(struct engine *e, struct cell *c,
-                                struct task *t_xv, struct task *t_rho,
-                                struct task *t_gradient) {
-
-#ifdef WITH_MPI
-  struct scheduler *s = &e->sched;
-
-  /* Have we reached a level where there are any hydro tasks ? */
-  if (t_xv == NULL && c->density != NULL) {
-
-#ifdef SWIFT_DEBUG_CHECKS
-    /* Make sure this cell has a valid tag. */
-    if (c->tag < 0) error("Trying to receive from untagged cell.");
-#endif  // SWIFT_DEBUG_CHECKS
-
-    /* Create the tasks. */
-    t_xv = scheduler_addtask(s, task_type_recv, task_subtype_xv, c->tag, 0, c,
-                             NULL);
-    t_rho = scheduler_addtask(s, task_type_recv, task_subtype_rho, c->tag, 0, c,
-                              NULL);
-#ifdef EXTRA_HYDRO_LOOP
-    t_gradient = scheduler_addtask(s, task_type_recv, task_subtype_gradient,
-                                   c->tag, 0, c, NULL);
-#endif
-  }
-
-  c->recv_xv = t_xv;
-  c->recv_rho = t_rho;
-  c->recv_gradient = t_gradient;
-
-  /* Add dependencies. */
-  if (c->sorts != NULL) scheduler_addunlock(s, t_xv, c->sorts);
-
-  for (struct link *l = c->density; l != NULL; l = l->next) {
-    scheduler_addunlock(s, t_xv, l->t);
-    scheduler_addunlock(s, l->t, t_rho);
-  }
-#ifdef EXTRA_HYDRO_LOOP
-  for (struct link *l = c->gradient; l != NULL; l = l->next) {
-    scheduler_addunlock(s, t_rho, l->t);
-    scheduler_addunlock(s, l->t, t_gradient);
-  }
-  for (struct link *l = c->force; l != NULL; l = l->next)
-    scheduler_addunlock(s, t_gradient, l->t);
-#else
-  for (struct link *l = c->force; l != NULL; l = l->next)
-    scheduler_addunlock(s, t_rho, l->t);
-#endif
-
-  /* Recurse? */
-  if (c->split)
-    for (int k = 0; k < 8; k++)
-      if (c->progeny[k] != NULL)
-        engine_addtasks_recv_hydro(e, c->progeny[k], t_xv, t_rho, t_gradient);
-
-#else
-  error("SWIFT was not compiled with MPI support.");
-#endif
-}
-
-/**
- * @brief Add recv tasks for gravity pairs to a hierarchy of cells.
- *
- * @param e The #engine.
- * @param c The foreign #cell.
- * @param t_grav The recv_gpart #task, if it has already been created.
- */
-void engine_addtasks_recv_gravity(struct engine *e, struct cell *c,
-                                  struct task *t_grav) {
-
-#ifdef WITH_MPI
-  struct scheduler *s = &e->sched;
-
-  /* Have we reached a level where there are any gravity tasks ? */
-  if (t_grav == NULL && c->grav != NULL) {
-
-#ifdef SWIFT_DEBUG_CHECKS
-    /* Make sure this cell has a valid tag. */
-    if (c->tag < 0) error("Trying to receive from untagged cell.");
-#endif  // SWIFT_DEBUG_CHECKS
-
-    /* Create the tasks. */
-    t_grav = scheduler_addtask(s, task_type_recv, task_subtype_gpart, c->tag, 0,
-                               c, NULL);
-  }
-
-  c->recv_grav = t_grav;
-
-  for (struct link *l = c->grav; l != NULL; l = l->next)
-    scheduler_addunlock(s, t_grav, l->t);
-
-  /* Recurse? */
-  if (c->split)
-    for (int k = 0; k < 8; k++)
-      if (c->progeny[k] != NULL)
-        engine_addtasks_recv_gravity(e, c->progeny[k], t_grav);
-
-#else
-  error("SWIFT was not compiled with MPI support.");
-#endif
-}
-
-/**
- * @brief Add recv tasks for gravity pairs to a hierarchy of cells.
- *
- * @param e The #engine.
- * @param c The foreign #cell.
- * @param t_ti The recv_ti #task, if already been created.
- */
-void engine_addtasks_recv_timestep(struct engine *e, struct cell *c,
-                                   struct task *t_ti) {
-
-#ifdef WITH_MPI
-  struct scheduler *s = &e->sched;
-
-  /* Have we reached a level where there are any self/pair tasks ? */
-  if (t_ti == NULL && (c->grav != NULL || c->density != NULL)) {
-
-#ifdef SWIFT_DEBUG_CHECKS
-    /* Make sure this cell has a valid tag. */
-    if (c->tag < 0) error("Trying to receive from untagged cell.");
-#endif  // SWIFT_DEBUG_CHECKS
-
-    t_ti = scheduler_addtask(s, task_type_recv, task_subtype_tend, c->tag, 0, c,
-                             NULL);
-  }
-
-  c->recv_ti = t_ti;
-
-  for (struct link *l = c->grav; l != NULL; l = l->next)
-    scheduler_addunlock(s, l->t, t_ti);
-
-  for (struct link *l = c->force; l != NULL; l = l->next)
-    scheduler_addunlock(s, l->t, t_ti);
-
-  /* Recurse? */
-  if (c->split)
-    for (int k = 0; k < 8; k++)
-      if (c->progeny[k] != NULL)
-        engine_addtasks_recv_timestep(e, c->progeny[k], t_ti);
-
-#else
-  error("SWIFT was not compiled with MPI support.");
-#endif
-}
-
-/**
- * @brief Exchange cell structures with other nodes.
- *
- * @param e The #engine.
- */
-void engine_exchange_cells(struct engine *e) {
-
-#ifdef WITH_MPI
-
-  struct space *s = e->s;
-  const int nr_proxies = e->nr_proxies;
-  const ticks tic = getticks();
-
-  /* Exchange the cell structure with neighbouring ranks. */
-  proxy_cells_exchange(e->proxies, e->nr_proxies, e->s);
-
-  /* Count the number of particles we need to import and re-allocate
-     the buffer if needed. */
-  size_t count_parts_in = 0, count_gparts_in = 0, count_sparts_in = 0;
-  for (int k = 0; k < nr_proxies; k++)
-    for (int j = 0; j < e->proxies[k].nr_cells_in; j++) {
-      if (e->proxies[k].cells_in_type[j] & proxy_cell_type_hydro)
-        count_parts_in += e->proxies[k].cells_in[j]->count;
-      if (e->proxies[k].cells_in_type[j] & proxy_cell_type_gravity)
-        count_gparts_in += e->proxies[k].cells_in[j]->gcount;
-      count_sparts_in += e->proxies[k].cells_in[j]->scount;
-    }
-  if (count_parts_in > s->size_parts_foreign) {
-    if (s->parts_foreign != NULL) free(s->parts_foreign);
-    s->size_parts_foreign = 1.1 * count_parts_in;
-    if (posix_memalign((void **)&s->parts_foreign, part_align,
-                       sizeof(struct part) * s->size_parts_foreign) != 0)
-      error("Failed to allocate foreign part data.");
-  }
-  memuse_report("parts_foreign", sizeof(struct part) * s->size_parts_foreign);
-
-  if (count_gparts_in > s->size_gparts_foreign) {
-    if (s->gparts_foreign != NULL) free(s->gparts_foreign);
-    s->size_gparts_foreign = 1.1 * count_gparts_in;
-    if (posix_memalign((void **)&s->gparts_foreign, gpart_align,
-                       sizeof(struct gpart) * s->size_gparts_foreign) != 0)
-      error("Failed to allocate foreign gpart data.");
-  }
-  memuse_report("gparts_foreign",
-                sizeof(struct gpart) * s->size_gparts_foreign);
-
-  if (count_sparts_in > s->size_sparts_foreign) {
-    if (s->sparts_foreign != NULL) free(s->sparts_foreign);
-    s->size_sparts_foreign = 1.1 * count_sparts_in;
-    if (posix_memalign((void **)&s->sparts_foreign, spart_align,
-                       sizeof(struct spart) * s->size_sparts_foreign) != 0)
-      error("Failed to allocate foreign spart data.");
-  }
-  memuse_report("sparts_foreign",
-                sizeof(struct spart) * s->size_sparts_foreign);
-
-  /* Unpack the cells and link to the particle data. */
-  struct part *parts = s->parts_foreign;
-  struct gpart *gparts = s->gparts_foreign;
-  struct spart *sparts = s->sparts_foreign;
-  for (int k = 0; k < nr_proxies; k++) {
-    for (int j = 0; j < e->proxies[k].nr_cells_in; j++) {
-
-      if (e->proxies[k].cells_in_type[j] & proxy_cell_type_hydro) {
-        cell_link_parts(e->proxies[k].cells_in[j], parts);
-        parts = &parts[e->proxies[k].cells_in[j]->count];
-      }
-
-      if (e->proxies[k].cells_in_type[j] & proxy_cell_type_gravity) {
-        cell_link_gparts(e->proxies[k].cells_in[j], gparts);
-        gparts = &gparts[e->proxies[k].cells_in[j]->gcount];
-      }
-
-      cell_link_sparts(e->proxies[k].cells_in[j], sparts);
-      sparts = &sparts[e->proxies[k].cells_in[j]->scount];
-    }
-  }
-  s->nr_parts_foreign = parts - s->parts_foreign;
-  s->nr_gparts_foreign = gparts - s->gparts_foreign;
-  s->nr_sparts_foreign = sparts - s->sparts_foreign;
-
-  if (e->verbose)
-    message("took %.3f %s.", clocks_from_ticks(getticks() - tic),
-            clocks_getunit());
-
-#else
-  error("SWIFT was not compiled with MPI support.");
-#endif
-}
-
-/**
- * @brief Exchange straying particles with other nodes.
- *
- * @param e The #engine.
- * @param offset_parts The index in the parts array as of which the foreign
- *        parts reside.
- * @param ind_part The foreign #cell ID of each part.
- * @param Npart The number of stray parts, contains the number of parts received
- *        on return.
- * @param offset_gparts The index in the gparts array as of which the foreign
- *        parts reside.
- * @param ind_gpart The foreign #cell ID of each gpart.
- * @param Ngpart The number of stray gparts, contains the number of gparts
- *        received on return.
- * @param offset_sparts The index in the sparts array as of which the foreign
- *        parts reside.
- * @param ind_spart The foreign #cell ID of each spart.
- * @param Nspart The number of stray sparts, contains the number of sparts
- *        received on return.
- *
- * Note that this function does not mess-up the linkage between parts and
- * gparts, i.e. the received particles have correct linkeage.
- */
-void engine_exchange_strays(struct engine *e, size_t offset_parts,
-                            int *ind_part, size_t *Npart, size_t offset_gparts,
-                            int *ind_gpart, size_t *Ngpart,
-                            size_t offset_sparts, int *ind_spart,
-                            size_t *Nspart) {
-
-#ifdef WITH_MPI
-
-  struct space *s = e->s;
-  ticks tic = getticks();
-
-  /* Re-set the proxies. */
-  for (int k = 0; k < e->nr_proxies; k++) {
-    e->proxies[k].nr_parts_out = 0;
-    e->proxies[k].nr_gparts_out = 0;
-    e->proxies[k].nr_sparts_out = 0;
-  }
-
-  /* Put the parts into the corresponding proxies. */
-  for (size_t k = 0; k < *Npart; k++) {
-=======
->>>>>>> a0f68fd8
     /* Get the target node and proxy ID. */
     const int node_id = e->s->cells_top[ind_spart[k]].nodeID;
     if (node_id < 0 || node_id >= e->nr_nodes)
@@ -2503,14 +2219,6 @@
   /* Re-build the tasks. */
   engine_maketasks(e);
 
-<<<<<<< HEAD
-#ifdef WITH_MPI
-  if (e->policy & engine_policy_self_gravity)
-    engine_exchange_proxy_multipoles(e);
-#endif
-
-=======
->>>>>>> a0f68fd8
   /* Make the list of top-level cells that have tasks */
   space_list_useful_top_level_cells(e->s);
 
