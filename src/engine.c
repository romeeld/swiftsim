--- conflicted
+++ resolved
@@ -731,11 +731,7 @@
  * the allocations to this particle type only
  *
  * @param e The #engine.
-<<<<<<< HEAD
- * @param Are the foreign gpart regular or FOF?
-=======
  * @param fof Are we allocating buffers just for FOF?
->>>>>>> a842a25d
  */
 void engine_allocate_foreign_particles(struct engine *e, const int fof) {
 
@@ -2168,11 +2164,11 @@
       fprintf(
           e->file_timesteps,
           "  %6d %14e %12.7f %12.7f %14e %4d %4d %12lld %12lld %12lld %12lld "
-          "%12lld %21.3f %6d %21.3f\n",
+          "%12lld %21.3f %6d\n",
           e->step, e->time, e->cosmology->a, e->cosmology->z, e->time_step,
           e->min_active_bin, e->max_active_bin, e->updates, e->g_updates,
           e->s_updates, e->sink_updates, e->b_updates, e->wallclock_time,
-          e->step_props, dead_time);
+          e->step_props);
 #ifdef SWIFT_DEBUG_CHECKS
     fflush(e->file_timesteps);
 #endif
@@ -2588,6 +2584,7 @@
   if (e->verbose)
     message("took %.3f %s.", clocks_from_ticks(getticks() - tic),
             clocks_getunit());
+
 #else
   error("SWIFT was not compiled with MPI support.");
 #endif
