/*******************************************************************************
 * This file is part of SWIFT.
 * Copyright (c) 2012 Pedro Gonnet (pedro.gonnet@durham.ac.uk)
 *                    Matthieu Schaller (matthieu.schaller@durham.ac.uk)
 *               2015 Peter W. Draper (p.w.draper@durham.ac.uk)
 *                    Angus Lepper (angus.lepper@ed.ac.uk)
 *               2016 John A. Regan (john.a.regan@durham.ac.uk)
 *                    Tom Theuns (tom.theuns@durham.ac.uk)
 *
 * This program is free software: you can redistribute it and/or modify
 * it under the terms of the GNU Lesser General Public License as published
 * by the Free Software Foundation, either version 3 of the License, or
 * (at your option) any later version.
 *
 * This program is distributed in the hope that it will be useful,
 * but WITHOUT ANY WARRANTY; without even the implied warranty of
 * MERCHANTABILITY or FITNESS FOR A PARTICULAR PURPOSE.  See the
 * GNU General Public License for more details.
 *
 * You should have received a copy of the GNU Lesser General Public License
 * along with this program.  If not, see <http://www.gnu.org/licenses/>.
 *
 ******************************************************************************/

/* Config parameters. */
#include "../config.h"

/* Some standard headers. */
#include <float.h>
#include <limits.h>
#include <sched.h>
#include <stdbool.h>
#include <stdio.h>
#include <stdlib.h>
#include <string.h>
#include <unistd.h>

/* MPI headers. */
#ifdef WITH_MPI
#include <mpi.h>
#endif

#ifdef HAVE_LIBNUMA
#include <numa.h>
#endif

/* This object's header. */
#include "engine.h"

/* Local headers. */
#include "active.h"
#include "atomic.h"
#include "cell.h"
#include "chemistry.h"
#include "clocks.h"
#include "cooling.h"
#include "cosmology.h"
#include "cycle.h"
#include "debug.h"
#include "error.h"
#include "gravity.h"
#include "hydro.h"
#include "map.h"
#include "minmax.h"
#include "parallel_io.h"
#include "part.h"
#include "partition.h"
#include "profiler.h"
#include "proxy.h"
#include "restart.h"
#include "runner.h"
#include "serial_io.h"
#include "single_io.h"
#include "sort_part.h"
#include "sourceterms.h"
#include "statistics.h"
#include "timers.h"
#include "tools.h"
#include "units.h"
#include "version.h"
#include "velociraptor_interface.h"

/* Particle cache size. */
#define CACHE_SIZE 512

const char *engine_policy_names[] = {"none",
                                     "rand",
                                     "steal",
                                     "keep",
                                     "block",
                                     "cpu tight",
                                     "mpi",
                                     "numa affinity",
                                     "hydro",
                                     "self gravity",
                                     "external gravity",
                                     "cosmological integration",
                                     "drift everything",
                                     "reconstruct multi-poles",
                                     "cooling",
                                     "sourceterms",
                                     "stars"};

/** The rank of the engine as a global variable (for messages). */
int engine_rank;

/**
 * @brief Data collected from the cells at the end of a time-step
 */
struct end_of_step_data {

  int updates, g_updates, s_updates;
  integertime_t ti_hydro_end_min, ti_hydro_end_max, ti_hydro_beg_max;
  integertime_t ti_gravity_end_min, ti_gravity_end_max, ti_gravity_beg_max;
  struct engine *e;
};

/**
 * @brief Link a density/force task to a cell.
 *
 * @param e The #engine.
 * @param l A pointer to the #link, will be modified atomically.
 * @param t The #task.
 *
 * @return The new #link pointer.
 */
void engine_addlink(struct engine *e, struct link **l, struct task *t) {

  /* Get the next free link. */
  const int ind = atomic_inc(&e->nr_links);
  if (ind >= e->size_links) {
    error("Link table overflow.");
  }
  struct link *res = &e->links[ind];

  /* Set it atomically. */
  res->t = t;
  res->next = atomic_swap(l, res);
}

/**
 * @brief Recursively add non-implicit ghost tasks to a cell hierarchy.
 */
void engine_add_ghosts(struct engine *e, struct cell *c, struct task *ghost_in,
                       struct task *ghost_out) {

  /* If we have reached the leaf OR have to few particles to play with*/
  if (!c->split || c->count < engine_max_parts_per_ghost) {

    /* Add the ghost task and its dependencies */
    struct scheduler *s = &e->sched;
    c->ghost =
        scheduler_addtask(s, task_type_ghost, task_subtype_none, 0, 0, c, NULL);
    scheduler_addunlock(s, ghost_in, c->ghost);
    scheduler_addunlock(s, c->ghost, ghost_out);
  } else {
    /* Keep recursing */
    for (int k = 0; k < 8; k++)
      if (c->progeny[k] != NULL)
        engine_add_ghosts(e, c->progeny[k], ghost_in, ghost_out);
  }
}

/**
 * @brief Generate the hydro hierarchical tasks for a hierarchy of cells -
 * i.e. all the O(Npart) tasks -- timestep version
 *
 * Tasks are only created here. The dependencies will be added later on.
 *
 * Note that there is no need to recurse below the super-cell. Note also
 * that we only add tasks if the relevant particles are present in the cell.
 *
 * @param e The #engine.
 * @param c The #cell.
 */
void engine_make_hierarchical_tasks_common(struct engine *e, struct cell *c) {

  struct scheduler *s = &e->sched;
  const int is_with_cooling = (e->policy & engine_policy_cooling);

  /* Are we in a super-cell ? */
  if (c->super == c) {

    /* Local tasks only... */
    if (c->nodeID == e->nodeID) {

      /* Add the two half kicks */
      c->kick1 = scheduler_addtask(s, task_type_kick1, task_subtype_none, 0, 0,
                                   c, NULL);

      c->kick2 = scheduler_addtask(s, task_type_kick2, task_subtype_none, 0, 0,
                                   c, NULL);

      /* Add the time-step calculation task and its dependency */
      c->timestep = scheduler_addtask(s, task_type_timestep, task_subtype_none,
                                      0, 0, c, NULL);

      /* Add the task finishing the force calculation */
      c->end_force = scheduler_addtask(s, task_type_end_force,
                                       task_subtype_none, 0, 0, c, NULL);

      if (!is_with_cooling) scheduler_addunlock(s, c->end_force, c->kick2);
      scheduler_addunlock(s, c->kick2, c->timestep);
      scheduler_addunlock(s, c->timestep, c->kick1);
    }

  } else { /* We are above the super-cell so need to go deeper */

    /* Recurse. */
    if (c->split)
      for (int k = 0; k < 8; k++)
        if (c->progeny[k] != NULL)
          engine_make_hierarchical_tasks_common(e, c->progeny[k]);
  }
}

/**
 * @brief Generate the hydro hierarchical tasks for a hierarchy of cells -
 * i.e. all the O(Npart) tasks -- hydro version
 *
 * Tasks are only created here. The dependencies will be added later on.
 *
 * Note that there is no need to recurse below the super-cell. Note also
 * that we only add tasks if the relevant particles are present in the cell.
 *
 * @param e The #engine.
 * @param c The #cell.
 */
void engine_make_hierarchical_tasks_hydro(struct engine *e, struct cell *c) {

  struct scheduler *s = &e->sched;
  const int is_with_cooling = (e->policy & engine_policy_cooling);
  const int is_with_sourceterms = (e->policy & engine_policy_sourceterms);

  /* Are we in a super-cell ? */
  if (c->super_hydro == c) {

    /* Add the sort task. */
    c->sorts =
        scheduler_addtask(s, task_type_sort, task_subtype_none, 0, 0, c, NULL);

    /* Local tasks only... */
    if (c->nodeID == e->nodeID) {

      /* Add the drift task. */
      c->drift_part = scheduler_addtask(s, task_type_drift_part,
                                        task_subtype_none, 0, 0, c, NULL);

      /* Generate the ghost tasks. */
      c->ghost_in =
          scheduler_addtask(s, task_type_ghost_in, task_subtype_none, 0,
                            /* implicit = */ 1, c, NULL);
      c->ghost_out =
          scheduler_addtask(s, task_type_ghost_out, task_subtype_none, 0,
                            /* implicit = */ 1, c, NULL);
      engine_add_ghosts(e, c, c->ghost_in, c->ghost_out);

#ifdef EXTRA_HYDRO_LOOP
      /* Generate the extra ghost task. */
      c->extra_ghost = scheduler_addtask(s, task_type_extra_ghost,
                                         task_subtype_none, 0, 0, c, NULL);
#endif

      /* Cooling task */
      if (is_with_cooling) {
        c->cooling = scheduler_addtask(s, task_type_cooling, task_subtype_none,
                                       0, 0, c, NULL);

        scheduler_addunlock(s, c->super->end_force, c->cooling);
        scheduler_addunlock(s, c->cooling, c->super->kick2);
      }

      /* add source terms */
      if (is_with_sourceterms) {
        c->sourceterms = scheduler_addtask(s, task_type_sourceterms,
                                           task_subtype_none, 0, 0, c, NULL);
      }
    }

  } else { /* We are above the super-cell so need to go deeper */

    /* Recurse. */
    if (c->split)
      for (int k = 0; k < 8; k++)
        if (c->progeny[k] != NULL)
          engine_make_hierarchical_tasks_hydro(e, c->progeny[k]);
  }
}

/**
 * @brief Generate the hydro hierarchical tasks for a hierarchy of cells -
 * i.e. all the O(Npart) tasks -- gravity version
 *
 * Tasks are only created here. The dependencies will be added later on.
 *
 * Note that there is no need to recurse below the super-cell. Note also
 * that we only add tasks if the relevant particles are present in the cell.
 *
 * @param e The #engine.
 * @param c The #cell.
 */
void engine_make_hierarchical_tasks_gravity(struct engine *e, struct cell *c) {

  struct scheduler *s = &e->sched;
  const int periodic = e->s->periodic;
  const int is_self_gravity = (e->policy & engine_policy_self_gravity);

  /* Are we in a super-cell ? */
  if (c->super_gravity == c) {

    /* Local tasks only... */
    if (c->nodeID == e->nodeID) {

      c->drift_gpart = scheduler_addtask(s, task_type_drift_gpart,
                                         task_subtype_none, 0, 0, c, NULL);

      if (is_self_gravity) {

        /* Initialisation of the multipoles */
        c->init_grav = scheduler_addtask(s, task_type_init_grav,
                                         task_subtype_none, 0, 0, c, NULL);

        /* Gravity non-neighbouring pm calculations */
        c->grav_long_range = scheduler_addtask(
            s, task_type_grav_long_range, task_subtype_none, 0, 0, c, NULL);

        /* Gravity recursive down-pass */
        c->grav_down = scheduler_addtask(s, task_type_grav_down,
                                         task_subtype_none, 0, 0, c, NULL);

        if (periodic) scheduler_addunlock(s, c->init_grav, c->grav_ghost_in);
        if (periodic) scheduler_addunlock(s, c->grav_ghost_out, c->grav_down);
        scheduler_addunlock(s, c->init_grav, c->grav_long_range);
        scheduler_addunlock(s, c->grav_long_range, c->grav_down);
        scheduler_addunlock(s, c->grav_down, c->super->end_force);
      }
    }

  } else { /* We are above the super-cell so need to go deeper */

    /* Recurse. */
    if (c->split)
      for (int k = 0; k < 8; k++)
        if (c->progeny[k] != NULL)
          engine_make_hierarchical_tasks_gravity(e, c->progeny[k]);
  }
}

void engine_make_hierarchical_tasks_mapper(void *map_data, int num_elements,
                                           void *extra_data) {
  struct engine *e = (struct engine *)extra_data;
  const int is_with_hydro = (e->policy & engine_policy_hydro);
  const int is_with_self_gravity = (e->policy & engine_policy_self_gravity);
  const int is_with_external_gravity =
      (e->policy & engine_policy_external_gravity);

  for (int ind = 0; ind < num_elements; ind++) {
    struct cell *c = &((struct cell *)map_data)[ind];
    /* Make the common tasks (time integration) */
    engine_make_hierarchical_tasks_common(e, c);
    /* Add the hydro stuff */
    if (is_with_hydro) engine_make_hierarchical_tasks_hydro(e, c);
    /* And the gravity stuff */
    if (is_with_self_gravity || is_with_external_gravity)
      engine_make_hierarchical_tasks_gravity(e, c);
  }
}

#ifdef WITH_MPI
/**
 * Do the exchange of one type of particles with all the other nodes.
 *
 * @param counts 2D array with the counts of particles to exchange with
 *               each other node.
 * @param parts the particle data to exchange
 * @param new_nr_parts the number of particles this node will have after all
 *                     exchanges have completed.
 * @param sizeofparts sizeof the particle struct.
 * @param alignsize the memory alignment required for this particle type.
 * @param mpi_type the MPI_Datatype for these particles.
 * @param nr_nodes the number of nodes to exchange with.
 * @param nodeID the id of this node.
 *
 * @result new particle data constructed from all the exchanges with the
 *         given alignment.
 */
static void *engine_do_redistribute(int *counts, char *parts,
                                    size_t new_nr_parts, size_t sizeofparts,
                                    size_t alignsize, MPI_Datatype mpi_type,
                                    int nr_nodes, int nodeID) {

  /* Allocate a new particle array with some extra margin */
  char *parts_new = NULL;
  if (posix_memalign(
          (void **)&parts_new, alignsize,
          sizeofparts * new_nr_parts * engine_redistribute_alloc_margin) != 0)
    error("Failed to allocate new particle data.");

  /* Prepare MPI requests for the asynchronous communications */
  MPI_Request *reqs;
  if ((reqs = (MPI_Request *)malloc(sizeof(MPI_Request) * 2 * nr_nodes)) ==
      NULL)
    error("Failed to allocate MPI request list.");

  /* Only send and receive only "chunk" particles per request. So we need to
   * loop as many times as necessary here. Make 2Gb/sizeofparts so we only
   * send 2Gb packets. */
  const int chunk = INT_MAX / sizeofparts;
  int sent = 0;
  int recvd = 0;

  int activenodes = 1;
  while (activenodes) {

    for (int k = 0; k < 2 * nr_nodes; k++) reqs[k] = MPI_REQUEST_NULL;

    /* Emit the sends and recvs for the data. */
    size_t offset_send = sent;
    size_t offset_recv = recvd;
    activenodes = 0;

    for (int k = 0; k < nr_nodes; k++) {

      /* Indices in the count arrays of the node of interest */
      const int ind_send = nodeID * nr_nodes + k;
      const int ind_recv = k * nr_nodes + nodeID;

      /* Are we sending any data this loop? */
      int sending = counts[ind_send] - sent;
      if (sending > 0) {
        activenodes++;
        if (sending > chunk) sending = chunk;

        /* If the send and receive is local then just copy. */
        if (k == nodeID) {
          int receiving = counts[ind_recv] - recvd;
          if (receiving > chunk) receiving = chunk;
          memcpy(&parts_new[offset_recv * sizeofparts],
                 &parts[offset_send * sizeofparts], sizeofparts * receiving);
        } else {
          /* Otherwise send it. */
          int res =
              MPI_Isend(&parts[offset_send * sizeofparts], sending, mpi_type, k,
                        ind_send, MPI_COMM_WORLD, &reqs[2 * k + 0]);
          if (res != MPI_SUCCESS)
            mpi_error(res, "Failed to isend parts to node %i.", k);
        }
      }

      /* If we're sending to this node, then move past it to next. */
      if (counts[ind_send] > 0) offset_send += counts[ind_send];

      /* Are we receiving any data from this node? Note already done if coming
       * from this node. */
      if (k != nodeID) {
        int receiving = counts[ind_recv] - recvd;
        if (receiving > 0) {
          activenodes++;
          if (receiving > chunk) receiving = chunk;
          int res = MPI_Irecv(&parts_new[offset_recv * sizeofparts], receiving,
                              mpi_type, k, ind_recv, MPI_COMM_WORLD,
                              &reqs[2 * k + 1]);
          if (res != MPI_SUCCESS)
            mpi_error(res, "Failed to emit irecv of parts from node %i.", k);
        }
      }

      /* If we're receiving from this node, then move past it to next. */
      if (counts[ind_recv] > 0) offset_recv += counts[ind_recv];
    }

    /* Wait for all the sends and recvs to tumble in. */
    MPI_Status stats[2 * nr_nodes];
    int res;
    if ((res = MPI_Waitall(2 * nr_nodes, reqs, stats)) != MPI_SUCCESS) {
      for (int k = 0; k < 2 * nr_nodes; k++) {
        char buff[MPI_MAX_ERROR_STRING];
        MPI_Error_string(stats[k].MPI_ERROR, buff, &res);
        message("request from source %i, tag %i has error '%s'.",
                stats[k].MPI_SOURCE, stats[k].MPI_TAG, buff);
      }
      error("Failed during waitall for part data.");
    }

    /* Move to next chunks. */
    sent += chunk;
    recvd += chunk;
  }

  /* Free temps. */
  free(reqs);

  /* And return new memory. */
  return parts_new;
}
#endif

#ifdef WITH_MPI /* redist_mapper */

/* Support for engine_redistribute threadpool dest mappers. */
struct redist_mapper_data {
  int *counts;
  int *dest;
  int nodeID;
  int nr_nodes;
  struct cell *cells;
  struct space *s;
  void *base;
};

/* Generic function for accumulating counts for TYPE parts. Note
 * we use a local counts array to avoid the atomic_add in the parts
 * loop. */
#define ENGINE_REDISTRIBUTE_DEST_MAPPER(TYPE)                              \
  engine_redistribute_dest_mapper_##TYPE(void *map_data, int num_elements, \
                                         void *extra_data) {               \
    struct TYPE *parts = (struct TYPE *)map_data;                          \
    struct redist_mapper_data *mydata =                                    \
        (struct redist_mapper_data *)extra_data;                           \
    struct space *s = mydata->s;                                           \
    int *dest =                                                            \
        mydata->dest + (ptrdiff_t)(parts - (struct TYPE *)mydata->base);   \
    int *lcounts = NULL;                                                   \
    if ((lcounts = (int *)calloc(                                          \
             sizeof(int), mydata->nr_nodes * mydata->nr_nodes)) == NULL)   \
      error("Failed to allocate counts thread-specific buffer");           \
    for (int k = 0; k < num_elements; k++) {                               \
      for (int j = 0; j < 3; j++) {                                        \
        if (parts[k].x[j] < 0.0)                                           \
          parts[k].x[j] += s->dim[j];                                      \
        else if (parts[k].x[j] >= s->dim[j])                               \
          parts[k].x[j] -= s->dim[j];                                      \
      }                                                                    \
      const int cid = cell_getid(s->cdim, parts[k].x[0] * s->iwidth[0],    \
                                 parts[k].x[1] * s->iwidth[1],             \
                                 parts[k].x[2] * s->iwidth[2]);            \
      dest[k] = s->cells_top[cid].nodeID;                                  \
      size_t ind = mydata->nodeID * mydata->nr_nodes + dest[k];            \
      lcounts[ind] += 1;                                                   \
    }                                                                      \
    for (int k = 0; k < (mydata->nr_nodes * mydata->nr_nodes); k++)        \
      atomic_add(&mydata->counts[k], lcounts[k]);                          \
    free(lcounts);                                                         \
  }

/**
 * @brief Accumulate the counts of particles per cell.
 * Threadpool helper for accumulating the counts of particles per cell.
 *
 * part version.
 */
static void ENGINE_REDISTRIBUTE_DEST_MAPPER(part);

/**
 * @brief Accumulate the counts of star particles per cell.
 * Threadpool helper for accumulating the counts of particles per cell.
 *
 * spart version.
 */
static void ENGINE_REDISTRIBUTE_DEST_MAPPER(spart);

/**
 * @brief Accumulate the counts of gravity particles per cell.
 * Threadpool helper for accumulating the counts of particles per cell.
 *
 * gpart version.
 */
static void ENGINE_REDISTRIBUTE_DEST_MAPPER(gpart);

#endif /* redist_mapper_data */

#ifdef WITH_MPI /* savelink_mapper_data */

/* Support for saving the linkage between gparts and parts/sparts. */
struct savelink_mapper_data {
  int nr_nodes;
  int *counts;
  void *parts;
  int nodeID;
};

/**
 * @brief Save the offset of each gravity partner of a part or spart.
 *
 * The offset is from the start of the sorted particles to be sent to a node.
 * This is possible as parts without gravity partners have a positive id.
 * These offsets are used to restore the pointers on the receiving node.
 *
 * CHECKS should be eliminated as dead code when optimizing.
 */
#define ENGINE_REDISTRIBUTE_SAVELINK_MAPPER(TYPE, CHECKS)                      \
  engine_redistribute_savelink_mapper_##TYPE(void *map_data, int num_elements, \
                                             void *extra_data) {               \
    int *nodes = (int *)map_data;                                              \
    struct savelink_mapper_data *mydata =                                      \
        (struct savelink_mapper_data *)extra_data;                             \
    int nodeID = mydata->nodeID;                                               \
    int nr_nodes = mydata->nr_nodes;                                           \
    int *counts = mydata->counts;                                              \
    struct TYPE *parts = (struct TYPE *)mydata->parts;                         \
                                                                               \
    for (int j = 0; j < num_elements; j++) {                                   \
      int node = nodes[j];                                                     \
      int count = 0;                                                           \
      size_t offset = 0;                                                       \
      for (int i = 0; i < node; i++) offset += counts[nodeID * nr_nodes + i];  \
                                                                               \
      for (int k = 0; k < counts[nodeID * nr_nodes + node]; k++) {             \
        if (parts[k + offset].gpart != NULL) {                                 \
          if (CHECKS)                                                          \
            if (parts[k].gpart->id_or_neg_offset > 0)                          \
              error("Trying to link a partnerless " #TYPE "!");                \
          parts[k + offset].gpart->id_or_neg_offset = -count;                  \
          count++;                                                             \
        }                                                                      \
      }                                                                        \
    }                                                                          \
  }

/**
 * @brief Save position of part-gpart links.
 * Threadpool helper for accumulating the counts of particles per cell.
 */
#ifdef SWIFT_DEBUG_CHECKS
static void ENGINE_REDISTRIBUTE_SAVELINK_MAPPER(part, 1);
#else
static void ENGINE_REDISTRIBUTE_SAVELINK_MAPPER(part, 0);
#endif

/**
 * @brief Save position of spart-gpart links.
 * Threadpool helper for accumulating the counts of particles per cell.
 */
#ifdef SWIFT_DEBUG_CHECKS
static void ENGINE_REDISTRIBUTE_SAVELINK_MAPPER(spart, 1);
#else
static void ENGINE_REDISTRIBUTE_SAVELINK_MAPPER(spart, 0);
#endif

#endif /* savelink_mapper_data */

#ifdef WITH_MPI /* relink_mapper_data */

/* Support for relinking parts, gparts and sparts after moving between nodes. */
struct relink_mapper_data {
  int nodeID;
  int nr_nodes;
  int *counts;
  int *s_counts;
  int *g_counts;
  struct space *s;
};

/**
 * @brief Restore the part/gpart and spart/gpart links for a list of nodes.
 *
 * @param map_data address of nodes to process.
 * @param num_elements the number nodes to process.
 * @param extra_data additional data defining the context (a
 * relink_mapper_data).
 */
static void engine_redistribute_relink_mapper(void *map_data, int num_elements,
                                              void *extra_data) {

  int *nodes = (int *)map_data;
  struct relink_mapper_data *mydata = (struct relink_mapper_data *)extra_data;

  int nodeID = mydata->nodeID;
  int nr_nodes = mydata->nr_nodes;
  int *counts = mydata->counts;
  int *g_counts = mydata->g_counts;
  int *s_counts = mydata->s_counts;
  struct space *s = mydata->s;

  for (int i = 0; i < num_elements; i++) {

    int node = nodes[i];

    /* Get offsets to correct parts of the counts arrays for this node. */
    size_t offset_parts = 0;
    size_t offset_gparts = 0;
    size_t offset_sparts = 0;
    for (int n = 0; n < node; n++) {
      int ind_recv = n * nr_nodes + nodeID;
      offset_parts += counts[ind_recv];
      offset_gparts += g_counts[ind_recv];
      offset_sparts += s_counts[ind_recv];
    }

    /* Number of gparts sent from this node. */
    int ind_recv = node * nr_nodes + nodeID;
    const size_t count_gparts = g_counts[ind_recv];

    /* Loop over the gparts received from this node */
    for (size_t k = offset_gparts; k < offset_gparts + count_gparts; k++) {

      /* Does this gpart have a gas partner ? */
      if (s->gparts[k].type == swift_type_gas) {

        const ptrdiff_t partner_index =
            offset_parts - s->gparts[k].id_or_neg_offset;

        /* Re-link */
        s->gparts[k].id_or_neg_offset = -partner_index;
        s->parts[partner_index].gpart = &s->gparts[k];
      }

      /* Does this gpart have a star partner ? */
      else if (s->gparts[k].type == swift_type_star) {

        const ptrdiff_t partner_index =
            offset_sparts - s->gparts[k].id_or_neg_offset;

        /* Re-link */
        s->gparts[k].id_or_neg_offset = -partner_index;
        s->sparts[partner_index].gpart = &s->gparts[k];
      }
    }
  }
}

#endif /* relink_mapper_data */

/**
 * @brief Redistribute the particles amongst the nodes according
 *      to their cell's node IDs.
 *
 * The strategy here is as follows:
 * 1) Each node counts the number of particles it has to send to each other
 * node.
 * 2) The number of particles of each type is then exchanged.
 * 3) The particles to send are placed in a temporary buffer in which the
 * part-gpart links are preserved.
 * 4) Each node allocates enough space for the new particles.
 * 5) (Asynchronous) communications are issued to transfer the data.
 *
 *
 * @param e The #engine.
 */
void engine_redistribute(struct engine *e) {

#ifdef WITH_MPI

  const int nr_nodes = e->nr_nodes;
  const int nodeID = e->nodeID;
  struct space *s = e->s;
  struct cell *cells = s->cells_top;
  const int nr_cells = s->nr_cells;
  struct part *parts = s->parts;
  struct gpart *gparts = s->gparts;
  struct spart *sparts = s->sparts;
  ticks tic = getticks();

  /* Allocate temporary arrays to store the counts of particles to be sent
   * and the destination of each particle */
  int *counts;
  if ((counts = (int *)calloc(sizeof(int), nr_nodes * nr_nodes)) == NULL)
    error("Failed to allocate counts temporary buffer.");

  int *dest;
  if ((dest = (int *)malloc(sizeof(int) * s->nr_parts)) == NULL)
    error("Failed to allocate dest temporary buffer.");

  /* Simple index of node IDs, used for mappers over nodes. */
  int *nodes = NULL;
  if ((nodes = (int *)malloc(sizeof(int) * nr_nodes)) == NULL)
    error("Failed to allocate nodes temporary buffer.");
  for (int k = 0; k < nr_nodes; k++) nodes[k] = k;

  /* Get destination of each particle */
  struct redist_mapper_data redist_data;
  redist_data.s = s;
  redist_data.nodeID = nodeID;
  redist_data.nr_nodes = nr_nodes;

  redist_data.counts = counts;
  redist_data.dest = dest;
  redist_data.base = (void *)parts;

  threadpool_map(&e->threadpool, engine_redistribute_dest_mapper_part, parts,
                 s->nr_parts, sizeof(struct part), 0, &redist_data);

  /* Sort the particles according to their cell index. */
  if (s->nr_parts > 0)
    space_parts_sort(s->parts, s->xparts, dest, &counts[nodeID * nr_nodes],
                     nr_nodes, 0);

#ifdef SWIFT_DEBUG_CHECKS
  /* Verify that the part have been sorted correctly. */
  for (size_t k = 0; k < s->nr_parts; k++) {
    const struct part *p = &s->parts[k];

    /* New cell index */
    const int new_cid =
        cell_getid(s->cdim, p->x[0] * s->iwidth[0], p->x[1] * s->iwidth[1],
                   p->x[2] * s->iwidth[2]);

    /* New cell of this part */
    const struct cell *c = &s->cells_top[new_cid];
    const int new_node = c->nodeID;

    if (dest[k] != new_node)
      error("part's new node index not matching sorted index.");

    if (p->x[0] < c->loc[0] || p->x[0] > c->loc[0] + c->width[0] ||
        p->x[1] < c->loc[1] || p->x[1] > c->loc[1] + c->width[1] ||
        p->x[2] < c->loc[2] || p->x[2] > c->loc[2] + c->width[2])
      error("part not sorted into the right top-level cell!");
  }
#endif

  /* We will need to re-link the gpart partners of parts, so save their
   * relative positions in the sent lists. */
  if (s->nr_parts > 0 && s->nr_gparts > 0) {

    struct savelink_mapper_data savelink_data;
    savelink_data.nr_nodes = nr_nodes;
    savelink_data.counts = counts;
    savelink_data.parts = (void *)parts;
    savelink_data.nodeID = nodeID;
    threadpool_map(&e->threadpool, engine_redistribute_savelink_mapper_part,
                   nodes, nr_nodes, sizeof(int), 0, &savelink_data);
  }
  free(dest);

  /* Get destination of each s-particle */
  int *s_counts;
  if ((s_counts = (int *)calloc(sizeof(int), nr_nodes * nr_nodes)) == NULL)
    error("Failed to allocate s_counts temporary buffer.");

  int *s_dest;
  if ((s_dest = (int *)malloc(sizeof(int) * s->nr_sparts)) == NULL)
    error("Failed to allocate s_dest temporary buffer.");

  redist_data.counts = s_counts;
  redist_data.dest = s_dest;
  redist_data.base = (void *)sparts;

  threadpool_map(&e->threadpool, engine_redistribute_dest_mapper_spart, sparts,
                 s->nr_sparts, sizeof(struct spart), 0, &redist_data);

  /* Sort the particles according to their cell index. */
  if (s->nr_sparts > 0)
    space_sparts_sort(s->sparts, s_dest, &s_counts[nodeID * nr_nodes], nr_nodes,
                      0);

#ifdef SWIFT_DEBUG_CHECKS
  /* Verify that the spart have been sorted correctly. */
  for (size_t k = 0; k < s->nr_sparts; k++) {
    const struct spart *sp = &s->sparts[k];

    /* New cell index */
    const int new_cid =
        cell_getid(s->cdim, sp->x[0] * s->iwidth[0], sp->x[1] * s->iwidth[1],
                   sp->x[2] * s->iwidth[2]);

    /* New cell of this spart */
    const struct cell *c = &s->cells_top[new_cid];
    const int new_node = c->nodeID;

    if (s_dest[k] != new_node)
      error("spart's new node index not matching sorted index.");

    if (sp->x[0] < c->loc[0] || sp->x[0] > c->loc[0] + c->width[0] ||
        sp->x[1] < c->loc[1] || sp->x[1] > c->loc[1] + c->width[1] ||
        sp->x[2] < c->loc[2] || sp->x[2] > c->loc[2] + c->width[2])
      error("spart not sorted into the right top-level cell!");
  }
#endif

  /* We need to re-link the gpart partners of sparts. */
  if (s->nr_sparts > 0) {

    struct savelink_mapper_data savelink_data;
    savelink_data.nr_nodes = nr_nodes;
    savelink_data.counts = s_counts;
    savelink_data.parts = (void *)sparts;
    savelink_data.nodeID = nodeID;
    threadpool_map(&e->threadpool, engine_redistribute_savelink_mapper_spart,
                   nodes, nr_nodes, sizeof(int), 0, &savelink_data);
  }
  free(s_dest);

  /* Get destination of each g-particle */
  int *g_counts;
  if ((g_counts = (int *)calloc(sizeof(int), nr_nodes * nr_nodes)) == NULL)
    error("Failed to allocate g_gcount temporary buffer.");

  int *g_dest;
  if ((g_dest = (int *)malloc(sizeof(int) * s->nr_gparts)) == NULL)
    error("Failed to allocate g_dest temporary buffer.");

  redist_data.counts = g_counts;
  redist_data.dest = g_dest;
  redist_data.base = (void *)gparts;

  threadpool_map(&e->threadpool, engine_redistribute_dest_mapper_gpart, gparts,
                 s->nr_gparts, sizeof(struct gpart), 0, &redist_data);

  /* Sort the gparticles according to their cell index. */
  if (s->nr_gparts > 0)
    space_gparts_sort(s->gparts, s->parts, s->sparts, g_dest,
                      &g_counts[nodeID * nr_nodes], nr_nodes);

#ifdef SWIFT_DEBUG_CHECKS
  /* Verify that the gpart have been sorted correctly. */
  for (size_t k = 0; k < s->nr_gparts; k++) {
    const struct gpart *gp = &s->gparts[k];

    /* New cell index */
    const int new_cid =
        cell_getid(s->cdim, gp->x[0] * s->iwidth[0], gp->x[1] * s->iwidth[1],
                   gp->x[2] * s->iwidth[2]);

    /* New cell of this gpart */
    const struct cell *c = &s->cells_top[new_cid];
    const int new_node = c->nodeID;

    if (g_dest[k] != new_node)
      error("gpart's new node index not matching sorted index (%d != %d).",
            g_dest[k], new_node);

    if (gp->x[0] < c->loc[0] || gp->x[0] > c->loc[0] + c->width[0] ||
        gp->x[1] < c->loc[1] || gp->x[1] > c->loc[1] + c->width[1] ||
        gp->x[2] < c->loc[2] || gp->x[2] > c->loc[2] + c->width[2])
      error("gpart not sorted into the right top-level cell!");
  }
#endif

  free(g_dest);

  /* Get all the counts from all the nodes. */
  if (MPI_Allreduce(MPI_IN_PLACE, counts, nr_nodes * nr_nodes, MPI_INT, MPI_SUM,
                    MPI_COMM_WORLD) != MPI_SUCCESS)
    error("Failed to allreduce particle transfer counts.");

  /* Get all the s_counts from all the nodes. */
  if (MPI_Allreduce(MPI_IN_PLACE, g_counts, nr_nodes * nr_nodes, MPI_INT,
                    MPI_SUM, MPI_COMM_WORLD) != MPI_SUCCESS)
    error("Failed to allreduce gparticle transfer counts.");

  /* Get all the g_counts from all the nodes. */
  if (MPI_Allreduce(MPI_IN_PLACE, s_counts, nr_nodes * nr_nodes, MPI_INT,
                    MPI_SUM, MPI_COMM_WORLD) != MPI_SUCCESS)
    error("Failed to allreduce sparticle transfer counts.");

  /* Report how many particles will be moved. */
  if (e->verbose) {
    if (e->nodeID == 0) {
      size_t total = 0, g_total = 0, s_total = 0;
      size_t unmoved = 0, g_unmoved = 0, s_unmoved = 0;
      for (int p = 0, r = 0; p < nr_nodes; p++) {
        for (int n = 0; n < nr_nodes; n++) {
          total += counts[r];
          g_total += g_counts[r];
          s_total += s_counts[r];
          if (p == n) {
            unmoved += counts[r];
            g_unmoved += g_counts[r];
            s_unmoved += s_counts[r];
          }
          r++;
        }
      }
      if (total > 0)
        message("%ld of %ld (%.2f%%) of particles moved", total - unmoved,
                total, 100.0 * (double)(total - unmoved) / (double)total);
      if (g_total > 0)
        message("%ld of %ld (%.2f%%) of g-particles moved", g_total - g_unmoved,
                g_total,
                100.0 * (double)(g_total - g_unmoved) / (double)g_total);
      if (s_total > 0)
        message("%ld of %ld (%.2f%%) of s-particles moved", s_total - s_unmoved,
                s_total,
                100.0 * (double)(s_total - s_unmoved) / (double)s_total);
    }
  }

  /* Now each node knows how many parts, sparts and gparts will be transferred
   * to every other node.
   * Get the new numbers of particles for this node. */
  size_t nr_parts = 0, nr_gparts = 0, nr_sparts = 0;
  for (int k = 0; k < nr_nodes; k++) nr_parts += counts[k * nr_nodes + nodeID];
  for (int k = 0; k < nr_nodes; k++)
    nr_gparts += g_counts[k * nr_nodes + nodeID];
  for (int k = 0; k < nr_nodes; k++)
    nr_sparts += s_counts[k * nr_nodes + nodeID];

  /* Now exchange the particles, type by type to keep the memory required
   * under control. */

  /* SPH particles. */
  void *new_parts = engine_do_redistribute(counts, (char *)s->parts, nr_parts,
                                           sizeof(struct part), part_align,
                                           part_mpi_type, nr_nodes, nodeID);
  free(s->parts);
  s->parts = (struct part *)new_parts;
  s->nr_parts = nr_parts;
  s->size_parts = engine_redistribute_alloc_margin * nr_parts;

  /* Extra SPH particle properties. */
  new_parts = engine_do_redistribute(counts, (char *)s->xparts, nr_parts,
                                     sizeof(struct xpart), xpart_align,
                                     xpart_mpi_type, nr_nodes, nodeID);
  free(s->xparts);
  s->xparts = (struct xpart *)new_parts;

  /* Gravity particles. */
  new_parts = engine_do_redistribute(g_counts, (char *)s->gparts, nr_gparts,
                                     sizeof(struct gpart), gpart_align,
                                     gpart_mpi_type, nr_nodes, nodeID);
  free(s->gparts);
  s->gparts = (struct gpart *)new_parts;
  s->nr_gparts = nr_gparts;
  s->size_gparts = engine_redistribute_alloc_margin * nr_gparts;

  /* Star particles. */
  new_parts = engine_do_redistribute(s_counts, (char *)s->sparts, nr_sparts,
                                     sizeof(struct spart), spart_align,
                                     spart_mpi_type, nr_nodes, nodeID);
  free(s->sparts);
  s->sparts = (struct spart *)new_parts;
  s->nr_sparts = nr_sparts;
  s->size_sparts = engine_redistribute_alloc_margin * nr_sparts;

  /* All particles have now arrived. Time for some final operations on the
     stuff we just received */

  /* Restore the part<->gpart and spart<->gpart links.
   * Generate indices and counts for threadpool tasks. Note we process a node
   * at a time. */
  struct relink_mapper_data relink_data;
  relink_data.s = s;
  relink_data.counts = counts;
  relink_data.g_counts = g_counts;
  relink_data.s_counts = s_counts;
  relink_data.nodeID = nodeID;
  relink_data.nr_nodes = nr_nodes;

  threadpool_map(&e->threadpool, engine_redistribute_relink_mapper, nodes,
                 nr_nodes, sizeof(int), 1, &relink_data);
  free(nodes);

  /* Clean up the counts now we are done. */
  free(counts);
  free(g_counts);
  free(s_counts);

#ifdef SWIFT_DEBUG_CHECKS
  /* Verify that all parts are in the right place. */
  for (size_t k = 0; k < nr_parts; k++) {
    const int cid = cell_getid(s->cdim, s->parts[k].x[0] * s->iwidth[0],
                               s->parts[k].x[1] * s->iwidth[1],
                               s->parts[k].x[2] * s->iwidth[2]);
    if (cells[cid].nodeID != nodeID)
      error("Received particle (%zu) that does not belong here (nodeID=%i).", k,
            cells[cid].nodeID);
  }
  for (size_t k = 0; k < nr_gparts; k++) {
    const int cid = cell_getid(s->cdim, s->gparts[k].x[0] * s->iwidth[0],
                               s->gparts[k].x[1] * s->iwidth[1],
                               s->gparts[k].x[2] * s->iwidth[2]);
    if (cells[cid].nodeID != nodeID)
      error("Received g-particle (%zu) that does not belong here (nodeID=%i).",
            k, cells[cid].nodeID);
  }
  for (size_t k = 0; k < nr_sparts; k++) {
    const int cid = cell_getid(s->cdim, s->sparts[k].x[0] * s->iwidth[0],
                               s->sparts[k].x[1] * s->iwidth[1],
                               s->sparts[k].x[2] * s->iwidth[2]);
    if (cells[cid].nodeID != nodeID)
      error("Received s-particle (%zu) that does not belong here (nodeID=%i).",
            k, cells[cid].nodeID);
  }

  /* Verify that the links are correct */
  part_verify_links(s->parts, s->gparts, s->sparts, nr_parts, nr_gparts,
                    nr_sparts, e->verbose);
#endif

  /* Be verbose about what just happened. */
  if (e->verbose) {
    int my_cells = 0;
    for (int k = 0; k < nr_cells; k++)
      if (cells[k].nodeID == nodeID) my_cells += 1;
    message("node %i now has %zu parts, %zu sparts and %zu gparts in %i cells.",
            nodeID, nr_parts, nr_sparts, nr_gparts, my_cells);
  }

  /* Flag that a redistribute has taken place */
  e->step_props |= engine_step_prop_redistribute;

  if (e->verbose)
    message("took %.3f %s.", clocks_from_ticks(getticks() - tic),
            clocks_getunit());
#else
  error("SWIFT was not compiled with MPI support.");
#endif
}

/**
 * @brief Repartition the cells amongst the nodes.
 *
 * @param e The #engine.
 */
void engine_repartition(struct engine *e) {

#if defined(WITH_MPI) && defined(HAVE_METIS)

  ticks tic = getticks();

#ifdef SWIFT_DEBUG_CHECKS
  /* Be verbose about this. */
  if (e->nodeID == 0 || e->verbose) message("repartitioning space");
  fflush(stdout);

  /* Check that all cells have been drifted to the current time */
  space_check_drift_point(e->s, e->ti_old,
                          e->policy & engine_policy_self_gravity);
#endif

  /* Clear the repartition flag. */
  e->forcerepart = 0;

  /* Nothing to do if only using a single node. Also avoids METIS
   * bug that doesn't handle this case well. */
  if (e->nr_nodes == 1) return;

  /* Do the repartitioning. */
  partition_repartition(e->reparttype, e->nodeID, e->nr_nodes, e->s,
                        e->sched.tasks, e->sched.nr_tasks);

  /* Partitioning requires copies of the particles, so we need to reduce the
   * memory in use to the minimum, we can free the sorting indices and the
   * tasks as these will be regenerated at the next rebuild. */

  /* Sorting indices. */
  if (e->s->cells_top != NULL) space_free_cells(e->s);

  /* Task arrays. */
  scheduler_free_tasks(&e->sched);

  /* Now comes the tricky part: Exchange particles between all nodes.
     This is done in two steps, first allreducing a matrix of
     how many particles go from where to where, then re-allocating
     the parts array, and emitting the sends and receives.
     Finally, the space, tasks, and proxies need to be rebuilt. */

  /* Redistribute the particles between the nodes. */
  engine_redistribute(e);

  /* Make the proxies. */
  engine_makeproxies(e);

  /* Tell the engine it should re-build whenever possible */
  e->forcerebuild = 1;

  /* Flag that a repartition has taken place */
  e->step_props |= engine_step_prop_repartition;

  if (e->verbose)
    message("took %.3f %s.", clocks_from_ticks(getticks() - tic),
            clocks_getunit());
#else
  if (e->reparttype->type != REPART_NONE)
    error("SWIFT was not compiled with MPI and METIS support.");

  /* Clear the repartition flag. */
  e->forcerepart = 0;
#endif
}

/**
 * @brief Decide whether trigger a repartition the cells amongst the nodes.
 *
 * @param e The #engine.
 */
void engine_repartition_trigger(struct engine *e) {

#ifdef WITH_MPI

  /* Do nothing if there have not been enough steps since the last
   * repartition, don't want to repeat this too often or immediately after
   * a repartition step. Also nothing to do when requested. */
  if (e->step - e->last_repartition >= 2 &&
      e->reparttype->type != REPART_NONE) {

    /* Old style if trigger is >1 or this is the second step (want an early
     * repartition following the initial repartition). */
    if (e->reparttype->trigger > 1 || e->step == 2) {
      if (e->reparttype->trigger > 1) {
        if ((e->step % (int)e->reparttype->trigger) == 0) e->forcerepart = 1;
      } else {
        e->forcerepart = 1;
      }

    } else {

      /* Use cputimes from ranks to estimate the imbalance. */
      /* First check if we are going to skip this stage anyway, if so do that
       * now. If is only worth checking the CPU loads when we have processed a
       * significant number of all particles. */
      if ((e->updates > 1 &&
           e->updates >= e->total_nr_parts * e->reparttype->minfrac) ||
          (e->g_updates > 1 &&
           e->g_updates >= e->total_nr_gparts * e->reparttype->minfrac)) {

        /* Get CPU time used since the last call to this function. */
        double elapsed_cputime =
            clocks_get_cputime_used() - e->cputime_last_step;

        /* Gather the elapsed CPU times from all ranks for the last step. */
        double elapsed_cputimes[e->nr_nodes];
        MPI_Gather(&elapsed_cputime, 1, MPI_DOUBLE, elapsed_cputimes, 1,
                   MPI_DOUBLE, 0, MPI_COMM_WORLD);
        if (e->nodeID == 0) {

          /* Get the range and mean of cputimes. */
          double mintime = elapsed_cputimes[0];
          double maxtime = elapsed_cputimes[0];
          double sum = elapsed_cputimes[0];
          for (int k = 1; k < e->nr_nodes; k++) {
            if (elapsed_cputimes[k] > maxtime) maxtime = elapsed_cputimes[k];
            if (elapsed_cputimes[k] < mintime) mintime = elapsed_cputimes[k];
            sum += elapsed_cputimes[k];
          }
          double mean = sum / (double)e->nr_nodes;

          /* Are we out of balance? */
          if (((maxtime - mintime) / mean) > e->reparttype->trigger) {
            if (e->verbose)
              message("trigger fraction %.3f exceeds %.3f will repartition",
                      (maxtime - mintime) / mintime, e->reparttype->trigger);
            e->forcerepart = 1;
          }
        }

        /* All nodes do this together. */
        MPI_Bcast(&e->forcerepart, 1, MPI_INT, 0, MPI_COMM_WORLD);
      }
    }

    /* Remember we did this. */
    if (e->forcerepart) e->last_repartition = e->step;
  }

  /* We always reset CPU time for next check, unless it will not be used. */
  if (e->reparttype->type != REPART_NONE)
    e->cputime_last_step = clocks_get_cputime_used();
#endif
}

/**
 * @brief Add send tasks for the hydro pairs to a hierarchy of cells.
 *
 * @param e The #engine.
 * @param ci The sending #cell.
 * @param cj Dummy cell containing the nodeID of the receiving node.
 * @param t_xv The send_xv #task, if it has already been created.
 * @param t_rho The send_rho #task, if it has already been created.
 * @param t_gradient The send_gradient #task, if already created.
 */
void engine_addtasks_send_hydro(struct engine *e, struct cell *ci,
                                struct cell *cj, struct task *t_xv,
                                struct task *t_rho, struct task *t_gradient) {

#ifdef WITH_MPI
  struct link *l = NULL;
  struct scheduler *s = &e->sched;
  const int nodeID = cj->nodeID;

  /* Check if any of the density tasks are for the target node. */
  for (l = ci->density; l != NULL; l = l->next)
    if (l->t->ci->nodeID == nodeID ||
        (l->t->cj != NULL && l->t->cj->nodeID == nodeID))
      break;

  /* If so, attach send tasks. */
  if (l != NULL) {

    /* Create the tasks and their dependencies? */
    if (t_xv == NULL) {

      t_xv = scheduler_addtask(s, task_type_send, task_subtype_xv,
                               6 * ci->tag + 0, 0, ci, cj);
      t_rho = scheduler_addtask(s, task_type_send, task_subtype_rho,
                                6 * ci->tag + 1, 0, ci, cj);
#ifdef EXTRA_HYDRO_LOOP
      t_gradient = scheduler_addtask(s, task_type_send, task_subtype_gradient,
                                     6 * ci->tag + 3, 0, ci, cj);
#endif

#ifdef EXTRA_HYDRO_LOOP

      scheduler_addunlock(s, t_gradient, ci->super->kick2);

      scheduler_addunlock(s, ci->super_hydro->extra_ghost, t_gradient);

      /* The send_rho task should unlock the super_hydro-cell's extra_ghost
       * task. */
      scheduler_addunlock(s, t_rho, ci->super_hydro->extra_ghost);

      /* The send_rho task depends on the cell's ghost task. */
      scheduler_addunlock(s, ci->super_hydro->ghost_out, t_rho);

      /* The send_xv task should unlock the super_hydro-cell's ghost task. */
      scheduler_addunlock(s, t_xv, ci->super_hydro->ghost_in);

#else
      /* The send_rho task should unlock the super_hydro-cell's kick task. */
      scheduler_addunlock(s, t_rho, ci->super->end_force);

      /* The send_rho task depends on the cell's ghost task. */
      scheduler_addunlock(s, ci->super_hydro->ghost_out, t_rho);

      /* The send_xv task should unlock the super_hydro-cell's ghost task. */
      scheduler_addunlock(s, t_xv, ci->super_hydro->ghost_in);

#endif

      /* Drift before you send */
      scheduler_addunlock(s, ci->super_hydro->drift_part, t_xv);
    }

    /* Add them to the local cell. */
    engine_addlink(e, &ci->send_xv, t_xv);
    engine_addlink(e, &ci->send_rho, t_rho);
#ifdef EXTRA_HYDRO_LOOP
    engine_addlink(e, &ci->send_gradient, t_gradient);
#endif
  }

  /* Recurse? */
  if (ci->split)
    for (int k = 0; k < 8; k++)
      if (ci->progeny[k] != NULL)
        engine_addtasks_send_hydro(e, ci->progeny[k], cj, t_xv, t_rho,
                                   t_gradient);

#else
  error("SWIFT was not compiled with MPI support.");
#endif
}

/**
 * @brief Add send tasks for the gravity pairs to a hierarchy of cells.
 *
 * @param e The #engine.
 * @param ci The sending #cell.
 * @param cj Dummy cell containing the nodeID of the receiving node.
 * @param t_grav The send_grav #task, if it has already been created.
 */
void engine_addtasks_send_gravity(struct engine *e, struct cell *ci,
                                  struct cell *cj, struct task *t_grav) {

#ifdef WITH_MPI
  struct link *l = NULL;
  struct scheduler *s = &e->sched;
  const int nodeID = cj->nodeID;

  /* Check if any of the gravity tasks are for the target node. */
  for (l = ci->grav; l != NULL; l = l->next)
    if (l->t->ci->nodeID == nodeID ||
        (l->t->cj != NULL && l->t->cj->nodeID == nodeID))
      break;

  /* If so, attach send tasks. */
  if (l != NULL) {

    /* Create the tasks and their dependencies? */
    if (t_grav == NULL) {

      t_grav = scheduler_addtask(s, task_type_send, task_subtype_gpart,
                                 6 * ci->tag + 4, 0, ci, cj);

      /* The sends should unlock the down pass. */
      scheduler_addunlock(s, t_grav, ci->super_gravity->grav_down);

      /* Drift before you send */
      scheduler_addunlock(s, ci->super_gravity->drift_gpart, t_grav);
    }

    /* Add them to the local cell. */
    engine_addlink(e, &ci->send_grav, t_grav);
  }

  /* Recurse? */
  if (ci->split)
    for (int k = 0; k < 8; k++)
      if (ci->progeny[k] != NULL)
        engine_addtasks_send_gravity(e, ci->progeny[k], cj, t_grav);

#else
  error("SWIFT was not compiled with MPI support.");
#endif
}

/**
 * @brief Add send tasks for the time-step to a hierarchy of cells.
 *
 * @param e The #engine.
 * @param ci The sending #cell.
 * @param cj Dummy cell containing the nodeID of the receiving node.
 * @param t_ti The send_ti #task, if it has already been created.
 */
void engine_addtasks_send_timestep(struct engine *e, struct cell *ci,
                                   struct cell *cj, struct task *t_ti) {

#ifdef WITH_MPI
  struct link *l = NULL;
  struct scheduler *s = &e->sched;
  const int nodeID = cj->nodeID;

  /* Check if any of the gravity tasks are for the target node. */
  for (l = ci->grav; l != NULL; l = l->next)
    if (l->t->ci->nodeID == nodeID ||
        (l->t->cj != NULL && l->t->cj->nodeID == nodeID))
      break;

  /* Check whether instead any of the hydro tasks are for the target node. */
  if (l == NULL)
    for (l = ci->density; l != NULL; l = l->next)
      if (l->t->ci->nodeID == nodeID ||
          (l->t->cj != NULL && l->t->cj->nodeID == nodeID))
        break;

  /* If found anything, attach send tasks. */
  if (l != NULL) {

    /* Create the tasks and their dependencies? */
    if (t_ti == NULL) {

      t_ti = scheduler_addtask(s, task_type_send, task_subtype_tend,
                               6 * ci->tag + 2, 0, ci, cj);

      /* The super-cell's timestep task should unlock the send_ti task. */
      scheduler_addunlock(s, ci->super->timestep, t_ti);
    }

    /* Add them to the local cell. */
    engine_addlink(e, &ci->send_ti, t_ti);
  }

  /* Recurse? */
  if (ci->split)
    for (int k = 0; k < 8; k++)
      if (ci->progeny[k] != NULL)
        engine_addtasks_send_timestep(e, ci->progeny[k], cj, t_ti);

#else
  error("SWIFT was not compiled with MPI support.");
#endif
}

/**
 * @brief Add recv tasks for hydro pairs to a hierarchy of cells.
 *
 * @param e The #engine.
 * @param c The foreign #cell.
 * @param t_xv The recv_xv #task, if it has already been created.
 * @param t_rho The recv_rho #task, if it has already been created.
 * @param t_gradient The recv_gradient #task, if it has already been created.
 */
void engine_addtasks_recv_hydro(struct engine *e, struct cell *c,
                                struct task *t_xv, struct task *t_rho,
                                struct task *t_gradient) {

#ifdef WITH_MPI
  struct scheduler *s = &e->sched;

  /* Have we reached a level where there are any hydro tasks ? */
  if (t_xv == NULL && c->density != NULL) {

    /* Create the tasks. */
    t_xv = scheduler_addtask(s, task_type_recv, task_subtype_xv, 6 * c->tag + 0,
                             0, c, NULL);
    t_rho = scheduler_addtask(s, task_type_recv, task_subtype_rho,
                              6 * c->tag + 1, 0, c, NULL);
#ifdef EXTRA_HYDRO_LOOP
    t_gradient = scheduler_addtask(s, task_type_recv, task_subtype_gradient,
                                   6 * c->tag + 3, 0, c, NULL);
#endif
  }

  c->recv_xv = t_xv;
  c->recv_rho = t_rho;
  c->recv_gradient = t_gradient;

  /* Add dependencies. */
  if (c->sorts != NULL) scheduler_addunlock(s, t_xv, c->sorts);

  for (struct link *l = c->density; l != NULL; l = l->next) {
    scheduler_addunlock(s, t_xv, l->t);
    scheduler_addunlock(s, l->t, t_rho);
  }
#ifdef EXTRA_HYDRO_LOOP
  for (struct link *l = c->gradient; l != NULL; l = l->next) {
    scheduler_addunlock(s, t_rho, l->t);
    scheduler_addunlock(s, l->t, t_gradient);
  }
  for (struct link *l = c->force; l != NULL; l = l->next)
    scheduler_addunlock(s, t_gradient, l->t);
#else
  for (struct link *l = c->force; l != NULL; l = l->next)
    scheduler_addunlock(s, t_rho, l->t);
#endif

  /* Recurse? */
  if (c->split)
    for (int k = 0; k < 8; k++)
      if (c->progeny[k] != NULL)
        engine_addtasks_recv_hydro(e, c->progeny[k], t_xv, t_rho, t_gradient);

#else
  error("SWIFT was not compiled with MPI support.");
#endif
}

/**
 * @brief Add recv tasks for gravity pairs to a hierarchy of cells.
 *
 * @param e The #engine.
 * @param c The foreign #cell.
 * @param t_grav The recv_gpart #task, if it has already been created.
 */
void engine_addtasks_recv_gravity(struct engine *e, struct cell *c,
                                  struct task *t_grav) {

#ifdef WITH_MPI
  struct scheduler *s = &e->sched;

  /* Have we reached a level where there are any gravity tasks ? */
  if (t_grav == NULL && c->grav != NULL) {

    /* Create the tasks. */
    t_grav = scheduler_addtask(s, task_type_recv, task_subtype_gpart,
                               6 * c->tag + 4, 0, c, NULL);
  }

  c->recv_grav = t_grav;

  for (struct link *l = c->grav; l != NULL; l = l->next)
    scheduler_addunlock(s, t_grav, l->t);

  /* Recurse? */
  if (c->split)
    for (int k = 0; k < 8; k++)
      if (c->progeny[k] != NULL)
        engine_addtasks_recv_gravity(e, c->progeny[k], t_grav);

#else
  error("SWIFT was not compiled with MPI support.");
#endif
}

/**
 * @brief Add recv tasks for gravity pairs to a hierarchy of cells.
 *
 * @param e The #engine.
 * @param c The foreign #cell.
 * @param t_ti The recv_ti #task, if already been created.
 */
void engine_addtasks_recv_timestep(struct engine *e, struct cell *c,
                                   struct task *t_ti) {

#ifdef WITH_MPI
  struct scheduler *s = &e->sched;

  /* Have we reached a level where there are any self/pair tasks ? */
  if (t_ti == NULL && (c->grav != NULL || c->density != NULL)) {

    t_ti = scheduler_addtask(s, task_type_recv, task_subtype_tend,
                             6 * c->tag + 2, 0, c, NULL);
  }

  c->recv_ti = t_ti;

  for (struct link *l = c->grav; l != NULL; l = l->next)
    scheduler_addunlock(s, l->t, t_ti);

  for (struct link *l = c->force; l != NULL; l = l->next)
    scheduler_addunlock(s, l->t, t_ti);

  /* Recurse? */
  if (c->split)
    for (int k = 0; k < 8; k++)
      if (c->progeny[k] != NULL)
        engine_addtasks_recv_timestep(e, c->progeny[k], t_ti);

#else
  error("SWIFT was not compiled with MPI support.");
#endif
}

/**
 * @brief Exchange cell structures with other nodes.
 *
 * @param e The #engine.
 */
void engine_exchange_cells(struct engine *e) {

#ifdef WITH_MPI

  struct space *s = e->s;
  struct cell *cells = s->cells_top;
  const int nr_cells = s->nr_cells;
  const int nr_proxies = e->nr_proxies;
  int offset[nr_cells];
  MPI_Request reqs_in[engine_maxproxies];
  MPI_Request reqs_out[engine_maxproxies];
  MPI_Status status;
  const ticks tic = getticks();

  /* Run through the cells and get the size of the ones that will be sent off.
   */
  int count_out = 0;
  for (int k = 0; k < nr_cells; k++) {
    offset[k] = count_out;
    if (cells[k].sendto)
      count_out += (cells[k].pcell_size = cell_getsize(&cells[k]));
  }

  /* Allocate the pcells. */
  struct pcell *pcells = NULL;
  if (posix_memalign((void **)&pcells, SWIFT_CACHE_ALIGNMENT,
                     sizeof(struct pcell) * count_out) != 0)
    error("Failed to allocate pcell buffer.");

  /* Pack the cells. */
  cell_next_tag = 0;
  for (int k = 0; k < nr_cells; k++)
    if (cells[k].sendto) {
      cell_pack(&cells[k], &pcells[offset[k]]);
      cells[k].pcell = &pcells[offset[k]];
    }

  /* Launch the proxies. */
  for (int k = 0; k < nr_proxies; k++) {
    proxy_cells_exch1(&e->proxies[k]);
    reqs_in[k] = e->proxies[k].req_cells_count_in;
    reqs_out[k] = e->proxies[k].req_cells_count_out;
  }

  /* Wait for each count to come in and start the recv. */
  for (int k = 0; k < nr_proxies; k++) {
    int pid = MPI_UNDEFINED;
    if (MPI_Waitany(nr_proxies, reqs_in, &pid, &status) != MPI_SUCCESS ||
        pid == MPI_UNDEFINED)
      error("MPI_Waitany failed.");
    // message( "request from proxy %i has arrived." , pid );
    proxy_cells_exch2(&e->proxies[pid]);
  }

  /* Wait for all the sends to have finished too. */
  if (MPI_Waitall(nr_proxies, reqs_out, MPI_STATUSES_IGNORE) != MPI_SUCCESS)
    error("MPI_Waitall on sends failed.");

  /* Set the requests for the cells. */
  for (int k = 0; k < nr_proxies; k++) {
    reqs_in[k] = e->proxies[k].req_cells_in;
    reqs_out[k] = e->proxies[k].req_cells_out;
  }

  /* Wait for each pcell array to come in from the proxies. */
  for (int k = 0; k < nr_proxies; k++) {
    int pid = MPI_UNDEFINED;
    if (MPI_Waitany(nr_proxies, reqs_in, &pid, &status) != MPI_SUCCESS ||
        pid == MPI_UNDEFINED)
      error("MPI_Waitany failed.");
    // message( "cell data from proxy %i has arrived." , pid );
    for (int count = 0, j = 0; j < e->proxies[pid].nr_cells_in; j++)
      count += cell_unpack(&e->proxies[pid].pcells_in[count],
                           e->proxies[pid].cells_in[j], e->s);
  }

  /* Wait for all the sends to have finished too. */
  if (MPI_Waitall(nr_proxies, reqs_out, MPI_STATUSES_IGNORE) != MPI_SUCCESS)
    error("MPI_Waitall on sends failed.");

  /* Count the number of particles we need to import and re-allocate
     the buffer if needed. */
  size_t count_parts_in = 0, count_gparts_in = 0, count_sparts_in = 0;
  for (int k = 0; k < nr_proxies; k++)
    for (int j = 0; j < e->proxies[k].nr_cells_in; j++) {
      if (e->proxies[k].cells_in_type[j] & proxy_cell_type_hydro)
        count_parts_in += e->proxies[k].cells_in[j]->count;
      if (e->proxies[k].cells_in_type[j] & proxy_cell_type_gravity)
        count_gparts_in += e->proxies[k].cells_in[j]->gcount;
      count_sparts_in += e->proxies[k].cells_in[j]->scount;
    }
  if (count_parts_in > s->size_parts_foreign) {
    if (s->parts_foreign != NULL) free(s->parts_foreign);
    s->size_parts_foreign = 1.1 * count_parts_in;
    if (posix_memalign((void **)&s->parts_foreign, part_align,
                       sizeof(struct part) * s->size_parts_foreign) != 0)
      error("Failed to allocate foreign part data.");
  }
  if (count_gparts_in > s->size_gparts_foreign) {
    if (s->gparts_foreign != NULL) free(s->gparts_foreign);
    s->size_gparts_foreign = 1.1 * count_gparts_in;
    if (posix_memalign((void **)&s->gparts_foreign, gpart_align,
                       sizeof(struct gpart) * s->size_gparts_foreign) != 0)
      error("Failed to allocate foreign gpart data.");
  }
  if (count_sparts_in > s->size_sparts_foreign) {
    if (s->sparts_foreign != NULL) free(s->sparts_foreign);
    s->size_sparts_foreign = 1.1 * count_sparts_in;
    if (posix_memalign((void **)&s->sparts_foreign, spart_align,
                       sizeof(struct spart) * s->size_sparts_foreign) != 0)
      error("Failed to allocate foreign spart data.");
  }

  /* Unpack the cells and link to the particle data. */
  struct part *parts = s->parts_foreign;
  struct gpart *gparts = s->gparts_foreign;
  struct spart *sparts = s->sparts_foreign;
  for (int k = 0; k < nr_proxies; k++) {
    for (int j = 0; j < e->proxies[k].nr_cells_in; j++) {

      if (e->proxies[k].cells_in_type[j] & proxy_cell_type_hydro) {
        cell_link_parts(e->proxies[k].cells_in[j], parts);
        parts = &parts[e->proxies[k].cells_in[j]->count];
      }

      if (e->proxies[k].cells_in_type[j] & proxy_cell_type_gravity) {
        cell_link_gparts(e->proxies[k].cells_in[j], gparts);
        gparts = &gparts[e->proxies[k].cells_in[j]->gcount];
      }

      cell_link_sparts(e->proxies[k].cells_in[j], sparts);
      sparts = &sparts[e->proxies[k].cells_in[j]->scount];
    }
  }
  s->nr_parts_foreign = parts - s->parts_foreign;
  s->nr_gparts_foreign = gparts - s->gparts_foreign;
  s->nr_sparts_foreign = sparts - s->sparts_foreign;

  /* Free the pcell buffer. */
  free(pcells);

  if (e->verbose)
    message("took %.3f %s.", clocks_from_ticks(getticks() - tic),
            clocks_getunit());

#else
  error("SWIFT was not compiled with MPI support.");
#endif
}

/**
 * @brief Exchange straying particles with other nodes.
 *
 * @param e The #engine.
 * @param offset_parts The index in the parts array as of which the foreign
 *        parts reside.
 * @param ind_part The foreign #cell ID of each part.
 * @param Npart The number of stray parts, contains the number of parts received
 *        on return.
 * @param offset_gparts The index in the gparts array as of which the foreign
 *        parts reside.
 * @param ind_gpart The foreign #cell ID of each gpart.
 * @param Ngpart The number of stray gparts, contains the number of gparts
 *        received on return.
 * @param offset_sparts The index in the sparts array as of which the foreign
 *        parts reside.
 * @param ind_spart The foreign #cell ID of each spart.
 * @param Nspart The number of stray sparts, contains the number of sparts
 *        received on return.
 *
 * Note that this function does not mess-up the linkage between parts and
 * gparts, i.e. the received particles have correct linkeage.
 */
void engine_exchange_strays(struct engine *e, size_t offset_parts,
                            int *ind_part, size_t *Npart, size_t offset_gparts,
                            int *ind_gpart, size_t *Ngpart,
                            size_t offset_sparts, int *ind_spart,
                            size_t *Nspart) {

#ifdef WITH_MPI

  struct space *s = e->s;
  ticks tic = getticks();

  /* Re-set the proxies. */
  for (int k = 0; k < e->nr_proxies; k++) {
    e->proxies[k].nr_parts_out = 0;
    e->proxies[k].nr_gparts_out = 0;
    e->proxies[k].nr_sparts_out = 0;
  }

  /* Put the parts into the corresponding proxies. */
  for (size_t k = 0; k < *Npart; k++) {
    /* Get the target node and proxy ID. */
    const int node_id = e->s->cells_top[ind_part[k]].nodeID;
    if (node_id < 0 || node_id >= e->nr_nodes)
      error("Bad node ID %i.", node_id);
    const int pid = e->proxy_ind[node_id];
    if (pid < 0) {
      error(
          "Do not have a proxy for the requested nodeID %i for part with "
          "id=%lld, x=[%e,%e,%e].",
          node_id, s->parts[offset_parts + k].id,
          s->parts[offset_parts + k].x[0], s->parts[offset_parts + k].x[1],
          s->parts[offset_parts + k].x[2]);
    }

    /* Re-link the associated gpart with the buffer offset of the part. */
    if (s->parts[offset_parts + k].gpart != NULL) {
      s->parts[offset_parts + k].gpart->id_or_neg_offset =
          -e->proxies[pid].nr_parts_out;
    }

    /* Load the part and xpart into the proxy. */
    proxy_parts_load(&e->proxies[pid], &s->parts[offset_parts + k],
                     &s->xparts[offset_parts + k], 1);
  }

  /* Put the sparts into the corresponding proxies. */
  for (size_t k = 0; k < *Nspart; k++) {
    const int node_id = e->s->cells_top[ind_spart[k]].nodeID;
    if (node_id < 0 || node_id >= e->nr_nodes)
      error("Bad node ID %i.", node_id);
    const int pid = e->proxy_ind[node_id];
    if (pid < 0)
      error(
          "Do not have a proxy for the requested nodeID %i for part with "
          "id=%lld, x=[%e,%e,%e].",
          node_id, s->sparts[offset_sparts + k].id,
          s->sparts[offset_sparts + k].x[0], s->sparts[offset_sparts + k].x[1],
          s->sparts[offset_sparts + k].x[2]);

    /* Re-link the associated gpart with the buffer offset of the spart. */
    if (s->sparts[offset_sparts + k].gpart != NULL) {
      s->sparts[offset_sparts + k].gpart->id_or_neg_offset =
          -e->proxies[pid].nr_sparts_out;
    }

    /* Load the spart into the proxy */
    proxy_sparts_load(&e->proxies[pid], &s->sparts[offset_sparts + k], 1);
  }

  /* Put the gparts into the corresponding proxies. */
  for (size_t k = 0; k < *Ngpart; k++) {
    const int node_id = e->s->cells_top[ind_gpart[k]].nodeID;
    if (node_id < 0 || node_id >= e->nr_nodes)
      error("Bad node ID %i.", node_id);
    const int pid = e->proxy_ind[node_id];
    if (pid < 0)
      error(
          "Do not have a proxy for the requested nodeID %i for part with "
          "id=%lli, x=[%e,%e,%e].",
          node_id, s->gparts[offset_gparts + k].id_or_neg_offset,
          s->gparts[offset_gparts + k].x[0], s->gparts[offset_gparts + k].x[1],
          s->gparts[offset_gparts + k].x[2]);

    /* Load the gpart into the proxy */
    proxy_gparts_load(&e->proxies[pid], &s->gparts[offset_gparts + k], 1);
  }

  /* Launch the proxies. */
  MPI_Request reqs_in[4 * engine_maxproxies];
  MPI_Request reqs_out[4 * engine_maxproxies];
  for (int k = 0; k < e->nr_proxies; k++) {
    proxy_parts_exch1(&e->proxies[k]);
    reqs_in[k] = e->proxies[k].req_parts_count_in;
    reqs_out[k] = e->proxies[k].req_parts_count_out;
  }

  /* Wait for each count to come in and start the recv. */
  for (int k = 0; k < e->nr_proxies; k++) {
    int pid = MPI_UNDEFINED;
    if (MPI_Waitany(e->nr_proxies, reqs_in, &pid, MPI_STATUS_IGNORE) !=
            MPI_SUCCESS ||
        pid == MPI_UNDEFINED)
      error("MPI_Waitany failed.");
    // message( "request from proxy %i has arrived." , pid );
    proxy_parts_exch2(&e->proxies[pid]);
  }

  /* Wait for all the sends to have finished too. */
  if (MPI_Waitall(e->nr_proxies, reqs_out, MPI_STATUSES_IGNORE) != MPI_SUCCESS)
    error("MPI_Waitall on sends failed.");

  /* Count the total number of incoming particles and make sure we have
     enough space to accommodate them. */
  int count_parts_in = 0;
  int count_gparts_in = 0;
  int count_sparts_in = 0;
  for (int k = 0; k < e->nr_proxies; k++) {
    count_parts_in += e->proxies[k].nr_parts_in;
    count_gparts_in += e->proxies[k].nr_gparts_in;
    count_sparts_in += e->proxies[k].nr_sparts_in;
  }
  if (e->verbose) {
    message("sent out %zu/%zu/%zu parts/gparts/sparts, got %i/%i/%i back.",
            *Npart, *Ngpart, *Nspart, count_parts_in, count_gparts_in,
            count_sparts_in);
  }

  /* Reallocate the particle arrays if necessary */
  if (offset_parts + count_parts_in > s->size_parts) {
    message("re-allocating parts array.");
    s->size_parts = (offset_parts + count_parts_in) * engine_parts_size_grow;
    struct part *parts_new = NULL;
    struct xpart *xparts_new = NULL;
    if (posix_memalign((void **)&parts_new, part_align,
                       sizeof(struct part) * s->size_parts) != 0 ||
        posix_memalign((void **)&xparts_new, xpart_align,
                       sizeof(struct xpart) * s->size_parts) != 0)
      error("Failed to allocate new part data.");
    memcpy(parts_new, s->parts, sizeof(struct part) * offset_parts);
    memcpy(xparts_new, s->xparts, sizeof(struct xpart) * offset_parts);
    free(s->parts);
    free(s->xparts);
    s->parts = parts_new;
    s->xparts = xparts_new;
    for (size_t k = 0; k < offset_parts; k++) {
      if (s->parts[k].gpart != NULL) {
        s->parts[k].gpart->id_or_neg_offset = -k;
      }
    }
  }
  if (offset_sparts + count_sparts_in > s->size_sparts) {
    message("re-allocating sparts array.");
    s->size_sparts = (offset_sparts + count_sparts_in) * engine_parts_size_grow;
    struct spart *sparts_new = NULL;
    if (posix_memalign((void **)&sparts_new, spart_align,
                       sizeof(struct spart) * s->size_sparts) != 0)
      error("Failed to allocate new spart data.");
    memcpy(sparts_new, s->sparts, sizeof(struct spart) * offset_sparts);
    free(s->sparts);
    s->sparts = sparts_new;
    for (size_t k = 0; k < offset_sparts; k++) {
      if (s->sparts[k].gpart != NULL) {
        s->sparts[k].gpart->id_or_neg_offset = -k;
      }
    }
  }
  if (offset_gparts + count_gparts_in > s->size_gparts) {
    message("re-allocating gparts array.");
    s->size_gparts = (offset_gparts + count_gparts_in) * engine_parts_size_grow;
    struct gpart *gparts_new = NULL;
    if (posix_memalign((void **)&gparts_new, gpart_align,
                       sizeof(struct gpart) * s->size_gparts) != 0)
      error("Failed to allocate new gpart data.");
    memcpy(gparts_new, s->gparts, sizeof(struct gpart) * offset_gparts);
    free(s->gparts);
    s->gparts = gparts_new;

    for (size_t k = 0; k < offset_gparts; k++) {
      if (s->gparts[k].type == swift_type_gas) {
        s->parts[-s->gparts[k].id_or_neg_offset].gpart = &s->gparts[k];
      } else if (s->gparts[k].type == swift_type_star) {
        s->sparts[-s->gparts[k].id_or_neg_offset].gpart = &s->gparts[k];
      }
    }
  }

  /* Collect the requests for the particle data from the proxies. */
  int nr_in = 0, nr_out = 0;
  for (int k = 0; k < e->nr_proxies; k++) {
    if (e->proxies[k].nr_parts_in > 0) {
      reqs_in[4 * k] = e->proxies[k].req_parts_in;
      reqs_in[4 * k + 1] = e->proxies[k].req_xparts_in;
      nr_in += 2;
    } else {
      reqs_in[4 * k] = reqs_in[4 * k + 1] = MPI_REQUEST_NULL;
    }
    if (e->proxies[k].nr_gparts_in > 0) {
      reqs_in[4 * k + 2] = e->proxies[k].req_gparts_in;
      nr_in += 1;
    } else {
      reqs_in[4 * k + 2] = MPI_REQUEST_NULL;
    }
    if (e->proxies[k].nr_sparts_in > 0) {
      reqs_in[4 * k + 3] = e->proxies[k].req_sparts_in;
      nr_in += 1;
    } else {
      reqs_in[4 * k + 3] = MPI_REQUEST_NULL;
    }

    if (e->proxies[k].nr_parts_out > 0) {
      reqs_out[4 * k] = e->proxies[k].req_parts_out;
      reqs_out[4 * k + 1] = e->proxies[k].req_xparts_out;
      nr_out += 2;
    } else {
      reqs_out[4 * k] = reqs_out[4 * k + 1] = MPI_REQUEST_NULL;
    }
    if (e->proxies[k].nr_gparts_out > 0) {
      reqs_out[4 * k + 2] = e->proxies[k].req_gparts_out;
      nr_out += 1;
    } else {
      reqs_out[4 * k + 2] = MPI_REQUEST_NULL;
    }
    if (e->proxies[k].nr_sparts_out > 0) {
      reqs_out[4 * k + 3] = e->proxies[k].req_sparts_out;
      nr_out += 1;
    } else {
      reqs_out[4 * k + 3] = MPI_REQUEST_NULL;
    }
  }

  /* Wait for each part array to come in and collect the new
     parts from the proxies. */
  int count_parts = 0, count_gparts = 0, count_sparts = 0;
  for (int k = 0; k < nr_in; k++) {
    int err, pid;
    if ((err = MPI_Waitany(4 * e->nr_proxies, reqs_in, &pid,
                           MPI_STATUS_IGNORE)) != MPI_SUCCESS) {
      char buff[MPI_MAX_ERROR_STRING];
      int res;
      MPI_Error_string(err, buff, &res);
      error("MPI_Waitany failed (%s).", buff);
    }
    if (pid == MPI_UNDEFINED) break;
    // message( "request from proxy %i has arrived." , pid / 4 );
    pid = 4 * (pid / 4);

    /* If all the requests for a given proxy have arrived... */
    if (reqs_in[pid + 0] == MPI_REQUEST_NULL &&
        reqs_in[pid + 1] == MPI_REQUEST_NULL &&
        reqs_in[pid + 2] == MPI_REQUEST_NULL &&
        reqs_in[pid + 3] == MPI_REQUEST_NULL) {
      /* Copy the particle data to the part/xpart/gpart arrays. */
      struct proxy *prox = &e->proxies[pid / 4];
      memcpy(&s->parts[offset_parts + count_parts], prox->parts_in,
             sizeof(struct part) * prox->nr_parts_in);
      memcpy(&s->xparts[offset_parts + count_parts], prox->xparts_in,
             sizeof(struct xpart) * prox->nr_parts_in);
      memcpy(&s->gparts[offset_gparts + count_gparts], prox->gparts_in,
             sizeof(struct gpart) * prox->nr_gparts_in);
      memcpy(&s->sparts[offset_sparts + count_sparts], prox->sparts_in,
             sizeof(struct spart) * prox->nr_sparts_in);
      /* for (int k = offset; k < offset + count; k++)
         message(
            "received particle %lli, x=[%.3e %.3e %.3e], h=%.3e, from node %i.",
            s->parts[k].id, s->parts[k].x[0], s->parts[k].x[1],
            s->parts[k].x[2], s->parts[k].h, p->nodeID); */

      /* Re-link the gparts. */
      for (int kk = 0; kk < prox->nr_gparts_in; kk++) {
        struct gpart *gp = &s->gparts[offset_gparts + count_gparts + kk];

        if (gp->type == swift_type_gas) {
          struct part *p =
              &s->parts[offset_parts + count_parts - gp->id_or_neg_offset];
          gp->id_or_neg_offset = s->parts - p;
          p->gpart = gp;
        } else if (gp->type == swift_type_star) {
          struct spart *sp =
              &s->sparts[offset_sparts + count_sparts - gp->id_or_neg_offset];
          gp->id_or_neg_offset = s->sparts - sp;
          sp->gpart = gp;
        }
      }

      /* Advance the counters. */
      count_parts += prox->nr_parts_in;
      count_gparts += prox->nr_gparts_in;
      count_sparts += prox->nr_sparts_in;
    }
  }

  /* Wait for all the sends to have finished too. */
  if (nr_out > 0)
    if (MPI_Waitall(4 * e->nr_proxies, reqs_out, MPI_STATUSES_IGNORE) !=
        MPI_SUCCESS)
      error("MPI_Waitall on sends failed.");

  if (e->verbose)
    message("took %.3f %s.", clocks_from_ticks(getticks() - tic),
            clocks_getunit());

  /* Return the number of harvested parts. */
  *Npart = count_parts;
  *Ngpart = count_gparts;
  *Nspart = count_sparts;

#else
  error("SWIFT was not compiled with MPI support.");
#endif
}

/**
 * @brief Exchanges the top-level multipoles between all the nodes
 * such that every node has a multipole for each top-level cell.
 *
 * @param e The #engine.
 */
void engine_exchange_top_multipoles(struct engine *e) {

#ifdef WITH_MPI

#ifdef SWIFT_DEBUG_CHECKS
  for (int i = 0; i < e->s->nr_cells; ++i) {
    const struct gravity_tensors *m = &e->s->multipoles_top[i];
    if (e->s->cells_top[i].nodeID == engine_rank) {
      if (m->m_pole.M_000 > 0.) {
        if (m->CoM[0] < 0. || m->CoM[0] > e->s->dim[0])
          error("Invalid multipole position in X");
        if (m->CoM[1] < 0. || m->CoM[1] > e->s->dim[1])
          error("Invalid multipole position in Y");
        if (m->CoM[2] < 0. || m->CoM[2] > e->s->dim[2])
          error("Invalid multipole position in Z");
      }
    } else {
      if (m->m_pole.M_000 != 0.) error("Non-zero mass for foreign m-pole");
      if (m->CoM[0] != 0.) error("Non-zero position in X for foreign m-pole");
      if (m->CoM[1] != 0.) error("Non-zero position in Y for foreign m-pole");
      if (m->CoM[2] != 0.) error("Non-zero position in Z for foreign m-pole");
      if (m->m_pole.num_gpart != 0)
        error("Non-zero gpart count in foreign m-pole");
    }
  }
#endif

  /* Each node (space) has constructed its own top-level multipoles.
   * We now need to make sure every other node has a copy of everything.
   *
   * WARNING: Adult stuff ahead: don't do this at home!
   *
   * Since all nodes have their top-level multi-poles computed
   * and all foreign ones set to 0 (all bytes), we can gather all the m-poles
   * by doing a bit-wise OR reduction across all the nodes directly in
   * place inside the multi-poles_top array.
   * This only works if the foreign m-poles on every nodes are zeroed and no
   * multi-pole is present on more than one node (two things guaranteed by the
   * domain decomposition).
   */
  MPI_Allreduce(MPI_IN_PLACE, e->s->multipoles_top,
                e->s->nr_cells * sizeof(struct gravity_tensors), MPI_BYTE,
                MPI_BOR, MPI_COMM_WORLD);

#ifdef SWIFT_DEBUG_CHECKS
  long long counter = 0;

  /* Let's check that what we received makes sense */
  for (int i = 0; i < e->s->nr_cells; ++i) {
    const struct gravity_tensors *m = &e->s->multipoles_top[i];
    counter += m->m_pole.num_gpart;
    if (m->m_pole.M_000 > 0.) {
      if (m->CoM[0] < 0. || m->CoM[0] > e->s->dim[0])
        error("Invalid multipole position in X");
      if (m->CoM[1] < 0. || m->CoM[1] > e->s->dim[1])
        error("Invalid multipole position in Y");
      if (m->CoM[2] < 0. || m->CoM[2] > e->s->dim[2])
        error("Invalid multipole position in Z");
    }
  }
  if (counter != e->total_nr_gparts)
    error("Total particles in multipoles inconsistent with engine");
#endif

#else
  error("SWIFT was not compiled with MPI support.");
#endif
}

void engine_exchange_proxy_multipoles(struct engine *e) {

#ifdef WITH_MPI

  const ticks tic = getticks();

  /* Start by counting the number of cells to send and receive */
  int count_send = 0;
  int count_recv = 0;
  int count_send_requests = 0;
  int count_recv_requests = 0;

  /* Loop over the proxies. */
  for (int pid = 0; pid < e->nr_proxies; pid++) {

    /* Get a handle on the proxy. */
    const struct proxy *p = &e->proxies[pid];

    /* Now collect the number of requests associated */
    count_recv_requests += p->nr_cells_in;
    count_send_requests += p->nr_cells_out;

    /* And the actual number of things we are going to ship */
    for (int k = 0; k < p->nr_cells_in; k++)
      count_recv += p->cells_in[k]->pcell_size;

    for (int k = 0; k < p->nr_cells_out; k++)
      count_send += p->cells_out[k]->pcell_size;
  }

  /* Allocate the buffers for the packed data */
  struct gravity_tensors *buffer_send = NULL;
  if (posix_memalign((void **)&buffer_send, SWIFT_CACHE_ALIGNMENT,
                     count_send * sizeof(struct gravity_tensors)) != 0)
    error("Unable to allocate memory for multipole transactions");

  struct gravity_tensors *buffer_recv = NULL;
  if (posix_memalign((void **)&buffer_recv, SWIFT_CACHE_ALIGNMENT,
                     count_recv * sizeof(struct gravity_tensors)) != 0)
    error("Unable to allocate memory for multipole transactions");

  /* Also allocate the MPI requests */
  const int count_requests = count_send_requests + count_recv_requests;
  MPI_Request *requests =
      (MPI_Request *)malloc(sizeof(MPI_Request) * count_requests);
  if (requests == NULL) error("Unable to allocate memory for MPI requests");

  int this_request = 0;
  int this_recv = 0;
  int this_send = 0;

  /* Loop over the proxies to issue the receives. */
  for (int pid = 0; pid < e->nr_proxies; pid++) {

    /* Get a handle on the proxy. */
    const struct proxy *p = &e->proxies[pid];

    for (int k = 0; k < p->nr_cells_in; k++) {

      const int num_elements = p->cells_in[k]->pcell_size;

      /* Receive everything */
      MPI_Irecv(&buffer_recv[this_recv],
                num_elements * sizeof(struct gravity_tensors), MPI_BYTE,
                p->cells_in[k]->nodeID, p->cells_in[k]->tag, MPI_COMM_WORLD,
                &requests[this_request]);

      /* Move to the next slot in the buffers */
      this_recv += num_elements;
      this_request++;
    }

    /* Loop over the proxies to issue the sends. */
    for (int k = 0; k < p->nr_cells_out; k++) {

      /* Number of multipoles in this cell hierarchy */
      const int num_elements = p->cells_out[k]->pcell_size;

      /* Let's pack everything recursively */
      cell_pack_multipoles(p->cells_out[k], &buffer_send[this_send]);

      /* Send everything (note the use of cells_in[0] to get the correct node
       * ID. */
      MPI_Isend(&buffer_send[this_send],
                num_elements * sizeof(struct gravity_tensors), MPI_BYTE,
                p->cells_in[0]->nodeID, p->cells_out[k]->tag, MPI_COMM_WORLD,
                &requests[this_request]);

      /* Move to the next slot in the buffers */
      this_send += num_elements;
      this_request++;
    }
  }

  /* Wait for all the requests to arrive home */
  MPI_Status *stats = (MPI_Status *)malloc(count_requests * sizeof(MPI_Status));
  int res;
  if ((res = MPI_Waitall(count_requests, requests, stats)) != MPI_SUCCESS) {
    for (int k = 0; k < count_requests; ++k) {
      char buff[MPI_MAX_ERROR_STRING];
      MPI_Error_string(stats[k].MPI_ERROR, buff, &res);
      message("request from source %i, tag %i has error '%s'.",
              stats[k].MPI_SOURCE, stats[k].MPI_TAG, buff);
    }
    error("Failed during waitall for multipole data.");
  }

  /* Let's now unpack the multipoles at the right place */
  this_recv = 0;
  for (int pid = 0; pid < e->nr_proxies; pid++) {

    /* Get a handle on the proxy. */
    const struct proxy *p = &e->proxies[pid];

    for (int k = 0; k < p->nr_cells_in; k++) {

      const int num_elements = p->cells_in[k]->pcell_size;

#ifdef SWIFT_DEBUG_CHECKS

      /* Check that the first element (top-level cell's multipole) matches what
       * we received */
      if (p->cells_in[k]->multipole->m_pole.num_gpart !=
          buffer_recv[this_recv].m_pole.num_gpart)
        error("Current: M_000=%e num_gpart=%lld\n New: M_000=%e num_gpart=%lld",
              p->cells_in[k]->multipole->m_pole.M_000,
              p->cells_in[k]->multipole->m_pole.num_gpart,
              buffer_recv[this_recv].m_pole.M_000,
              buffer_recv[this_recv].m_pole.num_gpart);
#endif

      /* Unpack recursively */
      cell_unpack_multipoles(p->cells_in[k], &buffer_recv[this_recv]);

      /* Move to the next slot in the buffers */
      this_recv += num_elements;
    }
  }

  /* Free everything */
  free(stats);
  free(buffer_send);
  free(buffer_recv);
  free(requests);

  /* How much time did this take? */
  if (e->verbose)
    message("took %.3f %s.", clocks_from_ticks(getticks() - tic),
            clocks_getunit());
#else
  error("SWIFT was not compiled with MPI support.");
#endif
}

/**
 * @brief Constructs the top-level tasks for the short-range gravity
 * and long-range gravity interactions.
 *
 * - All top-cells get a self task.
 * - All pairs within range according to the multipole acceptance
 *   criterion get a pair task.
 */
void engine_make_self_gravity_tasks_mapper(void *map_data, int num_elements,
                                           void *extra_data) {

  struct engine *e = ((struct engine **)extra_data)[0];
  struct task **ghosts = ((struct task ***)extra_data)[1];

  struct space *s = e->s;
  struct scheduler *sched = &e->sched;
  const int nodeID = e->nodeID;
  const int periodic = s->periodic;
  const double dim[3] = {s->dim[0], s->dim[1], s->dim[2]};
  const int cdim[3] = {s->cdim[0], s->cdim[1], s->cdim[2]};
  const int cdim_ghost[3] = {s->cdim[0] / 4 + 1, s->cdim[1] / 4 + 1,
                             s->cdim[2] / 4 + 1};
  const double theta_crit2 = e->gravity_properties->theta_crit2;
  struct cell *cells = s->cells_top;
  const int n_ghosts = cdim_ghost[0] * cdim_ghost[1] * cdim_ghost[2] * 2;

  /* Loop through the elements, which are just byte offsets from NULL. */
  for (int ind = 0; ind < num_elements; ind++) {

    /* Get the cell index. */
    const int cid = (size_t)(map_data) + ind;
    const int i = cid / (cdim[1] * cdim[2]);
    const int j = (cid / cdim[2]) % cdim[1];
    const int k = cid % cdim[2];

    /* Get the cell */
    struct cell *ci = &cells[cid];

    /* Skip cells without gravity particles */
    if (ci->gcount == 0) continue;

    /* Is that cell local ? */
    if (ci->nodeID != nodeID) continue;

    /* If the cells is local build a self-interaction */
    scheduler_addtask(sched, task_type_self, task_subtype_grav, 0, 0, ci, NULL);

    /* Deal with periodicity FFT task dependencies */
    const int ghost_id = cell_getid(cdim_ghost, i / 4, j / 4, k / 4);
    if (ghost_id > n_ghosts) error("Invalid ghost_id");
    if (periodic) {
      ci->grav_ghost_in = ghosts[2 * ghost_id + 0];
      ci->grav_ghost_out = ghosts[2 * ghost_id + 1];
    }

    /* Recover the multipole information */
    struct gravity_tensors *const multi_i = ci->multipole;
    const double CoM_i[3] = {multi_i->CoM[0], multi_i->CoM[1], multi_i->CoM[2]};

    /* Loop over every other cell */
    for (int ii = 0; ii < cdim[0]; ii++) {
      for (int jj = 0; jj < cdim[1]; jj++) {
        for (int kk = 0; kk < cdim[2]; kk++) {

          /* Get the cell */
          const int cjd = cell_getid(cdim, ii, jj, kk);
          struct cell *cj = &cells[cjd];

          /* Avoid duplicates of local pairs*/
          if (cid <= cjd && cj->nodeID == nodeID) continue;

          /* Skip cells without gravity particles */
          if (cj->gcount == 0) continue;

          /* Recover the multipole information */
          const struct gravity_tensors *const multi_j = cj->multipole;

          /* Get the distance between the CoMs */
          double dx = CoM_i[0] - multi_j->CoM[0];
          double dy = CoM_i[1] - multi_j->CoM[1];
          double dz = CoM_i[2] - multi_j->CoM[2];

          /* Apply BC */
          if (periodic) {
            dx = nearest(dx, dim[0]);
            dy = nearest(dy, dim[1]);
            dz = nearest(dz, dim[2]);
          }
          const double r2 = dx * dx + dy * dy + dz * dz;

          /* Are the cells too close for a MM interaction ? */
          if (!gravity_M2L_accept(multi_i->r_max_rebuild,
                                  multi_j->r_max_rebuild, theta_crit2, r2)) {

            /* Ok, we need to add a direct pair calculation */
            scheduler_addtask(sched, task_type_pair, task_subtype_grav, 0, 0,
                              ci, cj);
          }
        }
      }
    }
  }
}

/**
 * @brief Constructs the top-level tasks for the short-range gravity
 * interactions (master function).
 *
 * - Create the FFT task and the array of gravity ghosts.
 * - Call the mapper function to create the other tasks.
 *
 * @param e The #engine.
 */
void engine_make_self_gravity_tasks(struct engine *e) {

  struct space *s = e->s;
  struct scheduler *sched = &e->sched;
  const int periodic = s->periodic;
  const int cdim_ghost[3] = {s->cdim[0] / 4 + 1, s->cdim[1] / 4 + 1,
                             s->cdim[2] / 4 + 1};
  struct task **ghosts = NULL;
  const int n_ghosts = cdim_ghost[0] * cdim_ghost[1] * cdim_ghost[2] * 2;

  /* Create the top-level task if periodic */
  if (periodic) {

    /* Create the FFT task for this MPI rank */
    s->grav_top_level = scheduler_addtask(sched, task_type_grav_top_level,
                                          task_subtype_none, 0, 0, NULL, NULL);

    /* Create a grid of ghosts to deal with the dependencies */
    if ((ghosts = (struct task **)malloc(n_ghosts * sizeof(struct task *))) ==
        0)
      error("Error allocating memory for gravity fft ghosts");

    /* Make the ghosts implicit and add the dependencies */
    for (int n = 0; n < n_ghosts / 2; ++n) {
      ghosts[2 * n + 0] = scheduler_addtask(
          sched, task_type_grav_ghost_in, task_subtype_none, 0, 1, NULL, NULL);
      ghosts[2 * n + 1] = scheduler_addtask(
          sched, task_type_grav_ghost_out, task_subtype_none, 0, 1, NULL, NULL);
      scheduler_addunlock(sched, ghosts[2 * n + 0], s->grav_top_level);
      scheduler_addunlock(sched, s->grav_top_level, ghosts[2 * n + 1]);
    }
  }

  /* Cretae the multipole self and pair tasks. */
  void *extra_data[2] = {e, ghosts};
  threadpool_map(&e->threadpool, engine_make_self_gravity_tasks_mapper, NULL,
                 s->nr_cells, 1, 0, extra_data);

#ifdef SWIFT_DEBUG_CHECKS
  if (periodic)
    for (int i = 0; i < s->nr_cells; ++i) {
      const struct cell *c = &s->cells_top[i];
      /* Skip empty cells */
      if (c->gcount == 0) continue;

      /* Did we correctly attach the FFT task ghosts? */
      if (c->nodeID == engine_rank &&
          (c->grav_ghost_in == NULL || c->grav_ghost_out == NULL))
        error("Invalid gravity_ghost for local cell");
      if (c->nodeID != engine_rank &&
          (c->grav_ghost_in != NULL || c->grav_ghost_out != NULL))
        error("Invalid gravity_ghost for foreign cell");
    }
#endif

  /* Clean up. */
  if (periodic) free(ghosts);
}

/**
 * @brief Constructs the top-level tasks for the external gravity.
 *
 * @param e The #engine.
 */
void engine_make_external_gravity_tasks(struct engine *e) {

  struct space *s = e->s;
  struct scheduler *sched = &e->sched;
  const int nodeID = e->nodeID;
  struct cell *cells = s->cells_top;
  const int nr_cells = s->nr_cells;

  for (int cid = 0; cid < nr_cells; ++cid) {

    struct cell *ci = &cells[cid];

    /* Skip cells without gravity particles */
    if (ci->gcount == 0) continue;

    /* Is that neighbour local ? */
    if (ci->nodeID != nodeID) continue;

    /* If the cell is local, build a self-interaction */
    scheduler_addtask(sched, task_type_self, task_subtype_external_grav, 0, 0,
                      ci, NULL);
  }
}

/**
 * @brief Constructs the top-level pair tasks for the first hydro loop over
 * neighbours
 *
 * Here we construct all the tasks for all possible neighbouring non-empty
 * local cells in the hierarchy. No dependencies are being added thus far.
 * Additional loop over neighbours can later be added by simply duplicating
 * all the tasks created by this function.
 *
 * @param map_data Offset of first two indices disguised as a pointer.
 * @param num_elements Number of cells to traverse.
 * @param extra_data The #engine.
 */
void engine_make_hydroloop_tasks_mapper(void *map_data, int num_elements,
                                        void *extra_data) {

  /* Extract the engine pointer. */
  struct engine *e = (struct engine *)extra_data;

  struct space *s = e->s;
  struct scheduler *sched = &e->sched;
  const int nodeID = e->nodeID;
  const int *cdim = s->cdim;
  struct cell *cells = s->cells_top;

  /* Loop through the elements, which are just byte offsets from NULL. */
  for (int ind = 0; ind < num_elements; ind++) {

    /* Get the cell index. */
    const int cid = (size_t)(map_data) + ind;
    const int i = cid / (cdim[1] * cdim[2]);
    const int j = (cid / cdim[2]) % cdim[1];
    const int k = cid % cdim[2];

    /* Get the cell */
    struct cell *ci = &cells[cid];

    /* Skip cells without hydro particles */
    if (ci->count == 0) continue;

    /* If the cells is local build a self-interaction */
    if (ci->nodeID == nodeID)
      scheduler_addtask(sched, task_type_self, task_subtype_density, 0, 0, ci,
                        NULL);

    /* Now loop over all the neighbours of this cell */
    for (int ii = -1; ii < 2; ii++) {
      int iii = i + ii;
      if (!s->periodic && (iii < 0 || iii >= cdim[0])) continue;
      iii = (iii + cdim[0]) % cdim[0];
      for (int jj = -1; jj < 2; jj++) {
        int jjj = j + jj;
        if (!s->periodic && (jjj < 0 || jjj >= cdim[1])) continue;
        jjj = (jjj + cdim[1]) % cdim[1];
        for (int kk = -1; kk < 2; kk++) {
          int kkk = k + kk;
          if (!s->periodic && (kkk < 0 || kkk >= cdim[2])) continue;
          kkk = (kkk + cdim[2]) % cdim[2];

          /* Get the neighbouring cell */
          const int cjd = cell_getid(cdim, iii, jjj, kkk);
          struct cell *cj = &cells[cjd];

          /* Is that neighbour local and does it have particles ? */
          if (cid >= cjd || cj->count == 0 ||
              (ci->nodeID != nodeID && cj->nodeID != nodeID))
            continue;

          /* Construct the pair task */
          const int sid = sortlistID[(kk + 1) + 3 * ((jj + 1) + 3 * (ii + 1))];
          scheduler_addtask(sched, task_type_pair, task_subtype_density, sid, 0,
                            ci, cj);
        }
      }
    }
  }
}

/**
 * @brief Counts the tasks associated with one cell and constructs the links
 *
 * For each hydrodynamic and gravity task, construct the links with
 * the corresponding cell.  Similarly, construct the dependencies for
 * all the sorting tasks.
 */
void engine_count_and_link_tasks_mapper(void *map_data, int num_elements,
                                        void *extra_data) {

  struct engine *e = (struct engine *)extra_data;
  struct scheduler *const sched = &e->sched;

  for (int ind = 0; ind < num_elements; ind++) {
    struct task *const t = &((struct task *)map_data)[ind];

    struct cell *const ci = t->ci;
    struct cell *const cj = t->cj;

    /* Link sort tasks to all the higher sort task. */
    if (t->type == task_type_sort) {
      for (struct cell *finger = t->ci->parent; finger != NULL;
           finger = finger->parent)
        if (finger->sorts != NULL) scheduler_addunlock(sched, t, finger->sorts);
    }

    /* Link self tasks to cells. */
    else if (t->type == task_type_self) {
      atomic_inc(&ci->nr_tasks);
      if (t->subtype == task_subtype_density) {
        engine_addlink(e, &ci->density, t);
      }
      if (t->subtype == task_subtype_grav) {
        engine_addlink(e, &ci->grav, t);
      }
      if (t->subtype == task_subtype_external_grav) {
        engine_addlink(e, &ci->grav, t);
      }

      /* Link pair tasks to cells. */
    } else if (t->type == task_type_pair) {
      atomic_inc(&ci->nr_tasks);
      atomic_inc(&cj->nr_tasks);
      if (t->subtype == task_subtype_density) {
        engine_addlink(e, &ci->density, t);
        engine_addlink(e, &cj->density, t);
      }
      if (t->subtype == task_subtype_grav) {
        engine_addlink(e, &ci->grav, t);
        engine_addlink(e, &cj->grav, t);
      }
      if (t->subtype == task_subtype_external_grav) {
        error("Found a pair/external-gravity task...");
      }

      /* Link sub-self tasks to cells. */
    } else if (t->type == task_type_sub_self) {
      atomic_inc(&ci->nr_tasks);
      if (t->subtype == task_subtype_density) {
        engine_addlink(e, &ci->density, t);
      }
      if (t->subtype == task_subtype_grav) {
        engine_addlink(e, &ci->grav, t);
      }
      if (t->subtype == task_subtype_external_grav) {
        engine_addlink(e, &ci->grav, t);
      }

      /* Link sub-pair tasks to cells. */
    } else if (t->type == task_type_sub_pair) {
      atomic_inc(&ci->nr_tasks);
      atomic_inc(&cj->nr_tasks);
      if (t->subtype == task_subtype_density) {
        engine_addlink(e, &ci->density, t);
        engine_addlink(e, &cj->density, t);
      }
      if (t->subtype == task_subtype_grav) {
        engine_addlink(e, &ci->grav, t);
        engine_addlink(e, &cj->grav, t);
      }
      if (t->subtype == task_subtype_external_grav) {
        error("Found a sub-pair/external-gravity task...");
      }
    }
  }
}

/**
 * @brief Creates the dependency network for the gravity tasks of a given cell.
 *
 * @param sched The #scheduler.
 * @param gravity The gravity task to link.
 * @param c The cell.
 */
static inline void engine_make_self_gravity_dependencies(
    struct scheduler *sched, struct task *gravity, struct cell *c) {

  /* init --> gravity --> grav_down --> kick */
  scheduler_addunlock(sched, c->super_gravity->drift_gpart, gravity);
  scheduler_addunlock(sched, c->super_gravity->init_grav, gravity);
  scheduler_addunlock(sched, gravity, c->super_gravity->grav_down);
}

/**
 * @brief Creates the dependency network for the external gravity tasks of a
 * given cell.
 *
 * @param sched The #scheduler.
 * @param gravity The gravity task to link.
 * @param c The cell.
 */
static inline void engine_make_external_gravity_dependencies(
    struct scheduler *sched, struct task *gravity, struct cell *c) {

  /* init --> external gravity --> kick */
  scheduler_addunlock(sched, c->super_gravity->drift_gpart, gravity);
  scheduler_addunlock(sched, gravity, c->super->end_force);
}

/**
 * @brief Creates all the task dependencies for the gravity
 *
 * @param e The #engine
 */
void engine_link_gravity_tasks(struct engine *e) {

  struct scheduler *sched = &e->sched;
  const int nodeID = e->nodeID;
  const int nr_tasks = sched->nr_tasks;

  for (int k = 0; k < nr_tasks; k++) {

    /* Get a pointer to the task. */
    struct task *t = &sched->tasks[k];

    /* Self-interaction for self-gravity? */
    if (t->type == task_type_self && t->subtype == task_subtype_grav) {

      engine_make_self_gravity_dependencies(sched, t, t->ci);
    }

    /* Self-interaction for external gravity ? */
    if (t->type == task_type_self && t->subtype == task_subtype_external_grav) {

      engine_make_external_gravity_dependencies(sched, t, t->ci);

    }

    /* Otherwise, pair interaction? */
    else if (t->type == task_type_pair && t->subtype == task_subtype_grav) {

      if (t->ci->nodeID == nodeID) {

        engine_make_self_gravity_dependencies(sched, t, t->ci);
      }

      if (t->cj->nodeID == nodeID &&
          t->ci->super_gravity != t->cj->super_gravity) {

        engine_make_self_gravity_dependencies(sched, t, t->cj);
      }

    }

    /* Otherwise, sub-self interaction? */
    else if (t->type == task_type_sub_self && t->subtype == task_subtype_grav) {

      if (t->ci->nodeID == nodeID) {
        engine_make_self_gravity_dependencies(sched, t, t->ci);
      }
    }

    /* Sub-self-interaction for external gravity ? */
    else if (t->type == task_type_sub_self &&
             t->subtype == task_subtype_external_grav) {

      if (t->ci->nodeID == nodeID) {
        engine_make_external_gravity_dependencies(sched, t, t->ci);
      }
    }

    /* Otherwise, sub-pair interaction? */
    else if (t->type == task_type_sub_pair && t->subtype == task_subtype_grav) {

      if (t->ci->nodeID == nodeID) {

        engine_make_self_gravity_dependencies(sched, t, t->ci);
      }
      if (t->cj->nodeID == nodeID &&
          t->ci->super_gravity != t->cj->super_gravity) {

        engine_make_self_gravity_dependencies(sched, t, t->cj);
      }
    }
  }
}

#ifdef EXTRA_HYDRO_LOOP

/**
 * @brief Creates the dependency network for the hydro tasks of a given cell.
 *
 * @param sched The #scheduler.
 * @param density The density task to link.
 * @param gradient The gradient task to link.
 * @param force The force task to link.
 * @param c The cell.
 * @param with_cooling Do we have a cooling task ?
 */
static inline void engine_make_hydro_loops_dependencies(
    struct scheduler *sched, struct task *density, struct task *gradient,
    struct task *force, struct cell *c, int with_cooling) {

  /* density loop --> ghost --> gradient loop --> extra_ghost */
  /* extra_ghost --> force loop  */
  scheduler_addunlock(sched, density, c->super_hydro->ghost_in);
  scheduler_addunlock(sched, c->super_hydro->ghost_out, gradient);
  scheduler_addunlock(sched, gradient, c->super_hydro->extra_ghost);
  scheduler_addunlock(sched, c->super_hydro->extra_ghost, force);
}

#else

/**
 * @brief Creates the dependency network for the hydro tasks of a given cell.
 *
 * @param sched The #scheduler.
 * @param density The density task to link.
 * @param force The force task to link.
 * @param c The cell.
 * @param with_cooling Are we running with cooling switched on ?
 */
static inline void engine_make_hydro_loops_dependencies(struct scheduler *sched,
                                                        struct task *density,
                                                        struct task *force,
                                                        struct cell *c,
                                                        int with_cooling) {
  /* density loop --> ghost --> force loop */
  scheduler_addunlock(sched, density, c->super_hydro->ghost_in);
  scheduler_addunlock(sched, c->super_hydro->ghost_out, force);
}

#endif
/**
 * @brief Duplicates the first hydro loop and construct all the
 * dependencies for the hydro part
 *
 * This is done by looping over all the previously constructed tasks
 * and adding another task involving the same cells but this time
 * corresponding to the second hydro loop over neighbours.
 * With all the relevant tasks for a given cell available, we construct
 * all the dependencies for that cell.
 */
void engine_make_extra_hydroloop_tasks_mapper(void *map_data, int num_elements,
                                              void *extra_data) {

  struct engine *e = (struct engine *)extra_data;
  struct scheduler *sched = &e->sched;
  const int nodeID = e->nodeID;
  const int with_cooling = (e->policy & engine_policy_cooling);

  for (int ind = 0; ind < num_elements; ind++) {
    struct task *t = &((struct task *)map_data)[ind];

    /* Sort tasks depend on the drift of the cell. */
    if (t->type == task_type_sort && t->ci->nodeID == engine_rank) {
      scheduler_addunlock(sched, t->ci->super_hydro->drift_part, t);
    }

    /* Self-interaction? */
    else if (t->type == task_type_self && t->subtype == task_subtype_density) {

      /* Make the self-density tasks depend on the drift only. */
      scheduler_addunlock(sched, t->ci->super_hydro->drift_part, t);

#ifdef EXTRA_HYDRO_LOOP
      /* Start by constructing the task for the second  and third hydro loop. */
      struct task *t2 = scheduler_addtask(
          sched, task_type_self, task_subtype_gradient, 0, 0, t->ci, NULL);
      struct task *t3 = scheduler_addtask(
          sched, task_type_self, task_subtype_force, 0, 0, t->ci, NULL);

      /* Add the link between the new loops and the cell */
      engine_addlink(e, &t->ci->gradient, t2);
      engine_addlink(e, &t->ci->force, t3);

      /* Now, build all the dependencies for the hydro */
      engine_make_hydro_loops_dependencies(sched, t, t2, t3, t->ci,
                                           with_cooling);
      scheduler_addunlock(sched, t3, t->ci->super->end_force);
#else

      /* Start by constructing the task for the second hydro loop */
      struct task *t2 = scheduler_addtask(
          sched, task_type_self, task_subtype_force, 0, 0, t->ci, NULL);

      /* Add the link between the new loop and the cell */
      engine_addlink(e, &t->ci->force, t2);

      /* Now, build all the dependencies for the hydro */
      engine_make_hydro_loops_dependencies(sched, t, t2, t->ci, with_cooling);
      scheduler_addunlock(sched, t2, t->ci->super->end_force);
#endif
    }

    /* Otherwise, pair interaction? */
    else if (t->type == task_type_pair && t->subtype == task_subtype_density) {

      /* Make all density tasks depend on the drift and the sorts. */
      if (t->ci->nodeID == engine_rank)
        scheduler_addunlock(sched, t->ci->super_hydro->drift_part, t);
      scheduler_addunlock(sched, t->ci->super_hydro->sorts, t);
      if (t->ci->super_hydro != t->cj->super_hydro) {
        if (t->cj->nodeID == engine_rank)
          scheduler_addunlock(sched, t->cj->super_hydro->drift_part, t);
        scheduler_addunlock(sched, t->cj->super_hydro->sorts, t);
      }

#ifdef EXTRA_HYDRO_LOOP
      /* Start by constructing the task for the second and third hydro loop */
      struct task *t2 = scheduler_addtask(
          sched, task_type_pair, task_subtype_gradient, 0, 0, t->ci, t->cj);
      struct task *t3 = scheduler_addtask(
          sched, task_type_pair, task_subtype_force, 0, 0, t->ci, t->cj);

      /* Add the link between the new loop and both cells */
      engine_addlink(e, &t->ci->gradient, t2);
      engine_addlink(e, &t->cj->gradient, t2);
      engine_addlink(e, &t->ci->force, t3);
      engine_addlink(e, &t->cj->force, t3);

      /* Now, build all the dependencies for the hydro for the cells */
      /* that are local and are not descendant of the same super_hydro-cells */
      if (t->ci->nodeID == nodeID) {
        engine_make_hydro_loops_dependencies(sched, t, t2, t3, t->ci,
                                             with_cooling);
        scheduler_addunlock(sched, t3, t->ci->super->end_force);
      }
      if (t->cj->nodeID == nodeID) {
        if (t->ci->super_hydro != t->cj->super_hydro)
          engine_make_hydro_loops_dependencies(sched, t, t2, t3, t->cj,
                                               with_cooling);
        if (t->ci->super != t->cj->super)
          scheduler_addunlock(sched, t3, t->cj->super->end_force);
      }

#else

      /* Start by constructing the task for the second hydro loop */
      struct task *t2 = scheduler_addtask(
          sched, task_type_pair, task_subtype_force, 0, 0, t->ci, t->cj);

      /* Add the link between the new loop and both cells */
      engine_addlink(e, &t->ci->force, t2);
      engine_addlink(e, &t->cj->force, t2);

      /* Now, build all the dependencies for the hydro for the cells */
      /* that are local and are not descendant of the same super_hydro-cells */
      if (t->ci->nodeID == nodeID) {
        engine_make_hydro_loops_dependencies(sched, t, t2, t->ci, with_cooling);
        scheduler_addunlock(sched, t2, t->ci->super->end_force);
      }
      if (t->cj->nodeID == nodeID) {
        if (t->ci->super_hydro != t->cj->super_hydro)
          engine_make_hydro_loops_dependencies(sched, t, t2, t->cj,
                                               with_cooling);
        if (t->ci->super != t->cj->super)
          scheduler_addunlock(sched, t2, t->cj->super->end_force);
      }

#endif

    }

    /* Otherwise, sub-self interaction? */
    else if (t->type == task_type_sub_self &&
             t->subtype == task_subtype_density) {

      /* Make all density tasks depend on the drift and sorts. */
      scheduler_addunlock(sched, t->ci->super_hydro->drift_part, t);
      scheduler_addunlock(sched, t->ci->super_hydro->sorts, t);

#ifdef EXTRA_HYDRO_LOOP

      /* Start by constructing the task for the second and third hydro loop */
      struct task *t2 =
          scheduler_addtask(sched, task_type_sub_self, task_subtype_gradient,
                            t->flags, 0, t->ci, t->cj);
      struct task *t3 =
          scheduler_addtask(sched, task_type_sub_self, task_subtype_force,
                            t->flags, 0, t->ci, t->cj);

      /* Add the link between the new loop and the cell */
      engine_addlink(e, &t->ci->gradient, t2);
      engine_addlink(e, &t->ci->force, t3);

      /* Now, build all the dependencies for the hydro for the cells */
      /* that are local and are not descendant of the same super_hydro-cells */
      if (t->ci->nodeID == nodeID) {
        engine_make_hydro_loops_dependencies(sched, t, t2, t3, t->ci,
                                             with_cooling);
        scheduler_addunlock(sched, t3, t->ci->super->end_force);
      }

#else
      /* Start by constructing the task for the second hydro loop */
      struct task *t2 =
          scheduler_addtask(sched, task_type_sub_self, task_subtype_force,
                            t->flags, 0, t->ci, t->cj);

      /* Add the link between the new loop and the cell */
      engine_addlink(e, &t->ci->force, t2);

      /* Now, build all the dependencies for the hydro for the cells */
      /* that are local and are not descendant of the same super_hydro-cells */
      if (t->ci->nodeID == nodeID) {
        engine_make_hydro_loops_dependencies(sched, t, t2, t->ci, with_cooling);
        scheduler_addunlock(sched, t2, t->ci->super->end_force);
      } else
        error("oo");
#endif
    }

    /* Otherwise, sub-pair interaction? */
    else if (t->type == task_type_sub_pair &&
             t->subtype == task_subtype_density) {

      /* Make all density tasks depend on the drift. */
      if (t->ci->nodeID == engine_rank)
        scheduler_addunlock(sched, t->ci->super_hydro->drift_part, t);
      scheduler_addunlock(sched, t->ci->super_hydro->sorts, t);
      if (t->ci->super_hydro != t->cj->super_hydro) {
        if (t->cj->nodeID == engine_rank)
          scheduler_addunlock(sched, t->cj->super_hydro->drift_part, t);
        scheduler_addunlock(sched, t->cj->super_hydro->sorts, t);
      }

#ifdef EXTRA_HYDRO_LOOP

      /* Start by constructing the task for the second and third hydro loop */
      struct task *t2 =
          scheduler_addtask(sched, task_type_sub_pair, task_subtype_gradient,
                            t->flags, 0, t->ci, t->cj);
      struct task *t3 =
          scheduler_addtask(sched, task_type_sub_pair, task_subtype_force,
                            t->flags, 0, t->ci, t->cj);

      /* Add the link between the new loop and both cells */
      engine_addlink(e, &t->ci->gradient, t2);
      engine_addlink(e, &t->cj->gradient, t2);
      engine_addlink(e, &t->ci->force, t3);
      engine_addlink(e, &t->cj->force, t3);

      /* Now, build all the dependencies for the hydro for the cells */
      /* that are local and are not descendant of the same super_hydro-cells */
      if (t->ci->nodeID == nodeID) {
        engine_make_hydro_loops_dependencies(sched, t, t2, t3, t->ci,
                                             with_cooling);
        scheduler_addunlock(sched, t3, t->ci->super->end_force);
      }
      if (t->cj->nodeID == nodeID) {
        if (t->ci->super_hydro != t->cj->super_hydro)
          engine_make_hydro_loops_dependencies(sched, t, t2, t3, t->cj,
                                               with_cooling);
        if (t->ci->super != t->cj->super)
          scheduler_addunlock(sched, t3, t->cj->super->end_force);
      }

#else
      /* Start by constructing the task for the second hydro loop */
      struct task *t2 =
          scheduler_addtask(sched, task_type_sub_pair, task_subtype_force,
                            t->flags, 0, t->ci, t->cj);

      /* Add the link between the new loop and both cells */
      engine_addlink(e, &t->ci->force, t2);
      engine_addlink(e, &t->cj->force, t2);

      /* Now, build all the dependencies for the hydro for the cells */
      /* that are local and are not descendant of the same super_hydro-cells */
      if (t->ci->nodeID == nodeID) {
        engine_make_hydro_loops_dependencies(sched, t, t2, t->ci, with_cooling);
        scheduler_addunlock(sched, t2, t->ci->super->end_force);
      }
      if (t->cj->nodeID == nodeID) {
        if (t->ci->super_hydro != t->cj->super_hydro)
          engine_make_hydro_loops_dependencies(sched, t, t2, t->cj,
                                               with_cooling);
        if (t->ci->super != t->cj->super)
          scheduler_addunlock(sched, t2, t->cj->super->end_force);
      }
#endif
    }
  }
}

/**
 * @brief Fill the #space's task list.
 *
 * @param e The #engine we are working with.
 */
void engine_maketasks(struct engine *e) {

  struct space *s = e->s;
  struct scheduler *sched = &e->sched;
  struct cell *cells = s->cells_top;
  const int nr_cells = s->nr_cells;
  const ticks tic = getticks();

  /* Re-set the scheduler. */
  scheduler_reset(sched, engine_estimate_nr_tasks(e));

  /* Construct the firt hydro loop over neighbours */
  if (e->policy & engine_policy_hydro) {
    threadpool_map(&e->threadpool, engine_make_hydroloop_tasks_mapper, NULL,
                   s->nr_cells, 1, 0, e);
  }

  /* Add the self gravity tasks. */
  if (e->policy & engine_policy_self_gravity) engine_make_self_gravity_tasks(e);

  /* Add the external gravity tasks. */
  if (e->policy & engine_policy_external_gravity)
    engine_make_external_gravity_tasks(e);

  if (e->sched.nr_tasks == 0 && (s->nr_gparts > 0 || s->nr_parts > 0))
    error("We have particles but no hydro or gravity tasks were created.");

  /* Split the tasks. */
  scheduler_splittasks(sched);

#ifdef SWIFT_DEBUG_CHECKS
  /* Verify that we are not left with invalid tasks */
  for (int i = 0; i < e->sched.nr_tasks; ++i) {
    const struct task *t = &e->sched.tasks[i];
    if (t->ci == NULL && t->cj != NULL && !t->skip) error("Invalid task");
  }
#endif

  /* Free the old list of cell-task links. */
  if (e->links != NULL) free(e->links);
  e->size_links = 0;

/* The maximum number of links is the
 * number of cells (s->tot_cells) times the number of neighbours (26) times
 * the number of interaction types, so 26 * 2 (density, force) pairs
 * and 2 (density, force) self.
 */
#ifdef EXTRA_HYDRO_LOOP
  const int hydro_tasks_per_cell = 27 * 3;
#else
  const int hydro_tasks_per_cell = 27 * 2;
#endif
  const int self_grav_tasks_per_cell = 27 * 2;
  const int ext_grav_tasks_per_cell = 1;

  if (e->policy & engine_policy_hydro)
    e->size_links += s->tot_cells * hydro_tasks_per_cell;
  if (e->policy & engine_policy_external_gravity)
    e->size_links += s->tot_cells * ext_grav_tasks_per_cell;
  if (e->policy & engine_policy_self_gravity)
    e->size_links += s->tot_cells * self_grav_tasks_per_cell;

  /* Allocate the new list */
  if ((e->links = (struct link *)malloc(sizeof(struct link) * e->size_links)) ==
      NULL)
    error("Failed to allocate cell-task links.");
  e->nr_links = 0;

  /* Count the number of tasks associated with each cell and
     store the density tasks in each cell, and make each sort
     depend on the sorts of its progeny. */
  threadpool_map(&e->threadpool, engine_count_and_link_tasks_mapper,
                 sched->tasks, sched->nr_tasks, sizeof(struct task), 0, e);

  /* Now that the self/pair tasks are at the right level, set the super
   * pointers. */
  threadpool_map(&e->threadpool, cell_set_super_mapper, cells, nr_cells,
                 sizeof(struct cell), 0, e);

  /* Append hierarchical tasks to each cell. */
  threadpool_map(&e->threadpool, engine_make_hierarchical_tasks_mapper, cells,
                 nr_cells, sizeof(struct cell), 0, e);

  /* Run through the tasks and make force tasks for each density task.
     Each force task depends on the cell ghosts and unlocks the kick task
     of its super-cell. */
  threadpool_map(&e->threadpool, engine_make_extra_hydroloop_tasks_mapper,
                 sched->tasks, sched->nr_tasks, sizeof(struct task), 0, e);

  /* Add the dependencies for the gravity stuff */
  if (e->policy & (engine_policy_self_gravity | engine_policy_external_gravity))
    engine_link_gravity_tasks(e);

#ifdef WITH_MPI

  /* Add the communication tasks if MPI is being used. */
  if (e->policy & engine_policy_mpi) {

    /* Loop over the proxies. */
    for (int pid = 0; pid < e->nr_proxies; pid++) {

      /* Get a handle on the proxy. */
      struct proxy *p = &e->proxies[pid];

      for (int k = 0; k < p->nr_cells_in; k++)
        engine_addtasks_recv_timestep(e, p->cells_in[k], NULL);

      for (int k = 0; k < p->nr_cells_out; k++)
        engine_addtasks_send_timestep(e, p->cells_out[k], p->cells_in[0], NULL);

      /* Loop through the proxy's incoming cells and add the
         recv tasks for the cells in the proxy that have a hydro connection. */
      if (e->policy & engine_policy_hydro)
        for (int k = 0; k < p->nr_cells_in; k++)
          if (p->cells_in_type[k] & proxy_cell_type_hydro)
            engine_addtasks_recv_hydro(e, p->cells_in[k], NULL, NULL, NULL);

      /* Loop through the proxy's incoming cells and add the
         recv tasks for the cells in the proxy that have a gravity connection.
         */
      if (e->policy & engine_policy_self_gravity)
        for (int k = 0; k < p->nr_cells_in; k++)
          if (p->cells_in_type[k] & proxy_cell_type_gravity)
            engine_addtasks_recv_gravity(e, p->cells_in[k], NULL);

      /* Loop through the proxy's outgoing cells and add the
         send tasks for the cells in the proxy that have a hydro connection. */
      if (e->policy & engine_policy_hydro)
        for (int k = 0; k < p->nr_cells_out; k++)
          if (p->cells_out_type[k] & proxy_cell_type_hydro)
            engine_addtasks_send_hydro(e, p->cells_out[k], p->cells_in[0], NULL,
                                       NULL, NULL);

      /* Loop through the proxy's outgoing cells and add the
         send tasks for the cells in the proxy that have a gravity connection.
         */
      if (e->policy & engine_policy_self_gravity)
        for (int k = 0; k < p->nr_cells_out; k++)
          if (p->cells_out_type[k] & proxy_cell_type_gravity)
            engine_addtasks_send_gravity(e, p->cells_out[k], p->cells_in[0],
                                         NULL);
    }
  }
#endif

  /* Set the unlocks per task. */
  scheduler_set_unlocks(sched);

  /* Rank the tasks. */
  scheduler_ranktasks(sched);

  /* Weight the tasks. */
  scheduler_reweight(sched, e->verbose);

  /* Set the tasks age. */
  e->tasks_age = 0;

  if (e->verbose)
    message("took %.3f %s (including reweight).",
            clocks_from_ticks(getticks() - tic), clocks_getunit());
}

/**
 * @brief Mark tasks to be un-skipped and set the sort flags accordingly.
 *        Threadpool mapper function.
 *
 * @param map_data pointer to the tasks
 * @param num_elements number of tasks
 * @param extra_data pointer to int that will define if a rebuild is needed.
 */
void engine_marktasks_mapper(void *map_data, int num_elements,
                             void *extra_data) {
  /* Unpack the arguments. */
  struct task *tasks = (struct task *)map_data;
  size_t *rebuild_space = &((size_t *)extra_data)[1];
  struct scheduler *s = (struct scheduler *)(((size_t *)extra_data)[2]);
  struct engine *e = (struct engine *)((size_t *)extra_data)[0];

  for (int ind = 0; ind < num_elements; ind++) {
    struct task *t = &tasks[ind];

    /* Single-cell task? */
    if (t->type == task_type_self || t->type == task_type_sub_self) {

      /* Local pointer. */
      struct cell *ci = t->ci;

      if (ci->nodeID != engine_rank) error("Non-local self task found");

      /* Activate the hydro drift */
      if (t->type == task_type_self && t->subtype == task_subtype_density) {
        if (cell_is_active_hydro(ci, e)) {
          scheduler_activate(s, t);
          cell_activate_drift_part(ci, s);
        }
      }

      /* Store current values of dx_max and h_max. */
      else if (t->type == task_type_sub_self &&
               t->subtype == task_subtype_density) {
        if (cell_is_active_hydro(ci, e)) {
          scheduler_activate(s, t);
          cell_activate_subcell_hydro_tasks(ci, NULL, s);
        }
      }

      else if (t->type == task_type_self && t->subtype == task_subtype_force) {
        if (cell_is_active_hydro(ci, e)) scheduler_activate(s, t);
      }

      else if (t->type == task_type_sub_self &&
               t->subtype == task_subtype_force) {
        if (cell_is_active_hydro(ci, e)) scheduler_activate(s, t);
      }

#ifdef EXTRA_HYDRO_LOOP
      else if (t->type == task_type_self &&
               t->subtype == task_subtype_gradient) {
        if (cell_is_active_hydro(ci, e)) scheduler_activate(s, t);
      }

      else if (t->type == task_type_sub_self &&
               t->subtype == task_subtype_gradient) {
        if (cell_is_active_hydro(ci, e)) scheduler_activate(s, t);
      }
#endif

      /* Activate the gravity drift */
      else if (t->type == task_type_self && t->subtype == task_subtype_grav) {
        if (cell_is_active_gravity(ci, e)) {
          scheduler_activate(s, t);
          cell_activate_subcell_grav_tasks(t->ci, NULL, s);
        }
      }

      /* Activate the gravity drift */
      else if (t->type == task_type_self &&
               t->subtype == task_subtype_external_grav) {
        if (cell_is_active_gravity(ci, e)) {
          scheduler_activate(s, t);
          cell_activate_drift_gpart(t->ci, s);
        }
      }

#ifdef SWIFT_DEBUG_CHECKS
      else {
        error("Invalid task type / sub-type encountered");
      }
#endif
    }

    /* Pair? */
    else if (t->type == task_type_pair || t->type == task_type_sub_pair) {

      /* Local pointers. */
      struct cell *ci = t->ci;
      struct cell *cj = t->cj;
      const int ci_active_hydro = cell_is_active_hydro(ci, e);
      const int cj_active_hydro = cell_is_active_hydro(cj, e);
      const int ci_active_gravity = cell_is_active_gravity(ci, e);
      const int cj_active_gravity = cell_is_active_gravity(cj, e);

      /* Only activate tasks that involve a local active cell. */
      if ((t->subtype == task_subtype_density ||
           t->subtype == task_subtype_gradient ||
           t->subtype == task_subtype_force) &&
          ((ci_active_hydro && ci->nodeID == engine_rank) ||
           (cj_active_hydro && cj->nodeID == engine_rank))) {

        scheduler_activate(s, t);

        /* Set the correct sorting flags */
        if (t->type == task_type_pair && t->subtype == task_subtype_density) {

          /* Store some values. */
          atomic_or(&ci->requires_sorts, 1 << t->flags);
          atomic_or(&cj->requires_sorts, 1 << t->flags);
          ci->dx_max_sort_old = ci->dx_max_sort;
          cj->dx_max_sort_old = cj->dx_max_sort;

          /* Activate the hydro drift tasks. */
          if (ci->nodeID == engine_rank) cell_activate_drift_part(ci, s);
          if (cj->nodeID == engine_rank) cell_activate_drift_part(cj, s);

          /* Check the sorts and activate them if needed. */
          cell_activate_sorts(ci, t->flags, s);
          cell_activate_sorts(cj, t->flags, s);

        }

        /* Store current values of dx_max and h_max. */
        else if (t->type == task_type_sub_pair &&
                 t->subtype == task_subtype_density) {
          cell_activate_subcell_hydro_tasks(t->ci, t->cj, s);
        }
      }

      if ((t->subtype == task_subtype_grav) &&
          ((ci_active_gravity && ci->nodeID == engine_rank) ||
           (cj_active_gravity && cj->nodeID == engine_rank))) {

        scheduler_activate(s, t);

        if (t->type == task_type_pair && t->subtype == task_subtype_grav) {
          /* Activate the gravity drift */
          cell_activate_subcell_grav_tasks(t->ci, t->cj, s);
        }

        else if (t->type == task_type_sub_pair &&
                 t->subtype == task_subtype_grav) {
          error("Invalid task sub-type encountered");
        }
      }

      /* Only interested in density tasks as of here. */
      if (t->subtype == task_subtype_density) {

        /* Too much particle movement? */
        if (cell_need_rebuild_for_pair(ci, cj)) *rebuild_space = 1;

#ifdef WITH_MPI
        /* Activate the send/recv tasks. */
        if (ci->nodeID != engine_rank) {

          /* If the local cell is active, receive data from the foreign cell. */
          if (cj_active_hydro) {
            scheduler_activate(s, ci->recv_xv);
            if (ci_active_hydro) {
              scheduler_activate(s, ci->recv_rho);
#ifdef EXTRA_HYDRO_LOOP
              scheduler_activate(s, ci->recv_gradient);
#endif
            }
          }

          /* If the foreign cell is active, we want its ti_end values. */
          if (ci_active_hydro) scheduler_activate(s, ci->recv_ti);

          /* Is the foreign cell active and will need stuff from us? */
          if (ci_active_hydro) {

            struct link *l =
                scheduler_activate_send(s, cj->send_xv, ci->nodeID);

            /* Drift the cell which will be sent at the level at which it is
               sent, i.e. drift the cell specified in the send task (l->t)
               itself. */
            cell_activate_drift_part(l->t->ci, s);

            /* If the local cell is also active, more stuff will be needed. */
            if (cj_active_hydro) {
              scheduler_activate_send(s, cj->send_rho, ci->nodeID);

#ifdef EXTRA_HYDRO_LOOP
              scheduler_activate_send(s, cj->send_gradient, ci->nodeID);
#endif
            }
          }

          /* If the local cell is active, send its ti_end values. */
          if (cj_active_hydro)
            scheduler_activate_send(s, cj->send_ti, ci->nodeID);

        } else if (cj->nodeID != engine_rank) {

          /* If the local cell is active, receive data from the foreign cell. */
          if (ci_active_hydro) {
            scheduler_activate(s, cj->recv_xv);
            if (cj_active_hydro) {
              scheduler_activate(s, cj->recv_rho);
#ifdef EXTRA_HYDRO_LOOP
              scheduler_activate(s, cj->recv_gradient);
#endif
            }
          }

          /* If the foreign cell is active, we want its ti_end values. */
          if (cj_active_hydro) scheduler_activate(s, cj->recv_ti);

          /* Is the foreign cell active and will need stuff from us? */
          if (cj_active_hydro) {

            struct link *l =
                scheduler_activate_send(s, ci->send_xv, cj->nodeID);

            /* Drift the cell which will be sent at the level at which it is
               sent, i.e. drift the cell specified in the send task (l->t)
               itself. */
            cell_activate_drift_part(l->t->ci, s);

            /* If the local cell is also active, more stuff will be needed. */
            if (ci_active_hydro) {

              scheduler_activate_send(s, ci->send_rho, cj->nodeID);

#ifdef EXTRA_HYDRO_LOOP
              scheduler_activate_send(s, ci->send_gradient, cj->nodeID);
#endif
            }
          }

          /* If the local cell is active, send its ti_end values. */
          if (ci_active_hydro)
            scheduler_activate_send(s, ci->send_ti, cj->nodeID);
        }
#endif
      }

      /* Only interested in gravity tasks as of here. */
      if (t->subtype == task_subtype_grav) {

#ifdef WITH_MPI
        /* Activate the send/recv tasks. */
        if (ci->nodeID != engine_rank) {

          /* If the local cell is active, receive data from the foreign cell. */
          if (cj_active_gravity) {
            scheduler_activate(s, ci->recv_grav);
          }

          /* If the foreign cell is active, we want its ti_end values. */
          if (ci_active_gravity) scheduler_activate(s, ci->recv_ti);

          /* Is the foreign cell active and will need stuff from us? */
          if (ci_active_gravity) {

            struct link *l =
                scheduler_activate_send(s, cj->send_grav, ci->nodeID);

            /* Drift the cell which will be sent at the level at which it is
               sent, i.e. drift the cell specified in the send task (l->t)
               itself. */
            cell_activate_drift_gpart(l->t->ci, s);
          }

          /* If the local cell is active, send its ti_end values. */
          if (cj_active_gravity)
            scheduler_activate_send(s, cj->send_ti, ci->nodeID);

        } else if (cj->nodeID != engine_rank) {

          /* If the local cell is active, receive data from the foreign cell. */
          if (ci_active_gravity) {
            scheduler_activate(s, cj->recv_grav);
          }

          /* If the foreign cell is active, we want its ti_end values. */
          if (cj_active_gravity) scheduler_activate(s, cj->recv_ti);

          /* Is the foreign cell active and will need stuff from us? */
          if (cj_active_gravity) {

            struct link *l =
                scheduler_activate_send(s, ci->send_grav, cj->nodeID);

            /* Drift the cell which will be sent at the level at which it is
               sent, i.e. drift the cell specified in the send task (l->t)
               itself. */
            cell_activate_drift_gpart(l->t->ci, s);
          }

          /* If the local cell is active, send its ti_end values. */
          if (ci_active_gravity)
            scheduler_activate_send(s, ci->send_ti, cj->nodeID);
        }
#endif
      }
    }

    /* End force ? */
    else if (t->type == task_type_end_force) {

      if (cell_is_active_hydro(t->ci, e) || cell_is_active_gravity(t->ci, e))
        scheduler_activate(s, t);
    }

    /* Kick ? */
    else if (t->type == task_type_kick1 || t->type == task_type_kick2) {

      if (cell_is_active_hydro(t->ci, e) || cell_is_active_gravity(t->ci, e))
        scheduler_activate(s, t);
    }

    /* Hydro ghost tasks ? */
    else if (t->type == task_type_ghost || t->type == task_type_extra_ghost ||
             t->type == task_type_ghost_in || t->type == task_type_ghost_out) {
      if (cell_is_active_hydro(t->ci, e)) scheduler_activate(s, t);
    }

    /* Gravity stuff ? */
    else if (t->type == task_type_grav_down ||
             t->type == task_type_grav_long_range ||
             t->type == task_type_init_grav) {
      if (cell_is_active_gravity(t->ci, e)) scheduler_activate(s, t);
    }

    /* Periodic gravity stuff (Note this is not linked to a cell) ? */
    else if (t->type == task_type_grav_top_level ||
             t->type == task_type_grav_ghost_in ||
             t->type == task_type_grav_ghost_out) {
      scheduler_activate(s, t);
    }

    /* Time-step? */
    else if (t->type == task_type_timestep) {
      t->ci->updated = 0;
      t->ci->g_updated = 0;
      t->ci->s_updated = 0;
      if (cell_is_active_hydro(t->ci, e) || cell_is_active_gravity(t->ci, e))
        scheduler_activate(s, t);
    }

    /* Subgrid tasks */
    else if (t->type == task_type_cooling || t->type == task_type_sourceterms) {
      if (cell_is_active_hydro(t->ci, e)) scheduler_activate(s, t);
    }
  }
}

/**
 * @brief Mark tasks to be un-skipped and set the sort flags accordingly.
 *
 * @return 1 if the space has to be rebuilt, 0 otherwise.
 */
int engine_marktasks(struct engine *e) {

  struct scheduler *s = &e->sched;
  const ticks tic = getticks();
  int rebuild_space = 0;

  /* Run through the tasks and mark as skip or not. */
  size_t extra_data[3] = {(size_t)e, (size_t)rebuild_space, (size_t)&e->sched};
  threadpool_map(&e->threadpool, engine_marktasks_mapper, s->tasks, s->nr_tasks,
                 sizeof(struct task), 0, extra_data);
  rebuild_space = extra_data[1];

  if (e->verbose)
    message("took %.3f %s.", clocks_from_ticks(getticks() - tic),
            clocks_getunit());

  /* All is well... */
  return rebuild_space;
}

/**
 * @brief Prints the number of tasks in the engine
 *
 * @param e The #engine.
 */
void engine_print_task_counts(struct engine *e) {

  const ticks tic = getticks();
  struct scheduler *const sched = &e->sched;
  const int nr_tasks = sched->nr_tasks;
  const struct task *const tasks = sched->tasks;

  /* Count and print the number of each task type. */
  int counts[task_type_count + 1];
  for (int k = 0; k <= task_type_count; k++) counts[k] = 0;
  for (int k = 0; k < nr_tasks; k++) {
    if (tasks[k].skip)
      counts[task_type_count] += 1;
    else
      counts[(int)tasks[k].type] += 1;
  }
  message("Total = %d  (per cell = %d)", nr_tasks,
          (int)ceil((double)nr_tasks / e->s->tot_cells));
#ifdef WITH_MPI
  printf("[%04i] %s engine_print_task_counts: task counts are [ %s=%i",
         e->nodeID, clocks_get_timesincestart(), taskID_names[0], counts[0]);
#else
  printf("%s engine_print_task_counts: task counts are [ %s=%i",
         clocks_get_timesincestart(), taskID_names[0], counts[0]);
#endif
  for (int k = 1; k < task_type_count; k++)
    printf(" %s=%i", taskID_names[k], counts[k]);
  printf(" skipped=%i ]\n", counts[task_type_count]);
  fflush(stdout);
  message("nr_parts = %zu.", e->s->nr_parts);
  message("nr_gparts = %zu.", e->s->nr_gparts);
  message("nr_sparts = %zu.", e->s->nr_sparts);

  if (e->verbose)
    message("took %.3f %s.", clocks_from_ticks(getticks() - tic),
            clocks_getunit());
}

/**
 * @brief if necessary, estimate the number of tasks required given
 *        the current tasks in use and the numbers of cells.
 *
 * If e->tasks_per_cell is set greater than 0 then that value is used
 * as the estimate of the average number of tasks per cell,
 * otherwise we attempt an estimate.
 *
 * @param e the #engine
 *
 * @return the estimated total number of tasks
 */
int engine_estimate_nr_tasks(struct engine *e) {

  int tasks_per_cell = e->tasks_per_cell;
  if (tasks_per_cell > 0) return e->s->tot_cells * tasks_per_cell;

  /* Our guess differs depending on the types of tasks we are using, but we
   * basically use a formula <n1>*ntopcells + <n2>*(totcells - ntopcells).
   * Where <n1> is the expected maximum tasks per top-level/super cell, and
   * <n2> the expected maximum tasks for all other cells. These should give
   * a safe upper limit.
   */
  int n1 = 0;
  int n2 = 0;
  if (e->policy & engine_policy_hydro) {
    n1 += 37;
    n2 += 2;
#ifdef WITH_MPI
    n1 += 6;
#endif

#ifdef EXTRA_HYDRO_LOOP
    n1 += 15;
#ifdef WITH_MPI
    n1 += 2;
#endif
#endif
  }
  if (e->policy & engine_policy_self_gravity) {
    n1 += 32;
    n2 += 1;
#ifdef WITH_MPI
    n2 += 2;
#endif
  }
  if (e->policy & engine_policy_external_gravity) {
    n1 += 2;
  }
  if (e->policy & engine_policy_cosmology) {
    n1 += 2;
  }
  if (e->policy & engine_policy_cooling) {
    n1 += 2;
  }
  if (e->policy & engine_policy_sourceterms) {
    n1 += 2;
  }
  if (e->policy & engine_policy_stars) {
    n1 += 2;
  }

#ifdef WITH_MPI

  /* We need fewer tasks per rank when using MPI, but we could have
   * imbalances, so we need to work using the locally active cells, not just
   * some equipartition amongst the nodes. Don't want to recurse the whole
   * cell tree, so just make a guess of the maximum possible total cells. */
  int ntop = 0;
  int ncells = 0;
  for (int k = 0; k < e->s->nr_cells; k++) {
    struct cell *c = &e->s->cells_top[k];

    /* Any cells with particles will have tasks (local & foreign). */
    int nparts = c->count + c->gcount + c->scount;
    if (nparts > 0) {
      ntop++;
      ncells++;

      /* Count cell depth until we get below the parts per cell threshold. */
      int depth = 0;
      while (nparts > space_splitsize) {
        depth++;
        nparts /= 8;
        ncells += (1 << (depth * 3));
      }
    }
  }

  /* If no local cells, we are probably still initialising, so just keep
   * room for the top-level. */
  if (ncells == 0) {
    ntop = e->s->nr_cells;
    ncells = ntop;
  }
#else
  int ntop = e->s->nr_cells;
  int ncells = e->s->tot_cells;
#endif

  double ntasks = n1 * ntop + n2 * (ncells - ntop);
  if (ncells > 0) tasks_per_cell = ceil(ntasks / ncells);

  if (tasks_per_cell < 1.0) tasks_per_cell = 1.0;
  if (e->verbose)
    message("tasks per cell estimated as: %d, maximum tasks: %d",
            tasks_per_cell, ncells * tasks_per_cell);

  return ncells * tasks_per_cell;
}

/**
 * @brief Rebuild the space and tasks.
 *
 * @param e The #engine.
 * @param clean_smoothing_length_values Are we cleaning up the values of
 * the smoothing lengths before building the tasks ?
 */
void engine_rebuild(struct engine *e, int clean_smoothing_length_values) {

  const ticks tic = getticks();

  /* Clear the forcerebuild flag, whatever it was. */
  e->forcerebuild = 0;

  /* Re-build the space. */
  space_rebuild(e->s, e->verbose);

#ifdef SWIFT_DEBUG_CHECKS
  part_verify_links(e->s->parts, e->s->gparts, e->s->sparts, e->s->nr_parts,
                    e->s->nr_gparts, e->s->nr_sparts, e->verbose);
#endif

  /* Initial cleaning up session ? */
  if (clean_smoothing_length_values) space_sanitize(e->s);

/* If in parallel, exchange the cell structure, top-level and neighbouring
 * multipoles. */
#ifdef WITH_MPI
  engine_exchange_cells(e);

  if (e->policy & engine_policy_self_gravity) engine_exchange_top_multipoles(e);

  if (e->policy & engine_policy_self_gravity)
    engine_exchange_proxy_multipoles(e);
#endif

  /* Re-build the tasks. */
  engine_maketasks(e);

  /* Make the list of top-level cells that have tasks */
  space_list_cells_with_tasks(e->s);

#ifdef SWIFT_DEBUG_CHECKS
  /* Check that all cells have been drifted to the current time.
   * That can include cells that have not
   * previously been active on this rank. */
  space_check_drift_point(e->s, e->ti_old,
                          e->policy & engine_policy_self_gravity);
#endif

  /* Run through the tasks and mark as skip or not. */
  if (engine_marktasks(e))
    error("engine_marktasks failed after space_rebuild.");

  /* Print the status of the system */
  if (e->verbose) engine_print_task_counts(e);

  /* Flag that a rebuild has taken place */
  e->step_props |= engine_step_prop_rebuild;

  if (e->verbose)
    message("took %.3f %s.", clocks_from_ticks(getticks() - tic),
            clocks_getunit());
}

/**
 * @brief Prepare the #engine by re-building the cells and tasks.
 *
 * @param e The #engine to prepare.
 */
void engine_prepare(struct engine *e) {

  TIMER_TIC2;
  const ticks tic = getticks();

#ifdef SWIFT_DEBUG_CHECKS
  if (e->forcerepart || e->forcerebuild) {
    /* Check that all cells have been drifted to the current time.
     * That can include cells that have not previously been active on this
     * rank. Skip if haven't got any cells (yet). */
    if (e->s->cells_top != NULL)
      space_check_drift_point(e->s, e->ti_old,
                              e->policy & engine_policy_self_gravity);
  }
#endif

  /* Do we need repartitioning ? */
  if (e->forcerepart) engine_repartition(e);

  /* Do we need rebuilding ? */
  if (e->forcerebuild) engine_rebuild(e, 0);

  /* Unskip active tasks and check for rebuild */
  engine_unskip(e);

  /* Re-rank the tasks every now and then. XXX this never executes. */
  if (e->tasks_age % engine_tasksreweight == 1) {
    scheduler_reweight(&e->sched, e->verbose);
  }
  e->tasks_age += 1;

  TIMER_TOC2(timer_prepare);

  if (e->verbose)
    message("took %.3f %s (including unskip and reweight).",
            clocks_from_ticks(getticks() - tic), clocks_getunit());
}

/**
 * @brief Implements a barrier for the #runner threads.
 *
 * @param e The #engine.
 */
void engine_barrier(struct engine *e) {

  /* Wait at the wait barrier. */
  swift_barrier_wait(&e->wait_barrier);

  /* Wait at the run barrier. */
  swift_barrier_wait(&e->run_barrier);
}

/**
 * @brief Mapping function to collect the data from the kick.
 *
 * @param c A super-cell.
 */
void engine_collect_end_of_step_recurse(struct cell *c) {

/* Skip super-cells (Their values are already set) */
#ifdef WITH_MPI
  if (c->timestep != NULL || c->recv_ti != NULL) return;
#else
  if (c->timestep != NULL) return;
#endif /* WITH_MPI */

  /* Counters for the different quantities. */
  int updated = 0, g_updated = 0, s_updated = 0;
  integertime_t ti_hydro_end_min = max_nr_timesteps, ti_hydro_end_max = 0,
                ti_hydro_beg_max = 0;
  integertime_t ti_gravity_end_min = max_nr_timesteps, ti_gravity_end_max = 0,
                ti_gravity_beg_max = 0;

  /* Collect the values from the progeny. */
  for (int k = 0; k < 8; k++) {
    struct cell *cp = c->progeny[k];
    if (cp != NULL && (cp->count > 0 || cp->gcount > 0 || cp->scount > 0)) {

      /* Recurse */
      engine_collect_end_of_step_recurse(cp);

      /* And update */
      ti_hydro_end_min = min(ti_hydro_end_min, cp->ti_hydro_end_min);
      ti_hydro_end_max = max(ti_hydro_end_max, cp->ti_hydro_end_max);
      ti_hydro_beg_max = max(ti_hydro_beg_max, cp->ti_hydro_beg_max);
      ti_gravity_end_min = min(ti_gravity_end_min, cp->ti_gravity_end_min);
      ti_gravity_end_max = max(ti_gravity_end_max, cp->ti_gravity_end_max);
      ti_gravity_beg_max = max(ti_gravity_beg_max, cp->ti_gravity_beg_max);
      updated += cp->updated;
      g_updated += cp->g_updated;
      s_updated += cp->s_updated;

      /* Collected, so clear for next time. */
      cp->updated = 0;
      cp->g_updated = 0;
      cp->s_updated = 0;
    }
  }

  /* Store the collected values in the cell. */
  c->ti_hydro_end_min = ti_hydro_end_min;
  c->ti_hydro_end_max = ti_hydro_end_max;
  c->ti_hydro_beg_max = ti_hydro_beg_max;
  c->ti_gravity_end_min = ti_gravity_end_min;
  c->ti_gravity_end_max = ti_gravity_end_max;
  c->ti_gravity_beg_max = ti_gravity_beg_max;
  c->updated = updated;
  c->g_updated = g_updated;
  c->s_updated = s_updated;
}

void engine_collect_end_of_step_mapper(void *map_data, int num_elements,
                                       void *extra_data) {

  struct end_of_step_data *data = (struct end_of_step_data *)extra_data;
  struct engine *e = data->e;
  struct space *s = e->s;
  int *local_cells = (int *)map_data;

  /* Local collectible */
  int updates = 0, g_updates = 0, s_updates = 0;
  integertime_t ti_hydro_end_min = max_nr_timesteps, ti_hydro_end_max = 0,
                ti_hydro_beg_max = 0;
  integertime_t ti_gravity_end_min = max_nr_timesteps, ti_gravity_end_max = 0,
                ti_gravity_beg_max = 0;

  for (int ind = 0; ind < num_elements; ind++) {
    struct cell *c = &s->cells_top[local_cells[ind]];

    if (c->count > 0 || c->gcount > 0 || c->scount > 0) {

      /* Make the top-cells recurse */
      engine_collect_end_of_step_recurse(c);

      /* And aggregate */
      ti_hydro_end_min = min(ti_hydro_end_min, c->ti_hydro_end_min);
      ti_hydro_end_max = max(ti_hydro_end_max, c->ti_hydro_end_max);
      ti_hydro_beg_max = max(ti_hydro_beg_max, c->ti_hydro_beg_max);
      ti_gravity_end_min = min(ti_gravity_end_min, c->ti_gravity_end_min);
      ti_gravity_end_max = max(ti_gravity_end_max, c->ti_gravity_end_max);
      ti_gravity_beg_max = max(ti_gravity_beg_max, c->ti_gravity_beg_max);
      updates += c->updated;
      g_updates += c->g_updated;
      s_updates += c->s_updated;

      /* Collected, so clear for next time. */
      c->updated = 0;
      c->g_updated = 0;
      c->s_updated = 0;
    }
  }

  /* Let's write back to the global data.
   * We use the space lock to garanty single access*/
  if (lock_lock(&s->lock) == 0) {
    data->updates += updates;
    data->g_updates += g_updates;
    data->s_updates += s_updates;
    data->ti_hydro_end_min = min(ti_hydro_end_min, data->ti_hydro_end_min);
    data->ti_hydro_end_max = max(ti_hydro_end_max, data->ti_hydro_end_max);
    data->ti_hydro_beg_max = max(ti_hydro_beg_max, data->ti_hydro_beg_max);
    data->ti_gravity_end_min =
        min(ti_gravity_end_min, data->ti_gravity_end_min);
    data->ti_gravity_end_max =
        max(ti_gravity_end_max, data->ti_gravity_end_max);
    data->ti_gravity_beg_max =
        max(ti_gravity_beg_max, data->ti_gravity_beg_max);
  }
  if (lock_unlock(&s->lock) != 0) error("Failed to unlock the space");
}

/**
 * @brief Collects the next time-step and rebuild flag.
 *
 * The next time-step is determined by making each super-cell recurse to
 * collect the minimal of ti_end and the number of updated particles.  When in
 * MPI mode this routines reduces these across all nodes and also collects the
 * forcerebuild flag -- this is so that we only use a single collective MPI
 * call per step for all these values.
 *
 * Note that the results are stored in e->collect_group1 struct not in the
 * engine fields, unless apply is true. These can be applied field-by-field
 * or all at once using collectgroup1_copy();
 *
 * @param e The #engine.
 * @param apply whether to apply the results to the engine or just keep in the
 *              group1 struct.
 */
void engine_collect_end_of_step(struct engine *e, int apply) {

  const ticks tic = getticks();
  const struct space *s = e->s;
  struct end_of_step_data data;
  data.updates = 0, data.g_updates = 0, data.s_updates = 0;
  data.ti_hydro_end_min = max_nr_timesteps, data.ti_hydro_end_max = 0,
  data.ti_hydro_beg_max = 0;
  data.ti_gravity_end_min = max_nr_timesteps, data.ti_gravity_end_max = 0,
  data.ti_gravity_beg_max = 0;
  data.e = e;

  /* Collect information from the local top-level cells */
  threadpool_map(&e->threadpool, engine_collect_end_of_step_mapper,
                 s->local_cells_top, s->nr_local_cells, sizeof(int), 0, &data);

  /* Store these in the temporary collection group. */
  collectgroup1_init(&e->collect_group1, data.updates, data.g_updates,
                     data.s_updates, data.ti_hydro_end_min,
                     data.ti_hydro_end_max, data.ti_hydro_beg_max,
                     data.ti_gravity_end_min, data.ti_gravity_end_max,
                     data.ti_gravity_beg_max, e->forcerebuild);

/* Aggregate collective data from the different nodes for this step. */
#ifdef WITH_MPI
  collectgroup1_reduce(&e->collect_group1);

#ifdef SWIFT_DEBUG_CHECKS
  {
    /* Check the above using the original MPI calls. */
    integertime_t in_i[2], out_i[2];
    in_i[0] = 0;
    in_i[1] = 0;
    out_i[0] = data.ti_hydro_end_min;
    out_i[1] = data.ti_gravity_end_min;
    if (MPI_Allreduce(out_i, in_i, 2, MPI_LONG_LONG_INT, MPI_MIN,
                      MPI_COMM_WORLD) != MPI_SUCCESS)
      error("Failed to aggregate ti_end_min.");
    if (in_i[0] != (long long)e->collect_group1.ti_hydro_end_min)
      error("Failed to get same ti_hydro_end_min, is %lld, should be %lld",
            in_i[0], e->collect_group1.ti_hydro_end_min);
    if (in_i[1] != (long long)e->collect_group1.ti_gravity_end_min)
      error("Failed to get same ti_gravity_end_min, is %lld, should be %lld",
            in_i[1], e->collect_group1.ti_gravity_end_min);

    long long in_ll[3], out_ll[3];
    out_ll[0] = data.updates;
    out_ll[1] = data.g_updates;
    out_ll[2] = data.s_updates;
    if (MPI_Allreduce(out_ll, in_ll, 3, MPI_LONG_LONG_INT, MPI_SUM,
                      MPI_COMM_WORLD) != MPI_SUCCESS)
      error("Failed to aggregate particle counts.");
    if (in_ll[0] != (long long)e->collect_group1.updates)
      error("Failed to get same updates, is %lld, should be %ld", in_ll[0],
            e->collect_group1.updates);
    if (in_ll[1] != (long long)e->collect_group1.g_updates)
      error("Failed to get same g_updates, is %lld, should be %ld", in_ll[1],
            e->collect_group1.g_updates);
    if (in_ll[2] != (long long)e->collect_group1.s_updates)
      error("Failed to get same s_updates, is %lld, should be %ld", in_ll[2],
            e->collect_group1.s_updates);

    int buff = 0;
    if (MPI_Allreduce(&e->forcerebuild, &buff, 1, MPI_INT, MPI_MAX,
                      MPI_COMM_WORLD) != MPI_SUCCESS)
      error("Failed to aggregate the rebuild flag across nodes.");
    if (!!buff != !!e->collect_group1.forcerebuild)
      error(
          "Failed to get same rebuild flag from all nodes, is %d,"
          "should be %d",
          buff, e->collect_group1.forcerebuild);
  }
#endif
#endif

  /* Apply to the engine, if requested. */
  if (apply) collectgroup1_apply(&e->collect_group1, e);

  if (e->verbose)
    message("took %.3f %s.", clocks_from_ticks(getticks() - tic),
            clocks_getunit());
}

/**
 * @brief Print the conserved quantities statistics to a log file
 *
 * @param e The #engine.
 */
void engine_print_stats(struct engine *e) {

  const ticks tic = getticks();

#ifdef SWIFT_DEBUG_CHECKS
  /* Check that all cells have been drifted to the current time.
   * That can include cells that have not
   * previously been active on this rank. */
  space_check_drift_point(e->s, e->ti_current,
                          e->policy & engine_policy_self_gravity);

  /* Be verbose about this */
  if (e->nodeID == 0) {
    if (e->policy & engine_policy_cosmology)
      message("Saving statistics at a=%e",
              exp(e->ti_current * e->time_base) * e->cosmology->a_begin);
    else
      message("Saving statistics at t=%e",
              e->ti_current * e->time_base + e->time_begin);
  }
#else
  if (e->verbose) {
    if (e->policy & engine_policy_cosmology)
      message("Saving statistics at a=%e",
              exp(e->ti_current * e->time_base) * e->cosmology->a_begin);
    else
      message("Saving statistics at t=%e",
              e->ti_current * e->time_base + e->time_begin);
  }
#endif

  e->save_stats = 0;

  struct statistics stats;
  stats_init(&stats);

  /* Collect the stats on this node */
  stats_collect(e->s, &stats);

/* Aggregate the data from the different nodes. */
#ifdef WITH_MPI
  struct statistics global_stats;
  stats_init(&global_stats);

  if (MPI_Reduce(&stats, &global_stats, 1, statistics_mpi_type,
                 statistics_mpi_reduce_op, 0, MPI_COMM_WORLD) != MPI_SUCCESS)
    error("Failed to aggregate stats.");
#else
  struct statistics global_stats = stats;
#endif

  /* Finalize operations */
  stats_finalize(&stats);

  /* Print info */
  if (e->nodeID == 0)
    stats_print_to_file(e->file_stats, &global_stats, e->time);

  /* Flag that we dumped some statistics */
  e->step_props |= engine_step_prop_statistics;

  if (e->verbose)
    message("took %.3f %s.", clocks_from_ticks(getticks() - tic),
            clocks_getunit());
}

/**
 * @brief Sets all the force, drift and kick tasks to be skipped.
 *
 * @param e The #engine to act on.
 */
void engine_skip_force_and_kick(struct engine *e) {

  struct task *tasks = e->sched.tasks;
  const int nr_tasks = e->sched.nr_tasks;

  for (int i = 0; i < nr_tasks; ++i) {

    struct task *t = &tasks[i];

    /* Skip everything that updates the particles */
    if (t->type == task_type_drift_part || t->type == task_type_drift_gpart ||
        t->type == task_type_kick1 || t->type == task_type_kick2 ||
        t->type == task_type_timestep || t->subtype == task_subtype_force ||
        t->subtype == task_subtype_grav || t->type == task_type_end_force ||
        t->type == task_type_grav_long_range ||
        t->type == task_type_grav_ghost_in ||
        t->type == task_type_grav_ghost_out ||
        t->type == task_type_grav_top_level || t->type == task_type_grav_down ||
        t->type == task_type_cooling || t->type == task_type_sourceterms)
      t->skip = 1;
  }

  /* Run through the cells and clear some flags. */
  space_map_cells_pre(e->s, 1, cell_clear_drift_flags, NULL);
}

/**
 * @brief Sets all the drift and first kick tasks to be skipped.
 *
 * @param e The #engine to act on.
 */
void engine_skip_drift(struct engine *e) {

  struct task *tasks = e->sched.tasks;
  const int nr_tasks = e->sched.nr_tasks;

  for (int i = 0; i < nr_tasks; ++i) {

    struct task *t = &tasks[i];

    /* Skip everything that moves the particles */
    if (t->type == task_type_drift_part || t->type == task_type_drift_gpart)
      t->skip = 1;
  }

  /* Run through the cells and clear some flags. */
  space_map_cells_pre(e->s, 1, cell_clear_drift_flags, NULL);
}

/**
 * @brief Launch the runners.
 *
 * @param e The #engine.
 */
void engine_launch(struct engine *e) {

  const ticks tic = getticks();

#ifdef SWIFT_DEBUG_CHECKS
  /* Re-set all the cell task counters to 0 */
  space_reset_task_counters(e->s);
#endif

  /* Prepare the scheduler. */
  atomic_inc(&e->sched.waiting);

  /* Cry havoc and let loose the dogs of war. */
  swift_barrier_wait(&e->run_barrier);

  /* Load the tasks. */
  scheduler_start(&e->sched);

  /* Remove the safeguard. */
  pthread_mutex_lock(&e->sched.sleep_mutex);
  atomic_dec(&e->sched.waiting);
  pthread_cond_broadcast(&e->sched.sleep_cond);
  pthread_mutex_unlock(&e->sched.sleep_mutex);

  /* Sit back and wait for the runners to come home. */
  swift_barrier_wait(&e->wait_barrier);

  if (e->verbose)
    message("took %.3f %s.", clocks_from_ticks(getticks() - tic),
            clocks_getunit());
}

/**
 * @brief Calls the 'first init' function on the particles of all types.
 *
 * @param e The #engine.
 */
void engine_first_init_particles(struct engine *e) {

  const ticks tic = getticks();

  /* Set the particles in a state where they are ready for a run. */
  space_first_init_parts(e->s, e->verbose);
  space_first_init_gparts(e->s, e->verbose);
  space_first_init_sparts(e->s, e->verbose);

  if (e->verbose)
    message("took %.3f %s.", clocks_from_ticks(getticks() - tic),
            clocks_getunit());
}

/**
 * @brief Initialises the particles and set them in a state ready to move
 *forward in time.
 *
 * @param e The #engine
 * @param flag_entropy_ICs Did the 'Internal Energy' of the particles actually
 * contain entropy ?
 * @param clean_h_values Are we cleaning up the values of h before building
 * the tasks ?
 */
void engine_init_particles(struct engine *e, int flag_entropy_ICs,
                           int clean_h_values) {

  struct space *s = e->s;

  struct clocks_time time1, time2;
  clocks_gettime(&time1);

  /* Start by setting the particles in a good state */
  if (e->nodeID == 0) message("Setting particles to a valid state...");
  engine_first_init_particles(e);

  if (e->nodeID == 0) message("Computing initial gas densities.");

  /* Construct all cells and tasks to start everything */
  engine_rebuild(e, clean_h_values);

  /* No time integration. We just want the density and ghosts */
  engine_skip_force_and_kick(e);

  /* Print the number of active tasks ? */
  if (e->verbose) engine_print_task_counts(e);

  /* Init the particle data (by hand). */
  space_init_parts(s, e->verbose);
  space_init_gparts(s, e->verbose);

  /* Call VELOCIraptor before first step and before velocities are kicked. */
  if (e->policy & engine_policy_structure_finding) velociraptor_invoke(e);
  
  /* Now, launch the calculation */
  TIMER_TIC;
  engine_launch(e);
  TIMER_TOC(timer_runners);

  /* Apply some conversions (e.g. internal energy -> entropy) */
  if (!flag_entropy_ICs) {

    if (e->nodeID == 0) message("Converting internal energy variable.");

    space_convert_quantities(e->s, e->verbose);

    /* Correct what we did (e.g. in PE-SPH, need to recompute rho_bar) */
    if (hydro_need_extra_init_loop) {
      engine_marktasks(e);
      engine_skip_force_and_kick(e);
      engine_launch(e);
    }
  }

#ifdef SWIFT_DEBUG_CHECKS
  /* Check that we have the correct total mass in the top-level multipoles */
  long long num_gpart_mpole = 0;
  if (e->policy & engine_policy_self_gravity) {
    for (int i = 0; i < e->s->nr_cells; ++i)
      num_gpart_mpole += e->s->cells_top[i].multipole->m_pole.num_gpart;
    if (num_gpart_mpole != e->total_nr_gparts)
      error(
          "Top-level multipoles don't contain the total number of gpart "
          "s->nr_gpart=%lld, "
          "m_poles=%lld",
          e->total_nr_gparts, num_gpart_mpole);
  }
#endif

  /* Now time to get ready for the first time-step */
  if (e->nodeID == 0) message("Running initial fake time-step.");

  /* Prepare all the tasks again for a new round */
  engine_marktasks(e);

  /* No drift this time */
  engine_skip_drift(e);

  /* Init the particle data (by hand). */
  space_init_parts(e->s, e->verbose);
  space_init_gparts(e->s, e->verbose);

  /* Print the number of active tasks ? */
  if (e->verbose) engine_print_task_counts(e);

#ifdef SWIFT_GRAVITY_FORCE_CHECKS
  /* Run the brute-force gravity calculation for some gparts */
  if (e->policy & engine_policy_self_gravity)
    gravity_exact_force_compute(e->s, e);
#endif

  if (e->nodeID == 0) scheduler_write_dependencies(&e->sched, e->verbose);

  /* Run the 0th time-step */
  TIMER_TIC2;
  engine_launch(e);
  TIMER_TOC2(timer_runners);

#ifdef SWIFT_GRAVITY_FORCE_CHECKS
  /* Check the accuracy of the gravity calculation */
  if (e->policy & engine_policy_self_gravity)
    gravity_exact_force_check(e->s, e, 1e-1);
#endif

  /* Recover the (integer) end of the next time-step */
  engine_collect_end_of_step(e, 1);

  /* Check if any particles have the same position. This is not
   * allowed (/0) so we abort.*/
  if (s->nr_parts > 0) {

    /* Sorting should put the same positions next to each other... */
    int failed = 0;
    double *prev_x = s->parts[0].x;
    long long *prev_id = &s->parts[0].id;
    for (size_t k = 1; k < s->nr_parts; k++) {
      if (prev_x[0] == s->parts[k].x[0] && prev_x[1] == s->parts[k].x[1] &&
          prev_x[2] == s->parts[k].x[2]) {
        if (e->verbose)
          message("Two particles occupy location: %f %f %f id=%lld id=%lld",
                  prev_x[0], prev_x[1], prev_x[2], *prev_id, s->parts[k].id);
        failed++;
      }
      prev_x = s->parts[k].x;
      prev_id = &s->parts[k].id;
    }
    if (failed > 0)
      error(
          "Have %d particle pairs with the same locations.\n"
          "Cannot continue",
          failed);
  }

  /* Also check any gparts. This is not supposed to be fatal so only warn. */
  if (s->nr_gparts > 0) {
    int failed = 0;
    double *prev_x = s->gparts[0].x;
    for (size_t k = 1; k < s->nr_gparts; k++) {
      if (prev_x[0] == s->gparts[k].x[0] && prev_x[1] == s->gparts[k].x[1] &&
          prev_x[2] == s->gparts[k].x[2]) {
        if (e->verbose)
          message("Two gparts occupy location: %f %f %f / %f %f %f", prev_x[0],
                  prev_x[1], prev_x[2], s->gparts[k].x[0], s->gparts[k].x[1],
                  s->gparts[k].x[2]);
        failed++;
      }
      prev_x = s->gparts[k].x;
    }
    if (failed > 0)
      message(
          "WARNING: found %d gpart pairs at the same location. "
          "That is not optimal",
          failed);
  }

  /* Check the top-level cell h_max matches the particles as these can be
   * updated in the the ghost tasks (only a problem if the ICs estimates for h
   * are too small). Note this must be followed by a rebuild as sub-cells will
   * not be updated until that is done. */
  if (s->cells_top != NULL && s->nr_parts > 0) {
    for (int i = 0; i < s->nr_cells; i++) {
      struct cell *c = &s->cells_top[i];
      if (c->nodeID == engine_rank && c->count > 0) {
        float part_h_max = c->parts[0].h;
        for (int k = 1; k < c->count; k++) {
          if (c->parts[k].h > part_h_max) part_h_max = c->parts[k].h;
        }
        c->h_max = max(part_h_max, c->h_max);
      }
    }
  }

  clocks_gettime(&time2);

#ifdef SWIFT_DEBUG_CHECKS
  space_check_timesteps(e->s);
  part_verify_links(e->s->parts, e->s->gparts, e->s->sparts, e->s->nr_parts,
                    e->s->nr_gparts, e->s->nr_sparts, e->verbose);
#endif

  /* Ready to go */
  e->step = 0;
  e->forcerebuild = 1;
  e->wallclock_time = (float)clocks_diff(&time1, &time2);

  if (e->verbose) message("took %.3f %s.", e->wallclock_time, clocks_getunit());
}

/**
 * @brief Let the #engine loose to compute the forces.
 *
 * @param e The #engine.
 */
void engine_step(struct engine *e) {

  TIMER_TIC2;

  struct clocks_time time1, time2;
  clocks_gettime(&time1);

#ifdef SWIFT_DEBUG_TASKS
  e->tic_step = getticks();
#endif

  if (e->nodeID == 0) {

    /* Print some information to the screen */
    printf("  %6d %14e %14e %10.5f %14e %4d %4d %12zu %12zu %12zu %21.3f %6d\n",
           e->step, e->time, e->cosmology->a, e->cosmology->z, e->time_step,
           e->min_active_bin, e->max_active_bin, e->updates, e->g_updates,
           e->s_updates, e->wallclock_time, e->step_props);
    fflush(stdout);

    fprintf(e->file_timesteps,
            "  %6d %14e %14e %14e %4d %4d %12zu %12zu %12zu %21.3f %6d\n",
            e->step, e->time, e->cosmology->a, e->time_step, e->min_active_bin,
            e->max_active_bin, e->updates, e->g_updates, e->s_updates,
            e->wallclock_time, e->step_props);
    fflush(e->file_timesteps);
  }

  /* Move forward in time */
  e->ti_old = e->ti_current;
  e->ti_current = e->ti_end_min;
  e->max_active_bin = get_max_active_bin(e->ti_end_min);
  e->min_active_bin = get_min_active_bin(e->ti_current, e->ti_old);
  e->step += 1;
  e->step_props = engine_step_prop_none;

  if (e->policy & engine_policy_cosmology) {
    e->time_old = e->time;
    cosmology_update(e->cosmology, e->physical_constants, e->ti_current);
    e->time = e->cosmology->time;
    e->time_step = e->time - e->time_old;
  } else {
    e->time = e->ti_current * e->time_base + e->time_begin;
    e->time_old = e->ti_old * e->time_base + e->time_begin;
    e->time_step = (e->ti_current - e->ti_old) * e->time_base;
  }

  /* Update the softening lengths */
  if (e->policy & engine_policy_self_gravity)
    gravity_update(e->gravity_properties, e->cosmology);

  /* Prepare the tasks to be launched, rebuild or repartition if needed. */
  engine_prepare(e);

#ifdef WITH_MPI
  /* Repartition the space amongst the nodes? */
  engine_repartition_trigger(e);
#endif

  /* Are we drifting everything (a la Gadget/GIZMO) ? */
  if (e->policy & engine_policy_drift_all) engine_drift_all(e);

  /* Are we reconstructing the multipoles or drifting them ?*/
  if (e->policy & engine_policy_self_gravity) {

    if (e->policy & engine_policy_reconstruct_mpoles)
      engine_reconstruct_multipoles(e);
    else
      engine_drift_top_multipoles(e);
  }

  /* Print the number of active tasks ? */
  if (e->verbose) engine_print_task_counts(e);

/* Dump local cells and active particle counts. */
/* dumpCells("cells", 0, 0, 0, 0, e->s, e->nodeID, e->step); */

#ifdef SWIFT_DEBUG_CHECKS
  /* Check that we have the correct total mass in the top-level multipoles */
  long long num_gpart_mpole = 0;
  if (e->policy & engine_policy_self_gravity) {
    for (int i = 0; i < e->s->nr_cells; ++i)
      num_gpart_mpole += e->s->cells_top[i].multipole->m_pole.num_gpart;
    if (num_gpart_mpole != e->total_nr_gparts)
      error(
          "Multipoles don't contain the total number of gpart mpoles=%lld "
          "ngparts=%lld",
          num_gpart_mpole, e->total_nr_gparts);
  }
#endif

#ifdef SWIFT_GRAVITY_FORCE_CHECKS
  /* Run the brute-force gravity calculation for some gparts */
  if (e->policy & engine_policy_self_gravity)
    gravity_exact_force_compute(e->s, e);
#endif

  /* Start all the tasks. */
  TIMER_TIC;
  engine_launch(e);
  TIMER_TOC(timer_runners);

#ifdef SWIFT_GRAVITY_FORCE_CHECKS
  /* Check the accuracy of the gravity calculation */
  if (e->policy & engine_policy_self_gravity)
    gravity_exact_force_check(e->s, e, 1e-1);
#endif

  /* Let's trigger a non-SPH rebuild every-so-often for good measure */
  if (!(e->policy & engine_policy_hydro) &&  // MATTHIEU improve this
      (e->policy & engine_policy_self_gravity) && e->step % 20 == 0)
    e->forcerebuild = 1;

  /* Collect the values of rebuild from all nodes and recover the (integer)
   * end of the next time-step. Do these together to reduce the collective MPI
   * calls per step, but some of the gathered information is not applied just
   * yet (in case we save a snapshot or drift). */
  engine_collect_end_of_step(e, 0);
  e->forcerebuild = e->collect_group1.forcerebuild;

  /* Save some statistics ? */
  if (e->ti_end_min >= e->ti_next_stats && e->ti_next_stats > 0)
    e->save_stats = 1;

  /* Do we want a snapshot? */
  if (e->ti_end_min >= e->ti_next_snapshot && e->ti_next_snapshot > 0)
    e->dump_snapshot = 1;

  /* Do we want to perform structure finding? */
  if ((e->policy & engine_policy_structure_finding)) {
    if(e->stf_output_freq_format == IO_STF_OUTPUT_FREQ_FORMAT_STEPS && e->step%(int)e->deltaTimeSTF == 0) 
      e->run_stf = 1;
    else if(e->stf_output_freq_format == IO_STF_OUTPUT_FREQ_FORMAT_TIME && e->ti_end_min >= e->ti_nextSTF && e->ti_nextSTF > 0)
      e->run_stf = 1; 
  }

  /* Drift everybody (i.e. what has not yet been drifted) */
  /* to the current time */
  int drifted_all =
      (e->dump_snapshot || e->forcerebuild || e->forcerepart || e->save_stats);
  if (drifted_all) engine_drift_all(e);

  /* Write a snapshot ? */
  if (e->dump_snapshot) {

    /* Dump... */
    engine_dump_snapshot(e);

    /* ... and find the next output time */
    engine_compute_next_snapshot_time(e);
  }

  /* Save some  statistics */
  if (e->save_stats) {

    /* Dump */
    engine_print_stats(e);

    /* and move on */
    engine_compute_next_statistics_time(e);
  }

  /* Perform structure finding? */
  if (e->run_stf) {
    velociraptor_invoke(e);
    
    /* ... and find the next output time */
    if(e->stf_output_freq_format == IO_STF_OUTPUT_FREQ_FORMAT_TIME) engine_compute_next_stf_time(e);
    
    e->run_stf = 0;
  }

  /* Now apply all the collected time step updates and particle counts. */
  collectgroup1_apply(&e->collect_group1, e);

  TIMER_TOC2(timer_step);

  clocks_gettime(&time2);
  e->wallclock_time = (float)clocks_diff(&time1, &time2);

#ifdef SWIFT_DEBUG_TASKS
  /* Time in ticks at the end of this step. */
  e->toc_step = getticks();
#endif

  /* Final job is to create a restart file if needed. */
  engine_dump_restarts(e, drifted_all, e->restart_onexit && engine_is_done(e));
}

/**
 * @brief dump restart files if it is time to do so and dumps are enabled.
 *
 * @param e the engine.
 * @param drifted_all true if a drift_all has just been performed.
 * @param force force a dump, if dumping is enabled.
 */
void engine_dump_restarts(struct engine *e, int drifted_all, int force) {

  if (e->restart_dump) {
    ticks tic = getticks();

    /* Dump when the time has arrived, or we are told to. */
    int dump = ((tic > e->restart_next) || force);

#ifdef WITH_MPI
    /* Synchronize this action from rank 0 (ticks may differ between
     * machines). */
    MPI_Bcast(&dump, 1, MPI_INT, 0, MPI_COMM_WORLD);
#endif
    if (dump) {
      /* Clean out the previous saved files, if found. Do this now as we are
       * MPI synchronized. */
      restart_remove_previous(e->restart_file);

      /* Drift all particles first (may have just been done). */
      if (!drifted_all) engine_drift_all(e);
      restart_write(e, e->restart_file);

      if (e->verbose)
        message("Dumping restart files took %.3f %s",
                clocks_from_ticks(getticks() - tic), clocks_getunit());

      /* Time after which next dump will occur. */
      e->restart_next += e->restart_dt;

      /* Flag that we dumped the restarts */
      e->step_props |= engine_step_prop_restarts;
    }
  }
}

/**
 * @brief Returns 1 if the simulation has reached its end point, 0 otherwise
 */
int engine_is_done(struct engine *e) {
  return !(e->ti_current < max_nr_timesteps);
}

/**
 * @brief Unskip all the tasks that act on active cells at this time.
 *
 * @param e The #engine.
 */
void engine_unskip(struct engine *e) {

  const ticks tic = getticks();

  /* Activate all the regular tasks */
  threadpool_map(&e->threadpool, runner_do_unskip_mapper, e->s->local_cells_top,
                 e->s->nr_local_cells, sizeof(int), 1, e);

  /* And the top level gravity FFT one when periodicity is on.*/
  if (e->s->periodic && (e->policy & engine_policy_self_gravity)) {

    /* Only if there are other tasks (i.e. something happens on this node) */
    if (e->sched.active_count > 0)
      scheduler_activate(&e->sched, e->s->grav_top_level);
  }

  if (e->verbose)
    message("took %.3f %s.", clocks_from_ticks(getticks() - tic),
            clocks_getunit());
}

/**
 * @brief Mapper function to drift *all* particle types and multipoles forward
 * in time.
 *
 * @param map_data An array of #cell%s.
 * @param num_elements Chunk size.
 * @param extra_data Pointer to an #engine.
 */
void engine_do_drift_all_mapper(void *map_data, int num_elements,
                                void *extra_data) {

  struct engine *e = (struct engine *)extra_data;
  struct cell *cells = (struct cell *)map_data;

  for (int ind = 0; ind < num_elements; ind++) {
    struct cell *c = &cells[ind];
    if (c != NULL && c->nodeID == e->nodeID) {
      /* Drift all the particles */
      cell_drift_part(c, e, 1);

      /* Drift all the g-particles */
      cell_drift_gpart(c, e, 1);
    }

    /* Drift the multipoles */
    if (e->policy & engine_policy_self_gravity) {
      cell_drift_all_multipoles(c, e);
    }
  }
}

/**
 * @brief Drift *all* particles and multipoles at all levels
 * forward to the current time.
 *
 * @param e The #engine.
 */
void engine_drift_all(struct engine *e) {

  const ticks tic = getticks();

#ifdef SWIFT_DEBUG_CHECKS
  if (e->nodeID == 0) {
    if (e->policy & engine_policy_cosmology)
      message("Drifting all to a=%e",
              exp(e->ti_current * e->time_base) * e->cosmology->a_begin);
    else
      message("Drifting all to t=%e",
              e->ti_current * e->time_base + e->time_begin);
  }
#endif

  threadpool_map(&e->threadpool, engine_do_drift_all_mapper, e->s->cells_top,
                 e->s->nr_cells, sizeof(struct cell), 0, e);

  /* Synchronize particle positions */
  space_synchronize_particle_positions(e->s);

#ifdef SWIFT_DEBUG_CHECKS
  /* Check that all cells have been drifted to the current time. */
  space_check_drift_point(e->s, e->ti_current,
                          e->policy & engine_policy_self_gravity);
  part_verify_links(e->s->parts, e->s->gparts, e->s->sparts, e->s->nr_parts,
                    e->s->nr_gparts, e->s->nr_sparts, e->verbose);
#endif

  if (e->verbose)
    message("took %.3f %s.", clocks_from_ticks(getticks() - tic),
            clocks_getunit());
}

/**
 * @brief Mapper function to drift *all* top-level multipoles forward in
 * time.
 *
 * @param map_data An array of #cell%s.
 * @param num_elements Chunk size.
 * @param extra_data Pointer to an #engine.
 */
void engine_do_drift_top_multipoles_mapper(void *map_data, int num_elements,
                                           void *extra_data) {

  struct engine *e = (struct engine *)extra_data;
  struct cell *cells = (struct cell *)map_data;

  for (int ind = 0; ind < num_elements; ind++) {
    struct cell *c = &cells[ind];
    if (c != NULL) {

      /* Drift the multipole at this level only */
      if (c->ti_old_multipole != e->ti_current) cell_drift_multipole(c, e);
    }
  }
}

/**
 * @brief Drift *all* top-level multipoles forward to the current time.
 *
 * @param e The #engine.
 */
void engine_drift_top_multipoles(struct engine *e) {

  const ticks tic = getticks();

  threadpool_map(&e->threadpool, engine_do_drift_top_multipoles_mapper,
                 e->s->cells_top, e->s->nr_cells, sizeof(struct cell), 0, e);

#ifdef SWIFT_DEBUG_CHECKS
  /* Check that all cells have been drifted to the current time. */
  space_check_top_multipoles_drift_point(e->s, e->ti_current);
#endif

  if (e->verbose)
    message("took %.3f %s.", clocks_from_ticks(getticks() - tic),
            clocks_getunit());
}

void engine_do_reconstruct_multipoles_mapper(void *map_data, int num_elements,
                                             void *extra_data) {

  struct engine *e = (struct engine *)extra_data;
  struct cell *cells = (struct cell *)map_data;

  for (int ind = 0; ind < num_elements; ind++) {
    struct cell *c = &cells[ind];
    if (c != NULL && c->nodeID == e->nodeID) {

      /* Construct the multipoles in this cell hierarchy */
      cell_make_multipoles(c, e->ti_current);
    }
  }
}

/**
 * @brief Reconstruct all the multipoles at all the levels in the tree.
 *
 * @param e The #engine.
 */
void engine_reconstruct_multipoles(struct engine *e) {

  const ticks tic = getticks();

#ifdef SWIFT_DEBUG_CHECKS
  if (e->nodeID == 0) {
    if (e->policy & engine_policy_cosmology)
      message("Reconstructing multipoles at a=%e",
              exp(e->ti_current * e->time_base) * e->cosmology->a_begin);
    else
      message("Reconstructing multipoles at t=%e",
              e->ti_current * e->time_base + e->time_begin);
  }
#endif

  threadpool_map(&e->threadpool, engine_do_reconstruct_multipoles_mapper,
                 e->s->cells_top, e->s->nr_cells, sizeof(struct cell), 0, e);

  if (e->verbose)
    message("took %.3f %s.", clocks_from_ticks(getticks() - tic),
            clocks_getunit());
}

/**
 * @brief Create and fill the proxies.
 *
 * @param e The #engine.
 */
void engine_makeproxies(struct engine *e) {

#ifdef WITH_MPI
  const int nodeID = e->nodeID;
  const struct space *s = e->s;
  const int *cdim = s->cdim;
  const int periodic = s->periodic;

  /* Get some info about the physics */
  const double *dim = s->dim;
  const struct gravity_props *props = e->gravity_properties;
  const double theta_crit2 = props->theta_crit2;
  const int with_hydro = (e->policy & engine_policy_hydro);
  const int with_gravity = (e->policy & engine_policy_self_gravity);

  /* Handle on the cells and proxies */
  struct cell *cells = s->cells_top;
  struct proxy *proxies = e->proxies;

  /* Let's time this */
  const ticks tic = getticks();

  /* Prepare the proxies and the proxy index. */
  if (e->proxy_ind == NULL)
    if ((e->proxy_ind = (int *)malloc(sizeof(int) * e->nr_nodes)) == NULL)
      error("Failed to allocate proxy index.");
  for (int k = 0; k < e->nr_nodes; k++) e->proxy_ind[k] = -1;
  e->nr_proxies = 0;

  /* Compute how many cells away we need to walk */
  int delta = 1; /*hydro case */
  if (with_gravity) {
    const double distance = 2.5 * cells[0].width[0] / props->theta_crit;
    delta = (int)(distance / cells[0].width[0]) + 1;
  }

  /* Let's be verbose about this choice */
  if (e->verbose)
    message("Looking for proxies up to %d top-level cells away", delta);

  /* Loop over each cell in the space. */
  int ind[3];
  for (ind[0] = 0; ind[0] < cdim[0]; ind[0]++) {
    for (ind[1] = 0; ind[1] < cdim[1]; ind[1]++) {
      for (ind[2] = 0; ind[2] < cdim[2]; ind[2]++) {

        /* Get the cell ID. */
        const int cid = cell_getid(cdim, ind[0], ind[1], ind[2]);

        double CoM_i[3] = {0., 0., 0.};
        double r_max_i = 0.;

        if (with_gravity) {

          /* Get ci's multipole */
          const struct gravity_tensors *multi_i = cells[cid].multipole;
          CoM_i[0] = multi_i->CoM[0];
          CoM_i[1] = multi_i->CoM[1];
          CoM_i[2] = multi_i->CoM[2];
          r_max_i = multi_i->r_max;
        }

        /* Loop over all its neighbours (periodic). */
        for (int i = -delta; i <= delta; i++) {
          int ii = ind[0] + i;
          if (ii >= cdim[0])
            ii -= cdim[0];
          else if (ii < 0)
            ii += cdim[0];
          for (int j = -delta; j <= delta; j++) {
            int jj = ind[1] + j;
            if (jj >= cdim[1])
              jj -= cdim[1];
            else if (jj < 0)
              jj += cdim[1];
            for (int k = -delta; k <= delta; k++) {
              int kk = ind[2] + k;
              if (kk >= cdim[2])
                kk -= cdim[2];
              else if (kk < 0)
                kk += cdim[2];

              /* Get the cell ID. */
              const int cjd = cell_getid(cdim, ii, jj, kk);

              /* Early abort (same cell) */
              if (cid == cjd) continue;

              /* Early abort (both same node) */
              if (cells[cid].nodeID == nodeID && cells[cjd].nodeID == nodeID)
                continue;

              /* Early abort (both foreign node) */
              if (cells[cid].nodeID != nodeID && cells[cjd].nodeID != nodeID)
                continue;

              int proxy_type = 0;

              /* In the hydro case, only care about neighbours */
              if (with_hydro) {

                /* This is super-ugly but checks for direct neighbours */
                /* with periodic BC */
                if (((abs(ind[0] - ii) <= 1 ||
                      abs(ind[0] - ii - cdim[0]) <= 1 ||
                      abs(ind[0] - ii + cdim[0]) <= 1) &&
                     (abs(ind[1] - jj) <= 1 ||
                      abs(ind[1] - jj - cdim[1]) <= 1 ||
                      abs(ind[1] - jj + cdim[1]) <= 1) &&
                     (abs(ind[2] - kk) <= 1 ||
                      abs(ind[2] - kk - cdim[2]) <= 1 ||
                      abs(ind[2] - kk + cdim[2]) <= 1)))
                  proxy_type |= (int)proxy_cell_type_hydro;
              }

              /* In the gravity case, check distances using the MAC. */
              if (with_gravity) {

                /* Get cj's multipole */
                const struct gravity_tensors *multi_j = cells[cjd].multipole;
                const double CoM_j[3] = {multi_j->CoM[0], multi_j->CoM[1],
                                         multi_j->CoM[2]};
                const double r_max_j = multi_j->r_max;

                /* Let's compute the current distance between the cell pair*/
                double dx = CoM_i[0] - CoM_j[0];
                double dy = CoM_i[1] - CoM_j[1];
                double dz = CoM_i[2] - CoM_j[2];

                /* Apply BC */
                if (periodic) {
                  dx = nearest(dx, dim[0]);
                  dy = nearest(dy, dim[1]);
                  dz = nearest(dz, dim[2]);
                }
                const double r2 = dx * dx + dy * dy + dz * dz;

                /* Are we too close for M2L? */
                if (!gravity_M2L_accept(r_max_i, r_max_j, theta_crit2, r2))
                  proxy_type |= (int)proxy_cell_type_gravity;
              }

              /* Abort if not in range at all */
              if (proxy_type == proxy_cell_type_none) continue;

              /* Add to proxies? */
              if (cells[cid].nodeID == nodeID && cells[cjd].nodeID != nodeID) {

                /* Do we already have a relationship with this node? */
                int pid = e->proxy_ind[cells[cjd].nodeID];
                if (pid < 0) {
                  if (e->nr_proxies == engine_maxproxies)
                    error("Maximum number of proxies exceeded.");

                  /* Ok, start a new proxy for this pair of nodes */
                  proxy_init(&proxies[e->nr_proxies], e->nodeID,
                             cells[cjd].nodeID);

                  /* Store the information */
                  e->proxy_ind[cells[cjd].nodeID] = e->nr_proxies;
                  pid = e->nr_proxies;
                  e->nr_proxies += 1;
                }

                /* Add the cell to the proxy */
                proxy_addcell_in(&proxies[pid], &cells[cjd], proxy_type);
                proxy_addcell_out(&proxies[pid], &cells[cid], proxy_type);

                /* Store info about where to send the cell */
                cells[cid].sendto |= (1ULL << pid);
              }

              /* Same for the symmetric case? */
              if (cells[cjd].nodeID == nodeID && cells[cid].nodeID != nodeID) {

                /* Do we already have a relationship with this node? */
                int pid = e->proxy_ind[cells[cid].nodeID];
                if (pid < 0) {
                  if (e->nr_proxies == engine_maxproxies)
                    error("Maximum number of proxies exceeded.");

                  /* Ok, start a new proxy for this pair of nodes */
                  proxy_init(&proxies[e->nr_proxies], e->nodeID,
                             cells[cid].nodeID);

                  /* Store the information */
                  e->proxy_ind[cells[cid].nodeID] = e->nr_proxies;
                  pid = e->nr_proxies;
                  e->nr_proxies += 1;
                }

                /* Add the cell to the proxy */
                proxy_addcell_in(&proxies[pid], &cells[cid], proxy_type);
                proxy_addcell_out(&proxies[pid], &cells[cjd], proxy_type);

                /* Store info about where to send the cell */
                cells[cjd].sendto |= (1ULL << pid);
              }
            }
          }
        }
      }
    }
  }

  /* Be clear about the time */
  if (e->verbose)
    message("took %.3f %s.", clocks_from_ticks(getticks() - tic),
            clocks_getunit());
#else
  error("SWIFT was not compiled with MPI support.");
#endif
}

/**
 * @brief Split the underlying space into regions and assign to separate nodes.
 *
 * @param e The #engine.
 * @param initial_partition structure defining the cell partition technique
 */
void engine_split(struct engine *e, struct partition *initial_partition) {

#ifdef WITH_MPI
  struct space *s = e->s;

  /* Do the initial partition of the cells. */
  partition_initial_partition(initial_partition, e->nodeID, e->nr_nodes, s);

  /* Make the proxies. */
  engine_makeproxies(e);

  /* Re-allocate the local parts. */
  if (e->verbose)
    message("Re-allocating parts array from %zu to %zu.", s->size_parts,
            (size_t)(s->nr_parts * 1.2));
  s->size_parts = s->nr_parts * 1.2;
  struct part *parts_new = NULL;
  struct xpart *xparts_new = NULL;
  if (posix_memalign((void **)&parts_new, part_align,
                     sizeof(struct part) * s->size_parts) != 0 ||
      posix_memalign((void **)&xparts_new, xpart_align,
                     sizeof(struct xpart) * s->size_parts) != 0)
    error("Failed to allocate new part data.");
  if (s->nr_parts > 0) {
    memcpy(parts_new, s->parts, sizeof(struct part) * s->nr_parts);
    memcpy(xparts_new, s->xparts, sizeof(struct xpart) * s->nr_parts);
  }
  free(s->parts);
  free(s->xparts);
  s->parts = parts_new;
  s->xparts = xparts_new;

  /* Re-link the gparts to their parts. */
  if (s->nr_parts > 0 && s->nr_gparts > 0)
    part_relink_gparts_to_parts(s->parts, s->nr_parts, 0);

  /* Re-allocate the local sparts. */
  if (e->verbose)
    message("Re-allocating sparts array from %zu to %zu.", s->size_sparts,
            (size_t)(s->nr_sparts * 1.2));
  s->size_sparts = s->nr_sparts * 1.2;
  struct spart *sparts_new = NULL;
  if (posix_memalign((void **)&sparts_new, spart_align,
                     sizeof(struct spart) * s->size_sparts) != 0)
    error("Failed to allocate new spart data.");
  if (s->nr_sparts > 0)
    memcpy(sparts_new, s->sparts, sizeof(struct spart) * s->nr_sparts);
  free(s->sparts);
  s->sparts = sparts_new;

  /* Re-link the gparts to their sparts. */
  if (s->nr_sparts > 0 && s->nr_gparts > 0)
    part_relink_gparts_to_sparts(s->sparts, s->nr_sparts, 0);

  /* Re-allocate the local gparts. */
  if (e->verbose)
    message("Re-allocating gparts array from %zu to %zu.", s->size_gparts,
            (size_t)(s->nr_gparts * 1.2));
  s->size_gparts = s->nr_gparts * 1.2;
  struct gpart *gparts_new = NULL;
  if (posix_memalign((void **)&gparts_new, gpart_align,
                     sizeof(struct gpart) * s->size_gparts) != 0)
    error("Failed to allocate new gpart data.");
  if (s->nr_gparts > 0)
    memcpy(gparts_new, s->gparts, sizeof(struct gpart) * s->nr_gparts);
  free(s->gparts);
  s->gparts = gparts_new;

  /* Re-link the parts. */
  if (s->nr_parts > 0 && s->nr_gparts > 0)
    part_relink_parts_to_gparts(s->gparts, s->nr_gparts, s->parts);

  /* Re-link the sparts. */
  if (s->nr_sparts > 0 && s->nr_gparts > 0)
    part_relink_sparts_to_gparts(s->gparts, s->nr_gparts, s->sparts);

#ifdef SWIFT_DEBUG_CHECKS

  /* Verify that the links are correct */
  part_verify_links(s->parts, s->gparts, s->sparts, s->nr_parts, s->nr_gparts,
                    s->nr_sparts, e->verbose);
#endif

#else
  error("SWIFT was not compiled with MPI support.");
#endif
}

/**
 * @brief Writes a snapshot with the current state of the engine
 *
 * @param e The #engine.
 */
void engine_dump_snapshot(struct engine *e) {

  struct clocks_time time1, time2;
  clocks_gettime(&time1);

#ifdef SWIFT_DEBUG_CHECKS
  /* Check that all cells have been drifted to the current time.
   * That can include cells that have not
   * previously been active on this rank. */
  space_check_drift_point(e->s, e->ti_current,
                          e->policy & engine_policy_self_gravity);

  /* Be verbose about this */
  if (e->nodeID == 0) {
    if (e->policy & engine_policy_cosmology)
      message("Dumping snapshot at a=%e",
              exp(e->ti_current * e->time_base) * e->cosmology->a_begin);
    else
      message("Dumping snapshot at t=%e",
              e->ti_current * e->time_base + e->time_begin);
  }
#else
  if (e->verbose) {
    if (e->policy & engine_policy_cosmology)
      message("Dumping snapshot at a=%e",
              exp(e->ti_current * e->time_base) * e->cosmology->a_begin);
    else
      message("Dumping snapshot at t=%e",
              e->ti_current * e->time_base + e->time_begin);
  }
#endif

/* Dump... */
#if defined(HAVE_HDF5)
#if defined(WITH_MPI)
#if defined(HAVE_PARALLEL_HDF5)
  write_output_parallel(e, e->snapshot_base_name, e->internal_units,
                        e->snapshot_units, e->nodeID, e->nr_nodes,
                        MPI_COMM_WORLD, MPI_INFO_NULL);
#else
  write_output_serial(e, e->snapshot_base_name, e->internal_units,
                      e->snapshot_units, e->nodeID, e->nr_nodes, MPI_COMM_WORLD,
                      MPI_INFO_NULL);
#endif
#else
  write_output_single(e, e->snapshot_base_name, e->internal_units,
                      e->snapshot_units);
#endif
#endif

  e->dump_snapshot = 0;

  /* Flag that we dumped a snapshot */
  e->step_props |= engine_step_prop_snapshot;

  clocks_gettime(&time2);
  if (e->verbose)
    message("writing particle properties took %.3f %s.",
            (float)clocks_diff(&time1, &time2), clocks_getunit());
}

#ifdef HAVE_SETAFFINITY
/**
 * @brief Returns the initial affinity the main thread is using.
 */
cpu_set_t *engine_entry_affinity() {

  static int use_entry_affinity = 0;
  static cpu_set_t entry_affinity;

  if (!use_entry_affinity) {
    pthread_t engine = pthread_self();
    pthread_getaffinity_np(engine, sizeof(entry_affinity), &entry_affinity);
    use_entry_affinity = 1;
  }

  return &entry_affinity;
}
#endif

/**
 * @brief  Ensure the NUMA node on which we initialise (first touch) everything
 * doesn't change before engine_init allocates NUMA-local workers.
 */
void engine_pin() {

#ifdef HAVE_SETAFFINITY
  cpu_set_t *entry_affinity = engine_entry_affinity();
  int pin;
  for (pin = 0; pin < CPU_SETSIZE && !CPU_ISSET(pin, entry_affinity); ++pin)
    ;

  cpu_set_t affinity;
  CPU_ZERO(&affinity);
  CPU_SET(pin, &affinity);
  if (sched_setaffinity(0, sizeof(affinity), &affinity) != 0) {
    error("failed to set engine's affinity");
  }
#else
  error("SWIFT was not compiled with support for pinning.");
#endif
}

/**
 * @brief Unpins the main thread.
 */
void engine_unpin() {
#ifdef HAVE_SETAFFINITY
  pthread_t main_thread = pthread_self();
  cpu_set_t *entry_affinity = engine_entry_affinity();
  pthread_setaffinity_np(main_thread, sizeof(*entry_affinity), entry_affinity);
#else
  error("SWIFT was not compiled with support for pinning.");
#endif
}

/**
 * @brief init an engine struct with the necessary properties for the
 *        simulation.
 *
 * Note do not use when restarting. Engine initialisation
 * is completed by a call to engine_config().
 *
 * @param e The #engine.
 * @param s The #space in which this #runner will run.
 * @param params The parsed parameter file.
 * @param Ngas total number of gas particles in the simulation.
 * @param Ndm total number of gravity particles in the simulation.
 * @param policy The queuing policy to use.
 * @param verbose Is this #engine talkative ?
 * @param reparttype What type of repartition algorithm are we using ?
 * @param internal_units The system of units used internally.
 * @param physical_constants The #phys_const used for this run.
 * @param cosmo The #cosmology used for this run.
 * @param hydro The #hydro_props used for this run.
 * @param gravity The #gravity_props used for this run.
 * @param potential The properties of the external potential.
 * @param cooling_func The properties of the cooling function.
 * @param chemistry The chemistry information.
 * @param sourceterms The properties of the source terms function.
 */
void engine_init(struct engine *e, struct space *s,
                 const struct swift_params *params, long long Ngas,
                 long long Ndm, int policy, int verbose,
                 struct repartition *reparttype,
                 const struct unit_system *internal_units,
                 const struct phys_const *physical_constants,
                 struct cosmology *cosmo, const struct hydro_props *hydro,
                 struct gravity_props *gravity,
                 const struct external_potential *potential,
                 const struct cooling_function_data *cooling_func,
                 const struct chemistry_global_data *chemistry,
                 struct sourceterms *sourceterms) {

  /* Clean-up everything */
  bzero(e, sizeof(struct engine));

  /* Store the all values in the fields of the engine. */
  e->s = s;
  e->policy = policy;
  e->step = 0;
  e->total_nr_parts = Ngas;
  e->total_nr_gparts = Ndm;
  e->proxy_ind = NULL;
  e->nr_proxies = 0;
  e->reparttype = reparttype;
  e->ti_old = 0;
  e->ti_current = 0;
  e->time_step = 0.;
  e->time_base = 0.;
  e->time_base_inv = 0.;
  e->time_begin = 0.;
  e->time_end = 0.;
  e->max_active_bin = num_time_bins;
  e->min_active_bin = 1;
  e->internal_units = internal_units;
  e->a_first_snapshot =
      parser_get_opt_param_double(params, "Snapshots:scale_factor_first", 0.1);
  e->time_first_snapshot =
      parser_get_opt_param_double(params, "Snapshots:time_first", 0.);
  e->delta_time_snapshot =
      parser_get_param_double(params, "Snapshots:delta_time");
  e->ti_next_snapshot = 0;
  parser_get_param_string(params, "Snapshots:basename", e->snapshot_base_name);
  e->snapshot_compression =
      parser_get_opt_param_int(params, "Snapshots:compression", 0);
  e->snapshot_units = (struct unit_system *)malloc(sizeof(struct unit_system));
  units_init_default(e->snapshot_units, params, "Snapshots", internal_units);
  e->snapshot_output_count = 0;
  e->dt_min = parser_get_param_double(params, "TimeIntegration:dt_min");
  e->dt_max = parser_get_param_double(params, "TimeIntegration:dt_max");
  e->a_first_statistics =
      parser_get_opt_param_double(params, "Statistics:scale_factor_first", 0.1);
  e->time_first_statistics =
      parser_get_opt_param_double(params, "Statistics:time_first", 0.);
  e->delta_time_statistics =
      parser_get_param_double(params, "Statistics:delta_time");
  e->ti_next_stats = 0;
  e->verbose = verbose;
  e->count_step = 0;
  e->wallclock_time = 0.f;
  e->physical_constants = physical_constants;
  e->cosmology = cosmo;
  e->hydro_properties = hydro;
  e->gravity_properties = gravity;
  e->external_potential = potential;
  e->cooling_func = cooling_func;
  e->chemistry = chemistry;
  e->sourceterms = sourceterms;
  e->parameter_file = params;
#ifdef WITH_MPI
  e->cputime_last_step = 0;
  e->last_repartition = 0;
#endif

  /* Make the space link back to the engine. */
  s->e = e;

  /* Setup the timestep if non-cosmological */
  if (!(e->policy & engine_policy_cosmology)) {
    e->time_begin =
        parser_get_param_double(params, "TimeIntegration:time_begin");
    e->time_end = parser_get_param_double(params, "TimeIntegration:time_end");
    e->time_old = e->time_begin;
    e->time = e->time_begin;

    e->time_base = (e->time_end - e->time_begin) / max_nr_timesteps;
    e->time_base_inv = 1.0 / e->time_base;
    e->ti_current = 0;
  } else {

    e->time_begin = e->cosmology->time_begin;
    e->time_end = e->cosmology->time_end;
    e->time_old = e->time_begin;
    e->time = e->time_begin;

    /* Copy the relevent information from the cosmology model */
    e->time_base = e->cosmology->time_base;
    e->time_base_inv = e->cosmology->time_base_inv;
    e->ti_current = 0;
  }
}

/**
 * @brief configure an engine with the given number of threads, queues
 *        and core affinity. Also initialises the scheduler and opens various
 *        output files, computes the next timestep and initialises the
 *        threadpool.
 *
 * Assumes the engine is correctly initialised i.e. is restored from a restart
 * file or has been setup by engine_init(). When restarting any output log
 * files are positioned so that further output is appended. Note that
 * parameters are not read from the engine, just the parameter file, this
 * allows values derived in this function to be changed between runs.
 * When not restarting params should be the same as given to engine_init().
 *
 * @param restart true when restarting the application.
 * @param e The #engine.
 * @param params The parsed parameter file.
 * @param nr_nodes The number of MPI ranks.
 * @param nodeID The MPI rank of this node.
 * @param nr_threads The number of threads per MPI rank.
 * @param with_aff use processor affinity, if supported.
 * @param verbose Is this #engine talkative ?
 * @param restart_file The name of our restart file.
 */
void engine_config(int restart, struct engine *e,
                   const struct swift_params *params, int nr_nodes, int nodeID,
                   int nr_threads, int with_aff, int verbose,
                   const char *restart_file) {

  /* Store the values and initialise global fields. */
  e->nodeID = nodeID;
  e->nr_threads = nr_threads;
  e->nr_nodes = nr_nodes;
  e->proxy_ind = NULL;
  e->nr_proxies = 0;
  e->forcerebuild = 1;
  e->forcerepart = 0;
  e->dump_snapshot = 0;
  e->save_stats = 0;
  e->step_props = engine_step_prop_none;
  e->links = NULL;
  e->nr_links = 0;
  e->file_stats = NULL;
  e->file_timesteps = NULL;
  e->verbose = verbose;
  e->wallclock_time = 0.f;
  e->restart_dump = 0;
  e->restart_file = restart_file;
  e->restart_next = 0;
  e->restart_dt = 0;
  e->deltaTimeSTF = 0;
  e->stf_output_freq_format = 0;
  e->ti_nextSTF = 0;
  e->run_stf = 0;
  engine_rank = nodeID;

  /* Initialise VELOCIraptor. */
  if (e->policy & engine_policy_structure_finding) {
    parser_get_param_string(params, "StructureFinding:basename", e->stfBaseName);
    e->timeFirstSTFOutput = parser_get_param_double(params, "StructureFinding:time_first");
    velociraptor_init(e);
    e->stf_output_freq_format = parser_get_param_int(params, "StructureFinding:output_time_format");
    if(e->stf_output_freq_format == IO_STF_OUTPUT_FREQ_FORMAT_STEPS) {
      e->deltaTimeSTF = (double)parser_get_param_int(params, "StructureFinding:delta_time");
    }
    else if(e->stf_output_freq_format == IO_STF_OUTPUT_FREQ_FORMAT_TIME) {
      e->deltaTimeSTF = parser_get_param_double(params, "StructureFinding:delta_time");
    }
    else error("Invalid flag (%d) set for output time format of structure finding.", e->stf_output_freq_format);
  }

  /* Get the number of queues */
  int nr_queues =
      parser_get_opt_param_int(params, "Scheduler:nr_queues", nr_threads);
  if (nr_queues <= 0) nr_queues = e->nr_threads;
  if (nr_queues != nr_threads)
    message("Number of task queues set to %d", nr_queues);
  e->s->nr_queues = nr_queues;

/* Deal with affinity. For now, just figure out the number of cores. */
#if defined(HAVE_SETAFFINITY)
  const int nr_cores = sysconf(_SC_NPROCESSORS_ONLN);
  cpu_set_t *entry_affinity = engine_entry_affinity();
  const int nr_affinity_cores = CPU_COUNT(entry_affinity);

  if (nr_cores > CPU_SETSIZE) /* Unlikely, except on e.g. SGI UV. */
    error("must allocate dynamic cpu_set_t (too many cores per node)");

  char *buf = (char *)malloc((nr_cores + 1) * sizeof(char));
  buf[nr_cores] = '\0';
  for (int j = 0; j < nr_cores; ++j) {
    /* Reversed bit order from convention, but same as e.g. Intel MPI's
     * I_MPI_PIN_DOMAIN explicit mask: left-to-right, LSB-to-MSB. */
    buf[j] = CPU_ISSET(j, entry_affinity) ? '1' : '0';
  }

  if (verbose && with_aff) message("Affinity at entry: %s", buf);

  int *cpuid = NULL;
  cpu_set_t cpuset;

  if (with_aff) {

    cpuid = (int *)malloc(nr_affinity_cores * sizeof(int));

    int skip = 0;
    for (int k = 0; k < nr_affinity_cores; k++) {
      int c;
      for (c = skip; c < CPU_SETSIZE && !CPU_ISSET(c, entry_affinity); ++c)
        ;
      cpuid[k] = c;
      skip = c + 1;
    }

#if defined(HAVE_LIBNUMA) && defined(_GNU_SOURCE)
    if ((e->policy & engine_policy_cputight) != engine_policy_cputight) {

      if (numa_available() >= 0) {
        if (nodeID == 0) message("prefer NUMA-distant CPUs");

        /* Get list of numa nodes of all available cores. */
        int *nodes = (int *)malloc(nr_affinity_cores * sizeof(int));
        int nnodes = 0;
        for (int i = 0; i < nr_affinity_cores; i++) {
          nodes[i] = numa_node_of_cpu(cpuid[i]);
          if (nodes[i] > nnodes) nnodes = nodes[i];
        }
        nnodes += 1;

        /* Count cores per node. */
        int *core_counts = (int *)malloc(nnodes * sizeof(int));
        for (int i = 0; i < nr_affinity_cores; i++) {
          core_counts[nodes[i]] = 0;
        }
        for (int i = 0; i < nr_affinity_cores; i++) {
          core_counts[nodes[i]] += 1;
        }

        /* Index cores within each node. */
        int *core_indices = (int *)malloc(nr_affinity_cores * sizeof(int));
        for (int i = nr_affinity_cores - 1; i >= 0; i--) {
          core_indices[i] = core_counts[nodes[i]];
          core_counts[nodes[i]] -= 1;
        }

        /* Now sort so that we pick adjacent cpuids from different nodes
         * by sorting internal node core indices. */
        int done = 0;
        while (!done) {
          done = 1;
          for (int i = 1; i < nr_affinity_cores; i++) {
            if (core_indices[i] < core_indices[i - 1]) {
              int t = cpuid[i - 1];
              cpuid[i - 1] = cpuid[i];
              cpuid[i] = t;

              t = core_indices[i - 1];
              core_indices[i - 1] = core_indices[i];
              core_indices[i] = t;
              done = 0;
            }
          }
        }

        free(nodes);
        free(core_counts);
        free(core_indices);
      }
    }
#endif
  } else {
    if (nodeID == 0) message("no processor affinity used");

  } /* with_aff */

  /* Avoid (unexpected) interference between engine and runner threads. We can
   * do this once we've made at least one call to engine_entry_affinity and
   * maybe numa_node_of_cpu(sched_getcpu()), even if the engine isn't already
   * pinned. */
  if (with_aff) engine_unpin();
#endif

  if (with_aff && nodeID == 0) {
#ifdef HAVE_SETAFFINITY
#ifdef WITH_MPI
    printf("[%04i] %s engine_init: cpu map is [ ", nodeID,
           clocks_get_timesincestart());
#else
    printf("%s engine_init: cpu map is [ ", clocks_get_timesincestart());
#endif
    for (int i = 0; i < nr_affinity_cores; i++) printf("%i ", cpuid[i]);
    printf("].\n");
#endif
  }

  /* Are we doing stuff in parallel? */
  if (nr_nodes > 1) {
#ifndef WITH_MPI
    error("SWIFT was not compiled with MPI support.");
#else
    e->policy |= engine_policy_mpi;
    if ((e->proxies = (struct proxy *)calloc(sizeof(struct proxy),
                                             engine_maxproxies)) == NULL)
      error("Failed to allocate memory for proxies.");
    e->nr_proxies = 0;
#endif
  }

  /* Open some files */
  if (e->nodeID == 0) {

    /* When restarting append to these files. */
    const char *mode;
    if (restart)
      mode = "a";
    else
      mode = "w";

    char energyfileName[200] = "";
    parser_get_opt_param_string(params, "Statistics:energy_file_name",
                                energyfileName,
                                engine_default_energy_file_name);
    sprintf(energyfileName + strlen(energyfileName), ".txt");
    e->file_stats = fopen(energyfileName, mode);

    if (!restart) {
      fprintf(
          e->file_stats,
          "#%14s %14s %14s %14s %14s %14s %14s %14s %14s %14s %14s %14s %14s "
          "%14s %14s %14s %14s %14s %14s\n",
          "Time", "Mass", "E_tot", "E_kin", "E_int", "E_pot", "E_pot_self",
          "E_pot_ext", "E_radcool", "Entropy", "p_x", "p_y", "p_z", "ang_x",
          "ang_y", "ang_z", "com_x", "com_y", "com_z");
      fflush(e->file_stats);
    }

    char timestepsfileName[200] = "";
    parser_get_opt_param_string(params, "Statistics:timestep_file_name",
                                timestepsfileName,
                                engine_default_timesteps_file_name);

    sprintf(timestepsfileName + strlen(timestepsfileName), "_%d.txt",
            nr_nodes * nr_threads);
    e->file_timesteps = fopen(timestepsfileName, mode);

    if (!restart) {
      fprintf(
          e->file_timesteps,
          "# Host: %s\n# Branch: %s\n# Revision: %s\n# Compiler: %s, "
          "Version: %s \n# "
          "Number of threads: %d\n# Number of MPI ranks: %d\n# Hydrodynamic "
          "scheme: %s\n# Hydrodynamic kernel: %s\n# No. of neighbours: %.2f "
          "+/- %.4f\n# Eta: %f\n# Config: %s\n# CFLAGS: %s\n",
          hostname(), git_branch(), git_revision(), compiler_name(),
          compiler_version(), e->nr_threads, e->nr_nodes, SPH_IMPLEMENTATION,
          kernel_name, e->hydro_properties->target_neighbours,
          e->hydro_properties->delta_neighbours,
          e->hydro_properties->eta_neighbours, configuration_options(),
          compilation_cflags());

      fprintf(e->file_timesteps,
              "# Step Properties: Rebuild=%d, Redistribute=%d, Repartition=%d, "
              "Statistics=%d, Snapshot=%d, Restarts=%d\n",
              engine_step_prop_rebuild, engine_step_prop_redistribute,
              engine_step_prop_repartition, engine_step_prop_statistics,
              engine_step_prop_snapshot, engine_step_prop_restarts);

      fprintf(e->file_timesteps,
              "# %6s %14s %14s %14s %9s %12s %12s %12s %16s [%s] %6s\n", "Step",
              "Time", "Scale-factor", "Time-step", "Time-bins", "Updates",
              "g-Updates", "s-Updates", "Wall-clock time", clocks_getunit(),
              "Props");
      fflush(e->file_timesteps);
    }
  }

  /* Print policy */
  engine_print_policy(e);

  /* Print information about the hydro scheme */
  if (e->policy & engine_policy_hydro)
    if (e->nodeID == 0) hydro_props_print(e->hydro_properties);

  /* Print information about the gravity scheme */
  if (e->policy & engine_policy_self_gravity)
    if (e->nodeID == 0) gravity_props_print(e->gravity_properties);

  /* Check we have sensible time bounds */
  if (e->time_begin >= e->time_end)
    error(
        "Final simulation time (t_end = %e) must be larger than the start time "
        "(t_beg = %e)",
        e->time_end, e->time_begin);

  /* Check we have sensible time-step values */
  if (e->dt_min > e->dt_max)
    error(
        "Minimal time-step size (%e) must be smaller than maximal time-step "
        "size (%e)",
        e->dt_min, e->dt_max);

  /* Info about time-steps */
  if (e->nodeID == 0) {
    message("Absolute minimal timestep size: %e", e->time_base);

    float dt_min = e->time_end - e->time_begin;
    while (dt_min > e->dt_min) dt_min /= 2.f;

    message("Minimal timestep size (on time-line): %e", dt_min);

    float dt_max = e->time_end - e->time_begin;
    while (dt_max > e->dt_max) dt_max /= 2.f;

    message("Maximal timestep size (on time-line): %e", dt_max);
  }

  if (e->dt_min < e->time_base && e->nodeID == 0)
    error(
        "Minimal time-step size smaller than the absolute possible minimum "
        "dt=%e",
        e->time_base);

  if (e->dt_max > (e->time_end - e->time_begin) && e->nodeID == 0)
    error("Maximal time-step size larger than the simulation run time t=%e",
          e->time_end - e->time_begin);

  /* Deal with outputs */
  if (e->policy & engine_policy_cosmology) {

    if (e->delta_time_snapshot <= 1.)
      error("Time between snapshots (%e) must be > 1.", e->delta_time_snapshot);

    if (e->delta_time_statistics <= 1.)
      error("Time between statistics (%e) must be > 1.",
            e->delta_time_statistics);

    if (e->a_first_snapshot < e->cosmology->a_begin)
      error(
          "Scale-factor of first snapshot (%e) must be after the simulation "
          "start a=%e.",
          e->a_first_snapshot, e->cosmology->a_begin);

    if (e->a_first_statistics < e->cosmology->a_begin)
      error(
          "Scale-factor of first stats output (%e) must be after the "
          "simulation start a=%e.",
          e->a_first_statistics, e->cosmology->a_begin);
  } else {

    if (e->delta_time_snapshot <= 0.)
      error("Time between snapshots (%e) must be positive.",
            e->delta_time_snapshot);

    if (e->delta_time_statistics <= 0.)
      error("Time between statistics (%e) must be positive.",
            e->delta_time_statistics);

<<<<<<< HEAD
  if (e->deltaTimeSTF < 0.)
    error("Time between STF (%e) must be positive.",
          e->deltaTimeSTF);

  if (e->timeFirstSTFOutput < e->time_begin)
    error(
        "Time of first STF (%e) must be after the simulation start t=%e.",
        e->timeFirstSTFOutput, e->time_begin);

  /* Find the time of the first stf output */
  if(e->stf_output_freq_format == IO_STF_OUTPUT_FREQ_FORMAT_TIME) { 
    engine_compute_next_stf_time(e);
    message("Next STF step will be: %lld", e->ti_nextSTF);
  }

  /* Find the time of the first output */
=======
    if (e->time_first_snapshot < e->time_begin)
      error(
          "Time of first snapshot (%e) must be after the simulation start "
          "t=%e.",
          e->time_first_snapshot, e->time_begin);

    if (e->time_first_statistics < e->time_begin)
      error(
          "Time of first stats output (%e) must be after the simulation start "
          "t=%e.",
          e->time_first_statistics, e->time_begin);
  }

  /* Find the time of the first snapshot  output */
>>>>>>> 36e0939c
  engine_compute_next_snapshot_time(e);

  /* Find the time of the first statistics output */
  engine_compute_next_statistics_time(e);

  /* Whether restarts are enabled. Yes by default. Can be changed on restart. */
  e->restart_dump = parser_get_opt_param_int(params, "Restarts:enable", 1);

  /* Whether to save backup copies of the previous restart files. */
  e->restart_save = parser_get_opt_param_int(params, "Restarts:save", 1);

  /* Whether restarts should be dumped on exit. Not by default. Can be changed
   * on restart. */
  e->restart_onexit = parser_get_opt_param_int(params, "Restarts:onexit", 0);

  /* Hours between restart dumps. Can be changed on restart. */
  float dhours =
      parser_get_opt_param_float(params, "Restarts:delta_hours", 6.0);
  if (e->nodeID == 0) {
    if (e->restart_dump)
      message("Restarts will be dumped every %f hours", dhours);
    else
      message("WARNING: restarts will not be dumped");

    if (e->verbose && e->restart_onexit)
      message("Restarts will be dumped after the final step");
  }

  /* Internally we use ticks, so convert into a delta ticks. Assumes we can
   * convert from ticks into milliseconds. */
  e->restart_dt = clocks_to_ticks(dhours * 60.0 * 60.0 * 1000.0);

  /* The first dump will happen no sooner than restart_dt ticks in the
   * future. */
  e->restart_next = getticks() + e->restart_dt;

/* Construct types for MPI communications */
#ifdef WITH_MPI
  part_create_mpi_types();
  stats_create_MPI_type();
#endif

  /* Initialise the collection group. */
  collectgroup_init();

  /* Initialize the threadpool. */
  threadpool_init(&e->threadpool, e->nr_threads);

  /* First of all, init the barrier and lock it. */
  if (swift_barrier_init(&e->wait_barrier, NULL, e->nr_threads + 1) != 0 ||
      swift_barrier_init(&e->run_barrier, NULL, e->nr_threads + 1) != 0)
    error("Failed to initialize barrier.");

  /* Expected average for tasks per cell. If set to zero we use a heuristic
   * guess based on the numbers of cells and how many tasks per cell we expect.
   * On restart this number cannot be estimated (no cells yet), so we recover
   * from the end of the dumped run. Can be changed on restart.
   */
  e->tasks_per_cell =
      parser_get_opt_param_int(params, "Scheduler:tasks_per_cell", 0);
  int maxtasks = 0;
  if (restart)
    maxtasks = e->restart_max_tasks;
  else
    maxtasks = engine_estimate_nr_tasks(e);

  /* Init the scheduler. */
  scheduler_init(&e->sched, e->s, maxtasks, nr_queues,
                 (e->policy & scheduler_flag_steal), e->nodeID, &e->threadpool);

  /* Maximum size of MPI task messages, in KB, that should not be buffered,
   * that is sent using MPI_Issend, not MPI_Isend. 4Mb by default. Can be
   * changed on restart.
   */
  e->sched.mpi_message_limit =
      parser_get_opt_param_int(params, "Scheduler:mpi_message_limit", 4) * 1024;

  /* Allocate and init the threads. */
  if (posix_memalign((void **)&e->runners, SWIFT_CACHE_ALIGNMENT,
                     e->nr_threads * sizeof(struct runner)) != 0)
    error("Failed to allocate threads array.");
  for (int k = 0; k < e->nr_threads; k++) {
    e->runners[k].id = k;
    e->runners[k].e = e;
    if (pthread_create(&e->runners[k].thread, NULL, &runner_main,
                       &e->runners[k]) != 0)
      error("Failed to create runner thread.");

    /* Try to pin the runner to a given core */
    if (with_aff &&
        (e->policy & engine_policy_setaffinity) == engine_policy_setaffinity) {
#if defined(HAVE_SETAFFINITY)

      /* Set a reasonable queue ID. */
      int coreid = k % nr_affinity_cores;
      e->runners[k].cpuid = cpuid[coreid];

      if (nr_queues < e->nr_threads)
        e->runners[k].qid = cpuid[coreid] * nr_queues / nr_affinity_cores;
      else
        e->runners[k].qid = k;

      /* Set the cpu mask to zero | e->id. */
      CPU_ZERO(&cpuset);
      CPU_SET(cpuid[coreid], &cpuset);

      /* Apply this mask to the runner's pthread. */
      if (pthread_setaffinity_np(e->runners[k].thread, sizeof(cpu_set_t),
                                 &cpuset) != 0)
        error("Failed to set thread affinity.");

#else
      error("SWIFT was not compiled with affinity enabled.");
#endif
    } else {
      e->runners[k].cpuid = k;
      e->runners[k].qid = k * nr_queues / e->nr_threads;
    }

    /* Allocate particle caches. */
    e->runners[k].ci_gravity_cache.count = 0;
    e->runners[k].cj_gravity_cache.count = 0;
    gravity_cache_init(&e->runners[k].ci_gravity_cache, space_splitsize);
    gravity_cache_init(&e->runners[k].cj_gravity_cache, space_splitsize);
#ifdef WITH_VECTORIZATION
    e->runners[k].ci_cache.count = 0;
    e->runners[k].cj_cache.count = 0;
    cache_init(&e->runners[k].ci_cache, CACHE_SIZE);
    cache_init(&e->runners[k].cj_cache, CACHE_SIZE);
#endif

    if (verbose) {
      if (with_aff)
        message("runner %i on cpuid=%i with qid=%i.", e->runners[k].id,
                e->runners[k].cpuid, e->runners[k].qid);
      else
        message("runner %i using qid=%i no cpuid.", e->runners[k].id,
                e->runners[k].qid);
    }
  }

/* Free the affinity stuff */
#if defined(HAVE_SETAFFINITY)
  if (with_aff) {
    free(cpuid);
  }
  free(buf);
#endif

  /* Wait for the runner threads to be in place. */
  swift_barrier_wait(&e->wait_barrier);
}

/**
 * @brief Prints the current policy of an engine
 *
 * @param e The engine to print information about
 */
void engine_print_policy(struct engine *e) {

#ifdef WITH_MPI
  if (e->nodeID == 0) {
    printf("[0000] %s engine_policy: engine policies are [ ",
           clocks_get_timesincestart());
    for (int k = 0; k <= engine_maxpolicy; k++)
      if (e->policy & (1 << k)) printf(" '%s' ", engine_policy_names[k + 1]);
    printf(" ]\n");
    fflush(stdout);
  }
#else
  printf("%s engine_policy: engine policies are [ ",
         clocks_get_timesincestart());
  for (int k = 0; k <= engine_maxpolicy; k++)
    if (e->policy & (1 << k)) printf(" '%s' ", engine_policy_names[k + 1]);
  printf(" ]\n");
  fflush(stdout);
#endif
}

/**
 * @brief Computes the next time (on the time line) for a dump
 *
 * @param e The #engine.
 */
void engine_compute_next_snapshot_time(struct engine *e) {

  /* Find upper-bound on last output */
  double time_end;
  if (e->policy & engine_policy_cosmology)
    time_end = e->cosmology->a_end * e->delta_time_snapshot;
  else
    time_end = e->time_end + e->delta_time_snapshot;

  /* Find next snasphot above current time */
  double time;
  if (e->policy & engine_policy_cosmology)
    time = e->a_first_snapshot;
  else
    time = e->time_first_snapshot;
  while (time < time_end) {

    /* Output time on the integer timeline */
    if (e->policy & engine_policy_cosmology)
      e->ti_next_snapshot = log(time / e->cosmology->a_begin) / e->time_base;
    else
      e->ti_next_snapshot = (time - e->time_begin) / e->time_base;

    /* Found it? */
    if (e->ti_next_snapshot > e->ti_current) break;

    if (e->policy & engine_policy_cosmology)
      time *= e->delta_time_snapshot;
    else
      time += e->delta_time_snapshot;
  }

  /* Deal with last snapshot */
  if (e->ti_next_snapshot >= max_nr_timesteps) {
    e->ti_next_snapshot = -1;
    if (e->verbose) message("No further output time.");
  } else {

    /* Be nice, talk... */
    if (e->policy & engine_policy_cosmology) {
      const double next_snapshot_time =
          exp(e->ti_next_snapshot * e->time_base) * e->cosmology->a_begin;
      if (e->verbose)
        message("Next snapshot time set to a=%e.", next_snapshot_time);
    } else {
      const double next_snapshot_time =
          e->ti_next_snapshot * e->time_base + e->time_begin;
      if (e->verbose)
        message("Next snapshot time set to t=%e.", next_snapshot_time);
    }
  }
}

/**
 * @brief Computes the next time (on the time line) for a statistics dump
 *
 * @param e The #engine.
 */
void engine_compute_next_statistics_time(struct engine *e) {

  /* Find upper-bound on last output */
  double time_end;
  if (e->policy & engine_policy_cosmology)
    time_end = e->cosmology->a_end * e->delta_time_statistics;
  else
    time_end = e->time_end + e->delta_time_statistics;

  /* Find next snasphot above current time */
  double time;
  if (e->policy & engine_policy_cosmology)
    time = e->a_first_statistics;
  else
    time = e->time_first_statistics;
  while (time < time_end) {

    /* Output time on the integer timeline */
    if (e->policy & engine_policy_cosmology)
      e->ti_next_stats = log(time / e->cosmology->a_begin) / e->time_base;
    else
      e->ti_next_stats = (time - e->time_begin) / e->time_base;

    /* Found it? */
    if (e->ti_next_stats > e->ti_current) break;

    if (e->policy & engine_policy_cosmology)
      time *= e->delta_time_statistics;
    else
      time += e->delta_time_statistics;
  }

  /* Deal with last statistics */
  if (e->ti_next_stats >= max_nr_timesteps) {
    e->ti_next_stats = -1;
    if (e->verbose) message("No further output time.");
  } else {

    /* Be nice, talk... */
    if (e->policy & engine_policy_cosmology) {
      const double next_statistics_time =
          exp(e->ti_next_stats * e->time_base) * e->cosmology->a_begin;
      if (e->verbose)
        message("Next output time for stats set to a=%e.",
                next_statistics_time);
    } else {
      const double next_statistics_time =
          e->ti_next_stats * e->time_base + e->time_begin;
      if (e->verbose)
        message("Next output time for stats set to t=%e.",
                next_statistics_time);
    }
  }
}

/**
 * @brief Computes the next time (on the time line) for structure finding
 *
 * @param e The #engine.
 */
void engine_compute_next_stf_time(struct engine *e) {

  /* Find upper-bound on last output */
  double time_end;
  if (e->policy & engine_policy_cosmology)
    time_end = e->cosmology->a_end * e->deltaTimeSTF;
  else
    time_end = e->time_end + e->deltaTimeSTF;

  /* Find next snasphot above current time */
  double time = e->timeFirstSTFOutput;
  
  while (time < time_end) {

    /* Output time on the integer timeline */
    if (e->policy & engine_policy_cosmology)
      e->ti_nextSTF = log(time / e->cosmology->a_begin) / e->time_base;
    else
      e->ti_nextSTF = (time - e->time_begin) / e->time_base;

    /* Found it? */
    if (e->ti_nextSTF > e->ti_current) break;

    if (e->policy & engine_policy_cosmology)
      time *= e->deltaTimeSTF;
    else
      time += e->deltaTimeSTF;
  }

  /* Deal with last snapshot */
  if (e->ti_nextSTF >= max_nr_timesteps) {
    e->ti_nextSTF = -1;
    if (e->verbose) message("No further output time.");
  } else {

    /* Be nice, talk... */
    if (e->policy & engine_policy_cosmology) {
      const float next_snapshot_time =
          exp(e->ti_nextSTF * e->time_base) * e->cosmology->a_begin;
      if (e->verbose)
        message("Next output time set to a=%e.", next_snapshot_time);
    } else {
      const float next_snapshot_time =
          e->ti_nextSTF * e->time_base + e->time_begin;
      if (e->verbose)
        message("Next output time set to t=%e.", next_snapshot_time);
    }
  }
}

/**
 * @brief Frees up the memory allocated for this #engine
 */
void engine_clean(struct engine *e) {

  for (int i = 0; i < e->nr_threads; ++i) {
#ifdef WITH_VECTORIZATION
    cache_clean(&e->runners[i].ci_cache);
    cache_clean(&e->runners[i].cj_cache);
#endif
    gravity_cache_clean(&e->runners[i].ci_gravity_cache);
    gravity_cache_clean(&e->runners[i].cj_gravity_cache);
  }
  free(e->runners);
  free(e->snapshot_units);
  free(e->links);
  scheduler_clean(&e->sched);
  space_clean(e->s);
  threadpool_clean(&e->threadpool);
}

/**
 * @brief Write the engine struct and its contents to the given FILE as a
 * stream of bytes.
 *
 * @param e the engine
 * @param stream the file stream
 */
void engine_struct_dump(struct engine *e, FILE *stream) {

  /* Dump the engine. Save the current tasks_per_cell estimate. */
  e->restart_max_tasks = engine_estimate_nr_tasks(e);
  restart_write_blocks(e, sizeof(struct engine), 1, stream, "engine",
                       "engine struct");

  /* And all the engine pointed data, these use their own dump functions. */
  space_struct_dump(e->s, stream);
  units_struct_dump(e->internal_units, stream);
  units_struct_dump(e->snapshot_units, stream);
  cosmology_struct_dump(e->cosmology, stream);

#ifdef WITH_MPI
  /* Save the partition for restoration. */
  partition_store_celllist(e->s, e->reparttype);
  partition_struct_dump(e->reparttype, stream);
#endif

  phys_const_struct_dump(e->physical_constants, stream);
  hydro_props_struct_dump(e->hydro_properties, stream);
  gravity_props_struct_dump(e->gravity_properties, stream);
  potential_struct_dump(e->external_potential, stream);
  cooling_struct_dump(e->cooling_func, stream);
  chemistry_struct_dump(e->chemistry, stream);
  sourceterms_struct_dump(e->sourceterms, stream);
  parser_struct_dump(e->parameter_file, stream);
}

/**
 * @brief Re-create an engine struct and its contents from the given FILE
 *        stream.
 *
 * @param e the engine
 * @param stream the file stream
 */
void engine_struct_restore(struct engine *e, FILE *stream) {

  /* Read the engine. */
  restart_read_blocks(e, sizeof(struct engine), 1, stream, NULL,
                      "engine struct");

  /* Re-initializations as necessary for our struct and its members. */
  e->sched.tasks = NULL;
  e->sched.tasks_ind = NULL;
  e->sched.tid_active = NULL;
  e->sched.size = 0;

  /* Now for the other pointers, these use their own restore functions. */
  /* Note all this memory leaks, but is used once. */
  struct space *s = (struct space *)malloc(sizeof(struct space));
  space_struct_restore(s, stream);
  e->s = s;
  s->e = e;

  struct unit_system *us =
      (struct unit_system *)malloc(sizeof(struct unit_system));
  units_struct_restore(us, stream);
  e->internal_units = us;

  us = (struct unit_system *)malloc(sizeof(struct unit_system));
  units_struct_restore(us, stream);
  e->snapshot_units = us;

  struct cosmology *cosmo =
      (struct cosmology *)malloc(sizeof(struct cosmology));
  cosmology_struct_restore(e->policy & engine_policy_cosmology, cosmo, stream);
  e->cosmology = cosmo;

#ifdef WITH_MPI
  struct repartition *reparttype =
      (struct repartition *)malloc(sizeof(struct repartition));
  partition_struct_restore(reparttype, stream);
  e->reparttype = reparttype;
#endif

  struct phys_const *physical_constants =
      (struct phys_const *)malloc(sizeof(struct phys_const));
  phys_const_struct_restore(physical_constants, stream);
  e->physical_constants = physical_constants;

  struct hydro_props *hydro_properties =
      (struct hydro_props *)malloc(sizeof(struct hydro_props));
  hydro_props_struct_restore(hydro_properties, stream);
  e->hydro_properties = hydro_properties;

  struct gravity_props *gravity_properties =
      (struct gravity_props *)malloc(sizeof(struct gravity_props));
  gravity_props_struct_restore(gravity_properties, stream);
  e->gravity_properties = gravity_properties;

  struct external_potential *external_potential =
      (struct external_potential *)malloc(sizeof(struct external_potential));
  potential_struct_restore(external_potential, stream);
  e->external_potential = external_potential;

  struct cooling_function_data *cooling_func =
      (struct cooling_function_data *)malloc(
          sizeof(struct cooling_function_data));
  cooling_struct_restore(cooling_func, stream);
  e->cooling_func = cooling_func;

  struct chemistry_global_data *chemistry =
      (struct chemistry_global_data *)malloc(
          sizeof(struct chemistry_global_data));
  chemistry_struct_restore(chemistry, stream);
  e->chemistry = chemistry;

  struct sourceterms *sourceterms =
      (struct sourceterms *)malloc(sizeof(struct sourceterms));
  sourceterms_struct_restore(sourceterms, stream);
  e->sourceterms = sourceterms;

  struct swift_params *parameter_file =
      (struct swift_params *)malloc(sizeof(struct swift_params));
  parser_struct_restore(parameter_file, stream);
  e->parameter_file = parameter_file;

  /* Want to force a rebuild before using this engine. Wait to repartition.*/
  e->forcerebuild = 1;
  e->forcerepart = 0;
}<|MERGE_RESOLUTION|>--- conflicted
+++ resolved
@@ -5554,6 +5554,7 @@
   if (e->policy & engine_policy_structure_finding) {
     parser_get_param_string(params, "StructureFinding:basename", e->stfBaseName);
     e->timeFirstSTFOutput = parser_get_param_double(params, "StructureFinding:time_first");
+    e->a_first_stf = parser_get_opt_param_double(params, "StructureFinding:a_time_first", 0.1);
     velociraptor_init(e);
     e->stf_output_freq_format = parser_get_param_int(params, "StructureFinding:output_time_format");
     if(e->stf_output_freq_format == IO_STF_OUTPUT_FREQ_FORMAT_STEPS) {
@@ -5830,6 +5831,9 @@
       error("Time between statistics (%e) must be > 1.",
             e->delta_time_statistics);
 
+    if (e->deltaTimeSTF <= 1.)
+      error("Time between snapshots (%e) must be > 1.", e->deltaTimeSTF);
+    
     if (e->a_first_snapshot < e->cosmology->a_begin)
       error(
           "Scale-factor of first snapshot (%e) must be after the simulation "
@@ -5841,6 +5845,13 @@
           "Scale-factor of first stats output (%e) must be after the "
           "simulation start a=%e.",
           e->a_first_statistics, e->cosmology->a_begin);
+    
+    if (e->a_first_stf < e->cosmology->a_begin)
+      error(
+          "Scale-factor of first stf output (%e) must be after the simulation "
+          "start a=%e.",
+          e->a_first_stf, e->cosmology->a_begin);
+
   } else {
 
     if (e->delta_time_snapshot <= 0.)
@@ -5851,39 +5862,36 @@
       error("Time between statistics (%e) must be positive.",
             e->delta_time_statistics);
 
-<<<<<<< HEAD
-  if (e->deltaTimeSTF < 0.)
-    error("Time between STF (%e) must be positive.",
+    if (e->deltaTimeSTF <= 0.)
+      error("Time between STF (%e) must be positive.",
           e->deltaTimeSTF);
 
-  if (e->timeFirstSTFOutput < e->time_begin)
-    error(
-        "Time of first STF (%e) must be after the simulation start t=%e.",
-        e->timeFirstSTFOutput, e->time_begin);
-
-  /* Find the time of the first stf output */
-  if(e->stf_output_freq_format == IO_STF_OUTPUT_FREQ_FORMAT_TIME) { 
-    engine_compute_next_stf_time(e);
-    message("Next STF step will be: %lld", e->ti_nextSTF);
-  }
-
-  /* Find the time of the first output */
-=======
-    if (e->time_first_snapshot < e->time_begin)
-      error(
-          "Time of first snapshot (%e) must be after the simulation start "
-          "t=%e.",
-          e->time_first_snapshot, e->time_begin);
+    /* Find the time of the first output */
+      if (e->time_first_snapshot < e->time_begin)
+        error(
+            "Time of first snapshot (%e) must be after the simulation start "
+            "t=%e.",
+            e->time_first_snapshot, e->time_begin);
 
     if (e->time_first_statistics < e->time_begin)
       error(
           "Time of first stats output (%e) must be after the simulation start "
           "t=%e.",
           e->time_first_statistics, e->time_begin);
+
+    if (e->timeFirstSTFOutput < e->time_begin)
+      error(
+          "Time of first STF (%e) must be after the simulation start t=%e.",
+          e->timeFirstSTFOutput, e->time_begin);
+  }
+
+  /* Find the time of the first stf output */
+  if(e->stf_output_freq_format == IO_STF_OUTPUT_FREQ_FORMAT_TIME) { 
+    engine_compute_next_stf_time(e);
+    message("Next STF step will be: %lld", e->ti_nextSTF);
   }
 
   /* Find the time of the first snapshot  output */
->>>>>>> 36e0939c
   engine_compute_next_snapshot_time(e);
 
   /* Find the time of the first statistics output */
