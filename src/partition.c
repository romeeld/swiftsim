--- conflicted
+++ resolved
@@ -1444,14 +1444,11 @@
         t->type == task_type_grav_long_range || t->type == task_type_grav_mm ||
         t->type == task_type_grav_down || t->type == task_type_end_grav_force ||
         t->type == task_type_cooling || t->type == task_type_star_formation ||
-<<<<<<< HEAD
         /* Rennehan: decoupling task */
         t->type == task_type_hydro_decoupling || 
         /* Rennehan: recoupling task */
         t->type == task_type_hydro_recoupling ||
-=======
         t->type == task_type_star_formation_sink ||
->>>>>>> 43a2a234
         t->type == task_type_stars_ghost ||
         t->type == task_type_bh_density_ghost ||
         t->type == task_type_bh_swallow_ghost2 ||
@@ -2401,14 +2398,11 @@
         t->type == task_type_grav_long_range || t->type == task_type_grav_mm ||
         t->type == task_type_grav_down || t->type == task_type_end_grav_force ||
         t->type == task_type_cooling || t->type == task_type_star_formation ||
-<<<<<<< HEAD
         /* Rennehan: decoupling task */
         t->type == task_type_hydro_decoupling ||
         /* Rennehan: recoupling task */
         t->type == task_type_hydro_recoupling ||
-=======
         t->type == task_type_star_formation_sink ||
->>>>>>> 43a2a234
         t->type == task_type_stars_ghost ||
         t->type == task_type_bh_density_ghost ||
         t->type == task_type_bh_swallow_ghost2 ||
