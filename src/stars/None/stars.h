--- conflicted
+++ resolved
@@ -75,14 +75,9 @@
  * @param time The current time (used if running without cosmology).
  */
 __attribute__((always_inline)) INLINE static void stars_first_init_spart(
-<<<<<<< HEAD
     struct spart* sp, const struct stars_props* stars_properties,
     const int with_cosmology, const double scale_factor, const double time) {
 }
-=======
-    struct spart *sp, const struct stars_props *stars_properties,
-    const int with_cosmology, const double scale_factor, const double time) {}
->>>>>>> 265f198f
 
 /**
  * @brief Prepares a s-particle for its interactions
