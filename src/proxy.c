--- conflicted
+++ resolved
@@ -72,15 +72,10 @@
   /* Run through the cells and get the size of the tags that will be sent off.
    */
   int count_out = 0;
-<<<<<<< HEAD
-  int *offset_out = malloc(s->nr_cells * sizeof(int));
-  if (offset_out == NULL) error("Not enough memory to allocate offset_out array");
-=======
   int *offset_out =
       (int *)swift_malloc("tags_offsets_out", s->nr_cells * sizeof(int));
   if (offset_out == NULL) error("Error allocating memory for tag offsets");
 
->>>>>>> 93464a24
   for (int k = 0; k < s->nr_cells; k++) {
     offset_out[k] = count_out;
     if (s->cells_top[k].mpi.sendto) {
@@ -93,14 +88,9 @@
   
   /* Run through the proxies and get the count of incoming tags. */
   int count_in = 0;
-<<<<<<< HEAD
-  int *offset_in = malloc(s->nr_cells * sizeof(int));
-  if (offset_in == NULL) error("Not enough memory to allocate offset_in array");
-=======
   int *offset_in =
       (int *)swift_malloc("tags_offsets_in", s->nr_cells * sizeof(int));
   if (offset_in == NULL) error("Error allocating memory for tag offsets");
->>>>>>> 93464a24
 
   for (int k = 0; k < num_proxies; k++) {
     for (int j = 0; j < proxies[k].nr_cells_in; j++) {
@@ -417,16 +407,10 @@
                  s->nr_cells, sizeof(struct cell), /*chunk=*/0,
                  /*extra_data=*/NULL);
   int count_out = 0;
-<<<<<<< HEAD
-  int *offset = malloc(s->nr_cells * sizeof(int));
-  if (offset == NULL) error("Not enough memory to allocate offset array");
-  
-=======
   int *offset =
       (int *)swift_malloc("proxy_cell_offset", s->nr_cells * sizeof(int));
   if (offset == NULL) error("Error allocating memory for proxy cell offsets");
 
->>>>>>> 93464a24
   for (int k = 0; k < s->nr_cells; k++) {
     offset[k] = count_out;
     if (s->cells_top[k].mpi.sendto) count_out += s->cells_top[k].mpi.pcell_size;
