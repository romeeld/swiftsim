--- conflicted
+++ resolved
@@ -311,7 +311,6 @@
                       (depth_i <= max_depth) && ((r2 < hig2) || (r2 < hjg2));
       const int doj = pj_active && (depth_j >= min_depth) &&
                       (depth_j <= max_depth) && ((r2 < hjg2) || (r2 < hig2));
-<<<<<<< HEAD
 
       /* Hit or miss? */
       if (doi) {
@@ -326,14 +325,9 @@
                                 a, H, time_base,
                                 t_current, cosmo, with_cosmology, 
                                 e->physical_constants, e->chemistry);
-=======
-
-      /* Hit or miss? */
-      if (doi) {
-
-#ifdef SWIFT_DEBUG_CHECKS
-        if (hi < h_min || hi >= h_max) error("Inappropriate h for this level!");
-#endif
+#endif
+      }
+      if (doj) {
 
         IACT_NONSYM(r2, dx, hi, hj, pi, pj, a, H);
         IACT_NONSYM_MHD(r2, dx, hi, hj, pi, pj, mu_0, a, H);
@@ -344,25 +338,6 @@
         runner_iact_nonsym_sink(r2, dx, hi, hj, pi, pj, a, H);
 #endif
 #if (FUNCTION_TASK_LOOP == TASK_LOOP_FORCE)
-        runner_iact_nonsym_timebin(r2, dx, hi, hj, pi, pj, a, H);
-        runner_iact_nonsym_rt_timebin(r2, dx, hi, hj, pi, pj, a, H);
-        runner_iact_nonsym_diffusion(r2, dx, hi, hj, pi, pj, a, H, time_base,
-                                     t_current, cosmo, with_cosmology);
->>>>>>> 4d8f0349
-#endif
-      }
-      if (doj) {
-
-<<<<<<< HEAD
-        IACT_NONSYM(r2, dx, hi, hj, pi, pj, a, H);
-        IACT_NONSYM_MHD(r2, dx, hi, hj, pi, pj, mu_0, a, H);
-#if (FUNCTION_TASK_LOOP == TASK_LOOP_DENSITY)
-        runner_iact_nonsym_chemistry(r2, dx, hi, hj, pi, pj, a, H);
-        runner_iact_nonsym_pressure_floor(r2, dx, hi, hj, pi, pj, a, H);
-        runner_iact_nonsym_star_formation(r2, dx, hi, hj, pi, pj, a, H);
-        runner_iact_nonsym_sink(r2, dx, hi, hj, pi, pj, a, H);
-#endif
-#if (FUNCTION_TASK_LOOP == TASK_LOOP_FORCE)
           runner_iact_nonsym_timebin(r2, dx, hi, hj, pi, pj, a, H);
           runner_iact_nonsym_rt_timebin(r2, dx, hi, hj, pi, pj, a, H);
           /* non-sym does not need xpi, xpj */
@@ -382,16 +357,6 @@
         dx[1] = -dx[1];
         dx[2] = -dx[2];
 
-=======
-#ifdef SWIFT_DEBUG_CHECKS
-        if (hj < h_min || hj >= h_max) error("Inappropriate h for this level!");
-#endif
-
-        dx[0] = -dx[0];
-        dx[1] = -dx[1];
-        dx[2] = -dx[2];
-
->>>>>>> 4d8f0349
         IACT_NONSYM(r2, dx, hj, hi, pj, pi, a, H);
         IACT_NONSYM_MHD(r2, dx, hj, hi, pj, pi, mu_0, a, H);
 #if (FUNCTION_TASK_LOOP == TASK_LOOP_DENSITY)
@@ -401,7 +366,6 @@
         runner_iact_nonsym_sink(r2, dx, hj, hi, pj, pi, a, H);
 #endif
 #if (FUNCTION_TASK_LOOP == TASK_LOOP_FORCE)
-<<<<<<< HEAD
           runner_iact_nonsym_timebin(r2, dx, hj, hi, pj, pi, a, H);
           runner_iact_nonsym_rt_timebin(r2, dx, hj, hi, pj, pi, a, H);
           /* non-sym does not need xpi, xpj */
@@ -409,12 +373,6 @@
                                        a, H, time_base,
                                        t_current, cosmo, with_cosmology, 
                                        e->physical_constants, e->chemistry);
-=======
-        runner_iact_nonsym_timebin(r2, dx, hj, hi, pj, pi, a, H);
-        runner_iact_nonsym_rt_timebin(r2, dx, hj, hi, pj, pi, a, H);
-        runner_iact_nonsym_diffusion(r2, dx, hj, hi, pj, pi, a, H, time_base,
-                                     t_current, cosmo, with_cosmology);
->>>>>>> 4d8f0349
 #endif
       }
     } /* loop over the parts in cj. */
@@ -456,12 +414,9 @@
 
   const int count = c->hydro.count;
   struct part *parts = c->hydro.parts;
-<<<<<<< HEAD
 #if (FUNCTION_TASK_LOOP == TASK_LOOP_FORCE)
   struct xpart *xparts = c->hydro.xparts;
 #endif
-=======
->>>>>>> 4d8f0349
 
   /* Get the depth limits (if any) */
   const char min_depth = limit_max_h ? c->depth : 0;
@@ -642,13 +597,10 @@
 
   const int count = c->hydro.count;
   struct part *parts = c->hydro.parts;
-<<<<<<< HEAD
 #if (FUNCTION_TASK_LOOP == TASK_LOOP_FORCE)
   struct xpart *restrict xparts = c->hydro.xparts;
 #endif
-=======
-
->>>>>>> 4d8f0349
+
   /* Get the depth limits (if any) */
   const char min_depth = limit_max_h ? c->depth : 0;
   const char max_depth = limit_min_h ? c->depth : CHAR_MAX;
@@ -1779,12 +1731,9 @@
     /* Get a hold of the ith part in ci. */
     struct part *pi = &parts_i[sort_i[pid].i];
     const char depth_i = pi->depth_h;
-<<<<<<< HEAD
 #if (FUNCTION_TASK_LOOP == TASK_LOOP_FORCE)
     struct xpart *xpi = &xparts_i[sort_i[pid].i];
 #endif
-=======
->>>>>>> 4d8f0349
 
     /* Skip inhibited particles. */
     if (part_is_inhibited(pi, e)) continue;
@@ -1906,13 +1855,10 @@
         /* Recover pj */
         struct part *pj = &parts_j[sort_j[pjd].i];
         const char depth_j = pj->depth_h;
-<<<<<<< HEAD
 #if (FUNCTION_TASK_LOOP == TASK_LOOP_FORCE)
         struct xpart *xpj = &xparts_j[sort_j[pjd].i];
 #endif
-=======
-
->>>>>>> 4d8f0349
+
         /* Skip inhibited particles. */
         if (part_is_inhibited(pj, e)) continue;
 
@@ -2037,12 +1983,9 @@
     /* Get a hold of the jth part in cj. */
     struct part *pj = &parts_j[sort_j[pjd].i];
     const char depth_j = pj->depth_h;
-<<<<<<< HEAD
 #if (FUNCTION_TASK_LOOP == TASK_LOOP_FORCE)
     struct xpart *xpj = &xparts_j[sort_j[pjd].i];
 #endif
-=======
->>>>>>> 4d8f0349
 
     /* Skip inhibited particles. */
     if (part_is_inhibited(pj, e)) continue;
@@ -2164,12 +2107,9 @@
 
         /* Recover pi */
         struct part *pi = &parts_i[sort_i[pid].i];
-<<<<<<< HEAD
 #if (FUNCTION_TASK_LOOP == TASK_LOOP_FORCE)
         struct xpart *xpi = &xparts_i[sort_i[pid].i];
 #endif
-=======
->>>>>>> 4d8f0349
         const char depth_i = pi->depth_h;
 
         /* Skip inhibited particles. */
@@ -2368,12 +2308,9 @@
   TIMER_TIC;
 
   struct part *parts = c->hydro.parts;
-<<<<<<< HEAD
 #if (FUNCTION_TASK_LOOP == TASK_LOOP_FORCE)
   struct xpart *xparts = c->hydro.xparts;
 #endif
-=======
->>>>>>> 4d8f0349
   const int count = c->hydro.count;
 
   /* Get the depth limits (if any) */
@@ -2414,12 +2351,9 @@
 
     /* Get a pointer to the ith particle. */
     struct part *restrict pi = &parts[pid];
-<<<<<<< HEAD
 #if (FUNCTION_TASK_LOOP == TASK_LOOP_FORCE)
     struct xpart *restrict xpi = &xparts[pid];
 #endif
-=======
->>>>>>> 4d8f0349
     const char depth_i = pi->depth_h;
 
     /* Skip inhibited particles. */
@@ -2433,17 +2367,10 @@
     /* Is the ith particle active and in the range of h we care about? */
     const int update_i = PART_IS_ACTIVE(pi, e) && (depth_i >= min_depth) &&
                          (depth_i <= max_depth);
-<<<<<<< HEAD
 
     /* If false then it can only act as a neighbour of others */
     if (!update_i) {
 
-=======
-
-    /* If false then it can only act as a neighbour of others */
-    if (!update_i) {
-
->>>>>>> 4d8f0349
       /* Loop over the particles we want to update. */
       for (int pjd = firstdt; pjd < countdt; pjd++) {
 
@@ -2510,12 +2437,9 @@
 
         /* Get a pointer to the jth particle (by construction pi != pj). */
         struct part *restrict pj = &parts[pjd];
-<<<<<<< HEAD
 #if (FUNCTION_TASK_LOOP == TASK_LOOP_FORCE)
         struct xpart *restrict xpj = &xparts[pjd];
 #endif
-=======
->>>>>>> 4d8f0349
         const char depth_j = pj->depth_h;
 
         /* Skip inhibited particles. */
@@ -2538,7 +2462,6 @@
         float dx[3] = {(float)(pix[0] - pjx[0]), (float)(pix[1] - pjx[1]),
                        (float)(pix[2] - pjx[2])};
         const float r2 = dx[0] * dx[0] + dx[1] * dx[1] + dx[2] * dx[2];
-<<<<<<< HEAD
 
         /* Decide which of the two particles to update */
 
@@ -2564,33 +2487,6 @@
 #endif
           /* Update both pi and pj */
 
-=======
-
-        /* Decide which of the two particles to update */
-
-        /* We know pi is active and in the right range of h
-         * -> Only check the distance to pj */
-        const int doi = (r2 < hig2);
-
-        /* We know nothing about pj
-         * -> Check whether it is active
-         * -> Check whether it is in the right range of h
-         * -> Check the distance to pi */
-        const int doj = (PART_IS_ACTIVE(pj, e)) && (depth_j >= min_depth) &&
-                        (depth_j <= max_depth) && (r2 < hjg2);
-
-        /* Hit or miss? */
-        if (doi && doj) {
-
-#ifdef SWIFT_DEBUG_CHECKS
-          if (hi < h_min || hi >= h_max)
-            error("Inappropriate h for this level!");
-          if (hj < h_min || hj >= h_max)
-            error("Inappropriate h for this level!");
-#endif
-          /* Update both pi and pj */
-
->>>>>>> 4d8f0349
           IACT(r2, dx, hi, hj, pi, pj, a, H);
           IACT_MHD(r2, dx, hi, hj, pi, pj, mu_0, a, H);
 #if (FUNCTION_TASK_LOOP == TASK_LOOP_DENSITY)
@@ -2600,19 +2496,12 @@
           runner_iact_sink(r2, dx, hi, hj, pi, pj, a, H);
 #endif
 #if (FUNCTION_TASK_LOOP == TASK_LOOP_FORCE)
-<<<<<<< HEAD
-            runner_iact_timebin(r2, dx, hi, hj, pi, pj, a, H);
-            runner_iact_rt_timebin(r2, dx, hi, hj, pi, pj, a, H);
-            runner_iact_diffusion(r2, dx, hi, hj, pi, pj, xpi, xpj,
+          runner_iact_timebin(r2, dx, hi, hj, pi, pj, a, H);
+          runner_iact_rt_timebin(r2, dx, hi, hj, pi, pj, a, H);
+          runner_iact_diffusion(r2, dx, hi, hj, pi, pj, xpi, xpj,
                                   a, H, time_base,
                                   t_current, cosmo, with_cosmology, 
                                   e->physical_constants, e->chemistry);
-=======
-          runner_iact_timebin(r2, dx, hi, hj, pi, pj, a, H);
-          runner_iact_rt_timebin(r2, dx, hi, hj, pi, pj, a, H);
-          runner_iact_diffusion(r2, dx, hi, hj, pi, pj, a, H, time_base,
-                                t_current, cosmo, with_cosmology);
->>>>>>> 4d8f0349
 #endif
         } else if (doi) {
 
@@ -2631,20 +2520,13 @@
           runner_iact_nonsym_sink(r2, dx, hi, hj, pi, pj, a, H);
 #endif
 #if (FUNCTION_TASK_LOOP == TASK_LOOP_FORCE)
-<<<<<<< HEAD
-            runner_iact_nonsym_timebin(r2, dx, hi, hj, pi, pj, a, H);
-            runner_iact_nonsym_rt_timebin(r2, dx, hi, hj, pi, pj, a, H);
-            runner_iact_nonsym_diffusion(r2, dx, hi, hj, pi, pj, 
+          runner_iact_nonsym_timebin(r2, dx, hi, hj, pi, pj, a, H);
+          runner_iact_nonsym_rt_timebin(r2, dx, hi, hj, pi, pj, a, H);
+          runner_iact_nonsym_diffusion(r2, dx, hi, hj, pi, pj, 
                                          a, H,
                                          time_base, t_current, cosmo,
                                          with_cosmology, 
                                          e->physical_constants, e->chemistry);
-=======
-          runner_iact_nonsym_timebin(r2, dx, hi, hj, pi, pj, a, H);
-          runner_iact_nonsym_rt_timebin(r2, dx, hi, hj, pi, pj, a, H);
-          runner_iact_nonsym_diffusion(r2, dx, hi, hj, pi, pj, a, H, time_base,
-                                       t_current, cosmo, with_cosmology);
->>>>>>> 4d8f0349
 #endif
         } else if (doj) {
 
@@ -2667,20 +2549,13 @@
           runner_iact_nonsym_sink(r2, dx, hj, hi, pj, pi, a, H);
 #endif
 #if (FUNCTION_TASK_LOOP == TASK_LOOP_FORCE)
-<<<<<<< HEAD
-            runner_iact_nonsym_timebin(r2, dx, hj, hi, pj, pi, a, H);
-            runner_iact_nonsym_rt_timebin(r2, dx, hj, hi, pj, pi, a, H);
-            runner_iact_nonsym_diffusion(r2, dx, hj, hi, pj, pi, 
+          runner_iact_nonsym_timebin(r2, dx, hj, hi, pj, pi, a, H);
+          runner_iact_nonsym_rt_timebin(r2, dx, hj, hi, pj, pi, a, H);
+          runner_iact_nonsym_diffusion(r2, dx, hj, hi, pj, pi, 
                                          a, H,
                                          time_base, t_current, cosmo,
                                          with_cosmology, 
                                          e->physical_constants, e->chemistry);
-=======
-          runner_iact_nonsym_timebin(r2, dx, hj, hi, pj, pi, a, H);
-          runner_iact_nonsym_rt_timebin(r2, dx, hj, hi, pj, pi, a, H);
-          runner_iact_nonsym_diffusion(r2, dx, hj, hi, pj, pi, a, H, time_base,
-                                       t_current, cosmo, with_cosmology);
->>>>>>> 4d8f0349
 #endif
         } /* Hit or miss */
       } /* loop over all other particles. */
@@ -2759,12 +2634,9 @@
   TIMER_TIC;
 
   struct part *parts = c->hydro.parts;
-<<<<<<< HEAD
 #if (FUNCTION_TASK_LOOP == TASK_LOOP_FORCE)
   struct xpart *xparts = c->hydro.xparts;
 #endif
-=======
->>>>>>> 4d8f0349
   const int count = c->hydro.count;
 
   /* Get the depth limits (if any) */
@@ -2805,12 +2677,9 @@
 
     /* Get a pointer to the ith particle. */
     struct part *restrict pi = &parts[pid];
-<<<<<<< HEAD
 #if (FUNCTION_TASK_LOOP == TASK_LOOP_FORCE)
     struct xpart *restrict xpi = &xparts[pid];
 #endif
-=======
->>>>>>> 4d8f0349
     const char depth_i = pi->depth_h;
 
     /* Skip inhibited particles. */
@@ -2824,17 +2693,10 @@
     /* Is the ith particle active and in the range of h we care about? */
     const int update_i = PART_IS_ACTIVE(pi, e) && (depth_i >= min_depth) &&
                          (depth_i <= max_depth);
-<<<<<<< HEAD
 
     /* If false then it can only act as a neighbour of others */
     if (!update_i) {
 
-=======
-
-    /* If false then it can only act as a neighbour of others */
-    if (!update_i) {
-
->>>>>>> 4d8f0349
       /* Loop over the active particles we want to update. */
       for (int pjd = firstdt; pjd < countdt; pjd++) {
 
@@ -2901,12 +2763,9 @@
 
         /* Get a pointer to the jth particle. */
         struct part *restrict pj = &parts[pjd];
-<<<<<<< HEAD
 #if (FUNCTION_TASK_LOOP == TASK_LOOP_FORCE)
         struct xpart *restrict xpj = &xparts[pjd];
 #endif
-=======
->>>>>>> 4d8f0349
         const char depth_j = pj->depth_h;
 
         /* Skip inhibited particles. */
@@ -2964,19 +2823,12 @@
           runner_iact_sink(r2, dx, hi, hj, pi, pj, a, H);
 #endif
 #if (FUNCTION_TASK_LOOP == TASK_LOOP_FORCE)
-<<<<<<< HEAD
-            runner_iact_timebin(r2, dx, hi, hj, pi, pj, a, H);
-            runner_iact_rt_timebin(r2, dx, hi, hj, pi, pj, a, H);
-            runner_iact_diffusion(r2, dx, hi, hj, pi, pj, xpi, xpj,
+          runner_iact_timebin(r2, dx, hi, hj, pi, pj, a, H);
+          runner_iact_rt_timebin(r2, dx, hi, hj, pi, pj, a, H);
+          runner_iact_diffusion(r2, dx, hi, hj, pi, pj, xpi, xpj,
                                   a, H, time_base,
                                   t_current, cosmo, with_cosmology, 
                                   e->physical_constants, e->chemistry);
-=======
-          runner_iact_timebin(r2, dx, hi, hj, pi, pj, a, H);
-          runner_iact_rt_timebin(r2, dx, hi, hj, pi, pj, a, H);
-          runner_iact_diffusion(r2, dx, hi, hj, pi, pj, a, H, time_base,
-                                t_current, cosmo, with_cosmology);
->>>>>>> 4d8f0349
 #endif
         } else if (doi) {
 
@@ -2996,20 +2848,13 @@
           runner_iact_nonsym_sink(r2, dx, hi, hj, pi, pj, a, H);
 #endif
 #if (FUNCTION_TASK_LOOP == TASK_LOOP_FORCE)
-<<<<<<< HEAD
-            runner_iact_nonsym_timebin(r2, dx, hi, hj, pi, pj, a, H);
-            runner_iact_nonsym_rt_timebin(r2, dx, hi, hj, pi, pj, a, H);
-            runner_iact_nonsym_diffusion(r2, dx, hi, hj, pi, pj, 
+          runner_iact_nonsym_timebin(r2, dx, hi, hj, pi, pj, a, H);
+          runner_iact_nonsym_rt_timebin(r2, dx, hi, hj, pi, pj, a, H);
+          runner_iact_nonsym_diffusion(r2, dx, hi, hj, pi, pj, 
                                          a, H,
                                          time_base, t_current, cosmo,
                                          with_cosmology, 
                                          e->physical_constants, e->chemistry);
-=======
-          runner_iact_nonsym_timebin(r2, dx, hi, hj, pi, pj, a, H);
-          runner_iact_nonsym_rt_timebin(r2, dx, hi, hj, pi, pj, a, H);
-          runner_iact_nonsym_diffusion(r2, dx, hi, hj, pi, pj, a, H, time_base,
-                                       t_current, cosmo, with_cosmology);
->>>>>>> 4d8f0349
 #endif
         } else if (doj) {
 
@@ -3127,19 +2972,11 @@
        where h is smaller than the cell size */
     DOPAIR1_BRANCH(r, ci, cj, /*limit_h_min=*/0,
                    /*limit_h_max=*/recurse_below_h_max);
-<<<<<<< HEAD
 
   } else {
 
     /* Both ci and cj are split */
 
-=======
-
-  } else {
-
-    /* Both ci and cj are split */
-
->>>>>>> 4d8f0349
     /* Should we change the recursion regime because we encountered a large
        particle? */
     if (!recurse_below_h_max && (!cell_can_recurse_in_subpair_hydro_task(ci) ||
@@ -3218,7 +3055,6 @@
                    /*limit_h_max=*/recurse_below_h_max);
 
   } else {
-<<<<<<< HEAD
 
     /* Should we change the recursion regime because we encountered a large
        particle at this level? */
@@ -3232,21 +3068,6 @@
 
       /* message("Multi-level SELF! c->count=%d", c->hydro.count); */
 
-=======
-
-    /* Should we change the recursion regime because we encountered a large
-       particle at this level? */
-    if (!recurse_below_h_max && !cell_can_recurse_in_subself_hydro_task(c)) {
-      recurse_below_h_max = 1;
-    }
-
-    /* If some particles are larger than the daughter cells, we must
-       process them at this level before going deeper */
-    if (recurse_below_h_max) {
-
-      /* message("Multi-level SELF! c->count=%d", c->hydro.count); */
-
->>>>>>> 4d8f0349
       /* Interact all *active* particles with h in the range [dmin/2, dmin)
          with all their neighbours */
       DOSELF1_BRANCH(r, c, /*limit_h_min=*/1, /*limit_h_max=*/1);
