--- conflicted
+++ resolved
@@ -56,19 +56,11 @@
  * interactions have been performed, should be a multiple of the vector length.
  */
 __attribute__((always_inline)) INLINE static void calcRemInteractions(
-<<<<<<< HEAD
-    struct c2_cache *const int_cache,
-    const int icount, vector *rhoSum, vector *rho_dhSum, vector *wcountSum,
-    vector *wcount_dhSum, vector *div_vSum, vector *curlvxSum,
-    vector *curlvySum, vector *curlvzSum, vector v_hi_inv, vector v_vix,
-    vector v_viy, vector v_viz, int *icount_align) {
-=======
     struct c2_cache *const int_cache, const int icount, vector *rhoSum,
     vector *rho_dhSum, vector *wcountSum, vector *wcount_dhSum,
     vector *div_vSum, vector *curlvxSum, vector *curlvySum, vector *curlvzSum,
     vector v_hi_inv, vector v_vix, vector v_viy, vector v_viz,
     int *icount_align) {
->>>>>>> 4ced9d5b
 
 #ifdef HAVE_AVX512_F
   KNL_MASK_16 knl_mask, knl_mask2;
@@ -236,10 +228,7 @@
       (*icount)++;
     }
   }
-<<<<<<< HEAD
-=======
-
->>>>>>> 4ced9d5b
+
 #endif /* defined(HAVE_AVX2) || defined(HAVE_AVX512_F) */
 
   /* Flush the c2 cache if it has reached capacity. */
@@ -248,16 +237,9 @@
     int icount_align = *icount;
 
     /* Peform remainder interactions. */
-<<<<<<< HEAD
-    calcRemInteractions(int_cache, *icount, rhoSum, rho_dhSum,
-                        wcountSum, wcount_dhSum, div_vSum, curlvxSum, curlvySum,
-                        curlvzSum, v_hi_inv, v_vix, v_viy, v_viz,
-                        &icount_align);
-=======
     calcRemInteractions(int_cache, *icount, rhoSum, rho_dhSum, wcountSum,
                         wcount_dhSum, div_vSum, curlvxSum, curlvySum, curlvzSum,
                         v_hi_inv, v_vix, v_viy, v_viz, &icount_align);
->>>>>>> 4ced9d5b
 
     vector int_mask, int_mask2;
     int_mask.m = vec_setint1(0xFFFFFFFF);
@@ -276,8 +258,6 @@
     /* Reset interaction count. */
     *icount = 0;
   }
-<<<<<<< HEAD
-
 }
 
 __attribute__((always_inline)) INLINE static void populate_max_d(const struct cell *ci, const struct cell *cj, const struct entry *restrict sort_i, const struct entry *restrict sort_j, const struct cache *ci_cache, const struct cache *cj_cache, const float dx_max, const float rshift, float *max_di, float *max_dj) {
@@ -308,10 +288,6 @@
 }
 
 #endif /* WITH_VECTORIZATION */ 
-=======
-}
-#endif /* WITH_VECTORIZATION */
->>>>>>> 4ced9d5b
 
 /**
  * @brief Compute the cell self-interaction (non-symmetric) using vector
@@ -511,15 +487,9 @@
     }
 
     /* Perform padded vector remainder interactions if any are present. */
-<<<<<<< HEAD
-    calcRemInteractions(&int_cache, icount, &rhoSum, &rho_dhSum,
-                        &wcountSum, &wcount_dhSum, &div_vSum, &curlvxSum,
-                        &curlvySum, &curlvzSum, v_hi_inv, v_vix, v_viy, v_viz,
-=======
     calcRemInteractions(&int_cache, icount, &rhoSum, &rho_dhSum, &wcountSum,
                         &wcount_dhSum, &div_vSum, &curlvxSum, &curlvySum,
                         &curlvzSum, v_hi_inv, v_vix, v_viy, v_viz,
->>>>>>> 4ced9d5b
                         &icount_align);
 
     /* Initialise masks to true in case remainder interactions have been
@@ -850,15 +820,9 @@
     }
 
     /* Perform padded vector remainder interactions if any are present. */
-<<<<<<< HEAD
-    calcRemInteractions(&int_cache, icount, &rhoSum, &rho_dhSum,
-                        &wcountSum, &wcount_dhSum, &div_vSum, &curlvxSum,
-                        &curlvySum, &curlvzSum, v_hi_inv, v_vix, v_viy, v_viz,
-=======
     calcRemInteractions(&int_cache, icount, &rhoSum, &rho_dhSum, &wcountSum,
                         &wcount_dhSum, &div_vSum, &curlvxSum, &curlvySum,
                         &curlvzSum, v_hi_inv, v_vix, v_viy, v_viz,
->>>>>>> 4ced9d5b
                         &icount_align);
 
     calcRemInteractions(&int_cache2, icount2, &rhoSum2, &rho_dhSum2,
