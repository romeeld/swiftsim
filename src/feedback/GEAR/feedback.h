/*******************************************************************************
 * This file is part of SWIFT.
 * Copyright (c) 2018 Loic Hausammann (loic.hausammann@epfl.ch)
 *
 * This program is free software: you can redistribute it and/or modify
 * it under the terms of the GNU Lesser General Public License as published
 * by the Free Software Foundation, either version 3 of the License, or
 * (at your option) any later version.
 *
 * This program is distributed in the hope that it will be useful,
 * but WITHOUT ANY WARRANTY; without even the implied warranty of
 * MERCHANTABILITY or FITNESS FOR A PARTICULAR PURPOSE.  See the
 * GNU General Public License for more details.
 *
 * You should have received a copy of the GNU Lesser General Public License
 * along with this program.  If not, see <http://www.gnu.org/licenses/>.
 *
 ******************************************************************************/
#ifndef SWIFT_FEEDBACK_GEAR_H
#define SWIFT_FEEDBACK_GEAR_H

#include "cosmology.h"
#include "error.h"
#include "feedback_common.h"
#include "feedback_properties.h"
#include "hydro_properties.h"
#include "part.h"
#include "stellar_evolution.h"
#include "units.h"

#include <strings.h>

void feedback_update_part(struct part* p, struct xpart* xp,
<<<<<<< HEAD
                          const struct engine* e, const int with_cosmology);

/**
 * @brief Determine the probability of a gas particle being kicked
 *        due to stellar feedback in star forming gas.
 *
 * @param p The #part to consider.
 * @param xp The #xpart to consider.
 * @param e The #engine.
 * @param fb_props The feedback properties.
 * @param ti_current The current timestep.
 * @param dt_part The time step of the particle.
 * @param rand_for_sf_wind The random number for the wind generation.
 * @param wind_mass The amount of mass in the wind (code units).
 */
__attribute__((always_inline)) INLINE static double feedback_wind_probability(
    struct part* p, struct xpart* xp, const struct engine* e,
    const struct cosmology* cosmo,
    const struct feedback_props* fb_props,
    const integertime_t ti_current,
    const double dt_part,
    double *rand_for_sf_wind,
    double *wind_mass) {

  return 0.f;
}


/**
 * @brief Kick a gas particle selected for stellar feedback.
 *
 * @param p The #part to consider.
 * @param xp The #xpart to consider.
 * @param e The #engine.
 * @param fb_props The feedback properties.
 * @param ti_current The current timestep.
 * @param with_cosmology Is cosmological integration on?
 * @param dt_part The time step of the particle.
 * @param wind_mass The amount of mass in the wind (code units).
 */
__attribute__((always_inline)) INLINE static void feedback_kick_and_decouple_part(
    struct part* p, struct xpart* xp,
    const struct engine* e,
    const struct cosmology* cosmo,
    const struct feedback_props* fb_props,
    const integertime_t ti_current,
    const int with_cosmology,
    const double dt_part,
    const double wind_mass) {};


/**
 * @brief Recouple wind particles.
 *
 * @param p The #part to consider.
 * @param xp The #xpart to consider.
 * @param e The #engine.
 * @param with_cosmology Is this a cosmological simulation?
 */
__attribute__((always_inline)) INLINE static void feedback_recouple_part(
    struct part* p, struct xpart* xp, const struct engine* e,
    const int with_cosmology, 
    const struct cosmology* cosmo,
    const struct feedback_props* fb_props) {}

/**
 * @brief Sets the wind direction vector for feedback kicks
 *
 * @param p The #part to consider.
 * @param xp The #xpart to consider.
 * @param e The #engine.
 * @param with_cosmology Is this a cosmological simulation?
 * @param cosmo The cosmology of the simulation.
 * @param fb_props The #feedback_props feedback parameters.
 */
__attribute__((always_inline)) INLINE static void feedback_set_wind_direction(
    struct part* p, struct xpart* xp, const struct engine* e,
    const int with_cosmology, 
    const struct cosmology* cosmo,
    const struct feedback_props* fb_props) {}

=======
                          const struct engine* e);
void feedback_end_density(struct part* p, struct xpart* xp);
>>>>>>> 4738b923
void feedback_reset_part(struct part* p, struct xpart* xp);
int feedback_is_active(const struct spart* sp, const struct engine* e);
<<<<<<< HEAD

/**
 * @brief Should this particle be doing any DM looping?
 *
 * @param sp The #spart.
 * @param e The #engine.
 */
__attribute__((always_inline)) INLINE static int stars_dm_loop_is_active(
    const struct spart* sp, const struct engine* e) {
  /* No */
  return 0;
}

double feedback_get_enrichment_timestep(const struct spart* sp,
                                        const int with_cosmology,
                                        const struct cosmology* cosmo,
                                        const double time,
                                        const double dt_star);
=======
>>>>>>> 4738b923
void feedback_init_spart(struct spart* sp);
void feedback_reset_feedback(struct spart* sp,
                             const struct feedback_props* feedback_props);
<<<<<<< HEAD
void feedback_first_init_spart(struct spart* sp,
                               const struct feedback_props* feedback_props);
void feedback_first_init_part(struct part *restrict p,
                              struct xpart *restrict xp);
=======
>>>>>>> 4738b923
void feedback_prepare_spart(struct spart* sp,
                            const struct feedback_props* feedback_props);
void feedback_prepare_feedback(struct spart* restrict sp,
                               const struct feedback_props* feedback_props,
                               const struct cosmology* cosmo,
                               const struct unit_system* us,
                               const struct phys_const* phys_const,
                               const double star_age_beg_step, const double dt,
                               const double time, const integertime_t ti_begin,
                               const int with_cosmology);

/**
 * @brief Writes the current model of feedback to the file
 *
 * @param feedback The #feedback_props.
 * @param h_grp The HDF5 group in which to write
 */
INLINE static void feedback_write_flavour(struct feedback_props* feedback,
                                          hid_t h_grp) {

  io_write_attribute_s(h_grp, "Feedback Model", "GEAR");
};

#endif /* SWIFT_FEEDBACK_GEAR_H */<|MERGE_RESOLUTION|>--- conflicted
+++ resolved
@@ -31,7 +31,6 @@
 #include <strings.h>
 
 void feedback_update_part(struct part* p, struct xpart* xp,
-<<<<<<< HEAD
                           const struct engine* e, const int with_cosmology);
 
 /**
@@ -113,13 +112,9 @@
     const struct cosmology* cosmo,
     const struct feedback_props* fb_props) {}
 
-=======
-                          const struct engine* e);
 void feedback_end_density(struct part* p, struct xpart* xp);
->>>>>>> 4738b923
 void feedback_reset_part(struct part* p, struct xpart* xp);
 int feedback_is_active(const struct spart* sp, const struct engine* e);
-<<<<<<< HEAD
 
 /**
  * @brief Should this particle be doing any DM looping?
@@ -138,18 +133,13 @@
                                         const struct cosmology* cosmo,
                                         const double time,
                                         const double dt_star);
-=======
->>>>>>> 4738b923
 void feedback_init_spart(struct spart* sp);
 void feedback_reset_feedback(struct spart* sp,
                              const struct feedback_props* feedback_props);
-<<<<<<< HEAD
 void feedback_first_init_spart(struct spart* sp,
                                const struct feedback_props* feedback_props);
 void feedback_first_init_part(struct part *restrict p,
                               struct xpart *restrict xp);
-=======
->>>>>>> 4738b923
 void feedback_prepare_spart(struct spart* sp,
                             const struct feedback_props* feedback_props);
 void feedback_prepare_feedback(struct spart* restrict sp,
