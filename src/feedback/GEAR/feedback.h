--- conflicted
+++ resolved
@@ -30,27 +30,10 @@
 
 #include <strings.h>
 
-double feedback_wind_probability(struct part* p, struct xpart* xp, const struct engine* e, 
-                                 const struct cosmology* cosmo,
-                                 const struct feedback_props* fb_props, 
-                                 const integertime_t ti_current, 
-                                 const double dt_part,
-                                 double *rand_for_sf_wind,
-                                 double *wind_mass);
-void feedback_kick_and_decouple_part(struct part* p, struct xpart* xp, 
-                                     const struct engine* e, 
-                                     const struct cosmology* cosmo,
-                                     const struct feedback_props* fb_props, 
-                                     const integertime_t ti_current,
-                                     const int with_cosmology,
-                                     const double dt_part,
-                                     const double wind_mass);
 void feedback_update_part(struct part* p, struct xpart* xp,
                           const struct engine* e, const int with_cosmology);
 
 /**
-<<<<<<< HEAD
-=======
  * @brief Determine the probability of a gas particle being kicked
  *        due to stellar feedback in star forming gas.
  *
@@ -100,7 +83,6 @@
 
 
 /**
->>>>>>> 2749872d
  * @brief Recouple wind particles.
  *
  * @param p The #part to consider.
