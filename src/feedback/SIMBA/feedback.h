/*******************************************************************************
 * This file is part of SWIFT.
 * Copyright (c) 2018 Matthieu Schaller (schaller@strw.leidenuniv.nl)
 *
 * This program is free software: you can redistribute it and/or modify
 * it under the terms of the GNU Lesser General Public License as published
 * by the Free Software Foundation, either version 3 of the License, or
 * (at your option) any later version.
 *
 * This program is distributed in the hope that it will be useful,
 * but WITHOUT ANY WARRANTY; without even the implied warranty of
 * MERCHANTABILITY or FITNESS FOR A PARTICULAR PURPOSE.  See the
 * GNU General Public License for more details.
 *
 * You should have received a copy of the GNU Lesser General Public License
 * along with this program.  If not, see <http://www.gnu.org/licenses/>.
 *
 ******************************************************************************/
#ifndef SWIFT_FEEDBACK_SIMBA_H
#define SWIFT_FEEDBACK_SIMBA_H

#include "cosmology.h"
#include "engine.h"
#include "error.h"
#include "feedback_properties.h"
#include "hydro_properties.h"
#include "part.h"
#include "units.h"

#include <strings.h>


double feedback_wind_probability(struct part* p, struct xpart* xp, const struct engine* e, 
                                 const struct cosmology* cosmo,
                                 const struct feedback_props* fb_props, 
                                 const integertime_t ti_current, 
                                 const double dt_part,
                                 double *rand_for_sf_wind);
void feedback_kick_and_decouple_part(struct part* p, struct xpart* xp, 
                                     const struct engine* e, 
                                     const struct cosmology* cosmo,
                                     const struct feedback_props* fb_props, 
                                     const integertime_t ti_current,
                                     const int with_cosmology,
                                     const double dt_part);
void compute_stellar_evolution(const struct feedback_props* feedback_props,
                               const struct phys_const* phys_const,
                               const struct cosmology* cosmo, struct spart* sp,
                               const struct unit_system* us, const double age,
                               const double dt, const integertime_t ti_begin);

/**
 * @brief Recouple wind particles.
 *
 * @param p The #part to consider.
 * @param xp The #xpart to consider.
 * @param e The #engine.
 * @param with_cosmology Is this a cosmological simulation?
 */
__attribute__((always_inline)) INLINE static void feedback_recouple_part(
    struct part* p, struct xpart* xp, const struct engine* e,
    const int with_cosmology) {

  /* No reason to do this is the decoupling time is zero */
  if (p->feedback_data.decoupling_delay_time > 0.f) {
    const integertime_t ti_step = get_integer_timestep(p->time_bin);
    const integertime_t ti_begin =
        get_integer_time_begin(e->ti_current - 1, p->time_bin);

    /* Get particle time-step */
    double dt_part;
    if (with_cosmology) {
      dt_part =
          cosmology_get_delta_time(e->cosmology, ti_begin, ti_begin + ti_step);
    } else {
      dt_part = get_timestep(p->time_bin, e->time_base);
    }

    p->feedback_data.decoupling_delay_time -= dt_part;
    if (p->feedback_data.decoupling_delay_time < 0.f) {
      p->feedback_data.decoupling_delay_time = 0.f;
    }
  } else {
    /* Because we are using floats, always make sure to set exactly zero */
    p->feedback_data.decoupling_delay_time = 0.f;
  }
}

/**
 * @brief Update the properties of a particle due to feedback effects after
 * the cooling was applied.
 *
 * Nothing to do here in the SIMBA model.
 *
 * @param p The #part to consider.
 * @param xp The #xpart to consider.
 * @param e The #engine.
 * @param with_cosmology Is this a cosmological simulation?
 */
__attribute__((always_inline)) INLINE static void feedback_update_part(
    struct part* p, struct xpart* xp, const struct engine* e,
    const int with_cosmology) {}

/**
 * @brief Reset the gas particle-carried fields related to feedback at the
 * start of a step.
 *
 * Nothing to do here in the SIMBA model.
 *
 * @param p The particle.
 * @param xp The extended data of the particle.
 */
__attribute__((always_inline)) INLINE static void feedback_reset_part(
    struct part* p, struct xpart* xp) {

}

/**
 * @brief Should this particle be doing any feedback-related operation?
 *
 * @param sp The #spart.
 * @param e The #engine.
 */
__attribute__((always_inline)) INLINE static int feedback_is_active(
    const struct spart* sp, const struct engine* e) {

  return e->step <= 0 ||
         ((sp->birth_time != -1.) && (sp->count_since_last_enrichment == 0));
}

/**
 * @brief Should this particle be doing any DM looping?
 *
 * @param sp The #spart.
 * @param e The #engine.
 */
__attribute__((always_inline)) INLINE static int stars_dm_loop_is_active(
    const struct spart* sp, const struct engine* e) {
  /* Active stars always do the DM loop for the SIMBA model */
  return 0;
}

/**
 * @brief Prepares a s-particle for its feedback interactions
 *
 * @param sp The particle to act upon
 */
__attribute__((always_inline)) INLINE static void feedback_init_spart(
    struct spart* sp) {

  sp->feedback_data.to_collect.enrichment_weight_inv = 0.f;
  sp->feedback_data.to_collect.ngb_N = 0;
  sp->feedback_data.to_collect.ngb_mass = 0.f;
  sp->feedback_data.to_collect.ngb_rho = 0.f;
  sp->feedback_data.to_collect.ngb_Z = 0.f;
<<<<<<< HEAD

  /* Reset all ray structs carried by this star particle */
  ray_init(sp->feedback_data.SNII_rays_true, eagle_SNII_feedback_num_of_rays);
  ray_init(sp->feedback_data.SNII_rays_mirr, eagle_SNII_feedback_num_of_rays);
  ray_extra_init(sp->feedback_data.SNII_rays_ext_true,
                 eagle_SNII_feedback_num_of_rays);
  ray_extra_init(sp->feedback_data.SNII_rays_ext_mirr,
                 eagle_SNII_feedback_num_of_rays);

=======
  
>>>>>>> a7f8690b
#ifdef SWIFT_STARS_DENSITY_CHECKS
  sp->has_done_feedback = 0;
#endif
}

/**
 * @brief Returns the length of time since the particle last did
 * enrichment/feedback.
 *
 * @param sp The #spart.
 * @param dm_ngb_N the integer number of neighbours from the previous loop
 * @param dm_mean_velocity the mass-weighted (unnormalized) three components of
 * velocity
 */
INLINE static void feedback_intermediate_density_normalize(
    struct spart* sp, const int dm_ngb_N, float dm_mean_velocity[3]) {

}

/**
 * @brief Returns the length of time since the particle last did
 * enrichment/feedback.
 *
 * @param sp The #spart.
 * @param with_cosmology Are we running with cosmological time integration on?
 * @param cosmo The cosmological model.
 * @param time The current time (since the Big Bang / start of the run) in
 * internal units.
 * @param dt_star the length of this particle's time-step in internal units.
 * @return The length of the enrichment step in internal units.
 */
INLINE static double feedback_get_enrichment_timestep(
    const struct spart* sp, const int with_cosmology,
    const struct cosmology* cosmo, const double time, const double dt_star) {

  if (with_cosmology) {
    return cosmology_get_delta_time_from_scale_factors(
        cosmo, (double)sp->last_enrichment_time, cosmo->a);
  } else {
    return time - (double)sp->last_enrichment_time;
  }
}

/**
 * @brief Prepares a star's feedback field before computing what
 * needs to be distributed.
 */
__attribute__((always_inline)) INLINE static void feedback_reset_feedback(
    struct spart* sp, const struct feedback_props* feedback_props) {

  /* Zero the distribution weights */
  sp->feedback_data.to_distribute.enrichment_weight = 0.f;

  /* Zero the amount of mass that is distributed */
  sp->feedback_data.to_distribute.mass = 0.f;

  /* Zero the metal enrichment quantities */
  for (int i = 0; i < chemistry_element_count; i++) {
    sp->feedback_data.to_distribute.metal_mass[i] = 0.f;
  }
  sp->feedback_data.to_distribute.total_metal_mass = 0.f;
  sp->feedback_data.to_distribute.mass_from_AGB = 0.f;
  sp->feedback_data.to_distribute.metal_mass_from_AGB = 0.f;
  sp->feedback_data.to_distribute.mass_from_SNII = 0.f;
  sp->feedback_data.to_distribute.metal_mass_from_SNII = 0.f;
  sp->feedback_data.to_distribute.mass_from_SNIa = 0.f;
  sp->feedback_data.to_distribute.metal_mass_from_SNIa = 0.f;
  sp->feedback_data.to_distribute.Fe_mass_from_SNIa = 0.f;

  /* Zero the energy to inject */
  sp->feedback_data.to_distribute.energy = 0.f;

<<<<<<< HEAD
  /* Zero the SNII feedback energy */
  sp->feedback_data.to_distribute.SNII_E_kinetic = 0.f;

  /* Zero the SNII feedback properties */
  sp->feedback_data.to_distribute.SNII_num_of_kinetic_energy_inj = 0;

  /* Zero the DM vel. disp. */
  sp->feedback_data.dm_vel_disp_1d = 0.f;
  sp->feedback_data.dm_ngb_N = 0;
  sp->feedback_data.dm_vel_diff2[0] = 0.f;
  sp->feedback_data.dm_vel_diff2[1] = 0.f;
  sp->feedback_data.dm_vel_diff2[2] = 0.f;
=======
>>>>>>> a7f8690b
}

/**
 * @brief Initialises the s-particles feedback props for the first time
 *
 * This function is called only once just after the ICs have been
 * read in to do some conversions.
 *
 * @param sp The particle to act upon.
 * @param feedback_props The properties of the feedback model.
 */
__attribute__((always_inline)) INLINE static void feedback_first_init_spart(
    struct spart* sp, const struct feedback_props* feedback_props) {

  feedback_init_spart(sp);

}

/**
 * @brief Initialises the s-particles feedback props for the first time
 *
 * This function is called only once just after the ICs have been
 * read in to do some conversions.
 *
 * @param sp The particle to act upon.
 * @param feedback_props The properties of the feedback model.
 */
__attribute__((always_inline)) INLINE static void feedback_prepare_spart(
    struct spart* sp, const struct feedback_props* feedback_props) {}

/**
 * @brief Prepare a #spart for the feedback task.
 *
 * In SIMBA, this function evolves the stellar properties of a #spart.
 *
 * @param sp The particle to act upon
 * @param feedback_props The #feedback_props structure.
 * @param cosmo The current cosmological model.
 * @param us The unit system.
 * @param phys_const The physical constants in internal units.
 * @param star_age_beg_step The age of the star at the star of the time-step in
 * internal units.
 * @param dt The time-step size of this star in internal units.
 * @param time The physical time in internal units.
 * @param ti_begin The integer time at the beginning of the step.
 * @param with_cosmology Are we running with cosmology on?
 */
__attribute__((always_inline)) INLINE static void feedback_prepare_feedback(
    struct spart* restrict sp, const struct feedback_props* feedback_props,
    const struct cosmology* cosmo, const struct unit_system* us,
    const struct phys_const* phys_const, const double star_age_beg_step,
    const double dt, const double time, const integertime_t ti_begin,
    const int with_cosmology) {

#ifdef SWIFT_DEBUG_CHECKS
  if (sp->birth_time == -1.) error("Evolving a star particle that should not!");
#endif

  /* Start by finishing the loops over neighbours */
  const float h = sp->h;
  const float h_inv = 1.0f / h;                 /* 1/h */
  const float h_inv_dim = pow_dimension(h_inv); /* 1/h^d */

  sp->feedback_data.to_collect.ngb_rho *= h_inv_dim;
  const float rho_inv = 1.f / sp->feedback_data.to_collect.ngb_rho;
  sp->feedback_data.to_collect.ngb_Z *= h_inv_dim * rho_inv;

  /* Compute amount of enrichment and feedback that needs to be done in this
   * step */
  compute_stellar_evolution(feedback_props, phys_const, cosmo, sp, us,
                            star_age_beg_step, dt, ti_begin);

  /* Decrease star mass by amount of mass distributed to gas neighbours */
  sp->mass -= sp->feedback_data.to_distribute.mass;

  /* Mark this is the last time we did enrichment */
  if (with_cosmology)
    sp->last_enrichment_time = cosmo->a;
  else
    sp->last_enrichment_time = time;

#ifdef SWIFT_STARS_DENSITY_CHECKS
  sp->has_done_feedback = 1;
#endif
}

/**
 * @brief Will this star particle want to do feedback during the next time-step?
 *
 * This is called in the time step task and increases counters of time-steps
 * that have been performed.
 *
 * @param sp The particle to act upon
 * @param feedback_props The #feedback_props structure.
 * @param cosmo The current cosmological model.
 * @param us The unit system.
 * @param phys_const The #phys_const.
 * @param time The physical time in internal units.
 * @param with_cosmology Are we running with cosmology on?
 * @param ti_current The current time (in integer)
 * @param time_base The time base.
 */
__attribute__((always_inline)) INLINE static void feedback_will_do_feedback(
    struct spart* sp, const struct feedback_props* feedback_props,
    const int with_cosmology, const struct cosmology* cosmo, const double time,
    const struct unit_system* us, const struct phys_const* phys_const,
    const integertime_t ti_current, const double time_base) {

  /* Special case for new-born stars */
  if (with_cosmology) {
    if (sp->birth_scale_factor == (float)cosmo->a) {

      /* Set the counter to "let's do enrichment" */
      sp->count_since_last_enrichment = 0;

      /* Ok, we are done. */
      return;
    }
  } else {
    if (sp->birth_time == (float)time) {

      /* Set the counter to "let's do enrichment" */
      sp->count_since_last_enrichment = 0;

      /* Ok, we are done. */
      return;
    }
  }

  /* Calculate age of the star at current time */
  double age_of_star;
  if (with_cosmology) {
    age_of_star = cosmology_get_delta_time_from_scale_factors(
        cosmo, (double)sp->birth_scale_factor, cosmo->a);
  } else {
    age_of_star = time - (double)sp->birth_time;
  }

  /* Is the star still young? */
  if (age_of_star < feedback_props->stellar_evolution_age_cut) {

    /* Set the counter to "let's do enrichment" */
    sp->count_since_last_enrichment = 0;

  } else {

    /* Increment counter */
    sp->count_since_last_enrichment++;

    if ((sp->count_since_last_enrichment %
         feedback_props->stellar_evolution_sampling_rate) == 0) {

      /* Reset counter */
      sp->count_since_last_enrichment = 0;
    }
  }
}

void feedback_clean(struct feedback_props* fp);

void feedback_struct_dump(const struct feedback_props* feedback, FILE* stream);

void feedback_struct_restore(struct feedback_props* feedback, FILE* stream);

#ifdef HAVE_HDF5
/**
 * @brief Writes the current model of feedback to the file
 *
 * @param feedback The properties of the feedback scheme.
 * @param h_grp The HDF5 group in which to write.
 */
INLINE static void feedback_write_flavour(struct feedback_props* feedback,
                                          hid_t h_grp) {

  io_write_attribute_s(h_grp, "Feedback Model", "SIMBA (decoupled kinetic)");
}
#endif  // HAVE_HDF5

#endif /* SWIFT_FEEDBACK_SIMBA_H */<|MERGE_RESOLUTION|>--- conflicted
+++ resolved
@@ -153,19 +153,6 @@
   sp->feedback_data.to_collect.ngb_mass = 0.f;
   sp->feedback_data.to_collect.ngb_rho = 0.f;
   sp->feedback_data.to_collect.ngb_Z = 0.f;
-<<<<<<< HEAD
-
-  /* Reset all ray structs carried by this star particle */
-  ray_init(sp->feedback_data.SNII_rays_true, eagle_SNII_feedback_num_of_rays);
-  ray_init(sp->feedback_data.SNII_rays_mirr, eagle_SNII_feedback_num_of_rays);
-  ray_extra_init(sp->feedback_data.SNII_rays_ext_true,
-                 eagle_SNII_feedback_num_of_rays);
-  ray_extra_init(sp->feedback_data.SNII_rays_ext_mirr,
-                 eagle_SNII_feedback_num_of_rays);
-
-=======
-  
->>>>>>> a7f8690b
 #ifdef SWIFT_STARS_DENSITY_CHECKS
   sp->has_done_feedback = 0;
 #endif
@@ -238,21 +225,6 @@
   /* Zero the energy to inject */
   sp->feedback_data.to_distribute.energy = 0.f;
 
-<<<<<<< HEAD
-  /* Zero the SNII feedback energy */
-  sp->feedback_data.to_distribute.SNII_E_kinetic = 0.f;
-
-  /* Zero the SNII feedback properties */
-  sp->feedback_data.to_distribute.SNII_num_of_kinetic_energy_inj = 0;
-
-  /* Zero the DM vel. disp. */
-  sp->feedback_data.dm_vel_disp_1d = 0.f;
-  sp->feedback_data.dm_ngb_N = 0;
-  sp->feedback_data.dm_vel_diff2[0] = 0.f;
-  sp->feedback_data.dm_vel_diff2[1] = 0.f;
-  sp->feedback_data.dm_vel_diff2[2] = 0.f;
-=======
->>>>>>> a7f8690b
 }
 
 /**
