/*******************************************************************************
 * This file is part of SWIFT.
 * Copyright (c) 2018 Matthieu Schaller (schaller@strw.leidenuniv.nl)
 *
 * This program is free software: you can redistribute it and/or modify
 * it under the terms of the GNU Lesser General Public License as published
 * by the Free Software Foundation, either version 3 of the License, or
 * (at your option) any later version.
 *
 * This program is distributed in the hope that it will be useful,
 * but WITHOUT ANY WARRANTY; without even the implied warranty of
 * MERCHANTABILITY or FITNESS FOR A PARTICULAR PURPOSE.  See the
 * GNU General Public License for more details.
 *
 * You should have received a copy of the GNU Lesser General Public License
 * along with this program.  If not, see <http://www.gnu.org/licenses/>.
 *
 ******************************************************************************/
#ifndef SWIFT_EAGLE_FEEDBACK_IACT_THERMAL_H
#define SWIFT_EAGLE_FEEDBACK_IACT_THERMAL_H

/* Local includes */
#include "feedback.h"
#include "random.h"
#include "rays.h"
#include "timestep_sync_part.h"
#include "tracers.h"

/**
 * @brief Compute the mean DM velocity around a star. (non-symmetric).
 *
 * @param si First sparticle.
 * @param gj Second particle (not updated).
 */
__attribute__((always_inline)) INLINE static void
runner_iact_nonsym_feedback_dm_vel_sum(struct spart *si,
<<<<<<< HEAD
                                       const struct gpart *gj) {}
=======
                                       const struct gpart *gj,
                                       int *dm_ngb_N,
                                       float dm_mean_velocity[3]) { }
>>>>>>> 2749872d

/**
 * @brief Compute the DM velocity dispersion around a star. (non-symmetric).
 *
 * @param si First sparticle.
 * @param gj Second particle.
 */
__attribute__((always_inline)) INLINE static void
runner_iact_nonsym_feedback_dm_vel_disp(struct spart *si,
<<<<<<< HEAD
                                        const struct gpart *gj) {}
=======
                                        const struct gpart *gj,
                                        const float dm_mean_velocity[3]) { }
>>>>>>> 2749872d

/**
 * @brief Density interaction between two particles (non-symmetric).
 *
 * @param r2 Comoving square distance between the two particles.
 * @param dx Comoving vector separating both particles (pi - pj).
 * @param hi Comoving smoothing-length of particle i.
 * @param hj Comoving smoothing-length of particle j.
 * @param si First sparticle.
 * @param pj Second particle (not updated).
 * @param xpj Extra particle data (not updated).
 * @param cosmo The cosmological model.
 * @param fb_props Properties of the feedback scheme.
 * @param ti_current Current integer time value
 */
__attribute__((always_inline)) INLINE static void
runner_iact_nonsym_feedback_density(const float r2, const float dx[3],
                                    const float hi, const float hj,
                                    struct spart *si, const struct part *pj,
                                    const struct xpart *xpj,
                                    const struct cosmology *cosmo,
                                    const struct feedback_props *fb_props,
                                    const integertime_t ti_current) {

  /* Get the gas mass. */
  const float mj = hydro_get_mass(pj);

  /* Get r. */
  const float r = sqrtf(r2);

  /* Compute the kernel function */
  const float hi_inv = 1.0f / hi;
  const float ui = r * hi_inv;
  float wi;
  kernel_eval(ui, &wi);

  /* We found a neighbour! */
  si->feedback_data.to_collect.ngb_N++;

  /* Add mass of pj to neighbour mass of si  */
  si->feedback_data.to_collect.ngb_mass += mj;

  /* Update counter of total (integer) neighbours */
  si->feedback_data.to_collect.num_ngbs++;

  /* Contribution to the star's surrounding gas density */
  si->feedback_data.to_collect.ngb_rho += mj * wi;

  const float Zj = chemistry_get_total_metal_mass_fraction_for_feedback(pj);

  /* Contribution to the star's surrounding metallicity (metal mass fraction */
  si->feedback_data.to_collect.ngb_Z += mj * Zj * wi;

  /* Add contribution of pj to normalisation of density weighted fraction
   * which determines how much mass to distribute to neighbouring
   * gas particles */
  const float rho = hydro_get_comoving_density(pj);
  if (rho != 0.f)
    si->feedback_data.to_collect.enrichment_weight_inv += wi / rho;

  /* Choose SNII feedback model */
  switch (fb_props->feedback_model) {
    case SNII_isotropic_model: {

      /* Compute arc lengths in stellar isotropic feedback and collect
       * relevant data for later use in the feedback_apply loop */

      /* Loop over rays */
      for (int i = 0; i < eagle_SNII_feedback_num_of_rays; i++) {

        /* We generate two random numbers that we use
         * to randomly select the direction of the ith ray */

        /* Two random numbers in [0, 1[ */
        const double rand_theta_SNII = random_unit_interval_part_ID_and_index(
            si->id, i, ti_current,
            random_number_isotropic_SNII_feedback_ray_theta);
        const double rand_phi_SNII = random_unit_interval_part_ID_and_index(
            si->id, i, ti_current,
            random_number_isotropic_SNII_feedback_ray_phi);

        /* Compute arclength */
        ray_minimise_arclength(dx, r, si->feedback_data.SNII_rays + i,
                               /*ray_type=*/ray_feedback_thermal, pj->id,
                               rand_theta_SNII, rand_phi_SNII, mj,
                               /*ray_ext=*/NULL, /*v=*/NULL);
      }
      break;
    }
    case SNII_minimum_distance_model: {
      /* Compute the size of the array that we want to sort. If the current
       * function is called for the first time (at this time-step for this
       * star), then bi->num_ngbs = 1 and there is nothing to sort. Note that
       * the maximum size of the sorted array cannot be larger then the maximum
       * number of rays. */
      const int arr_size = min(si->feedback_data.to_collect.ngb_N,
                               eagle_SNII_feedback_num_of_rays);

      /* Minimise separation between the gas particles and the star. The rays
       * structs with smaller ids in the ray array will refer to the particles
       * with smaller distances to the star. */
      ray_minimise_distance(r, si->feedback_data.SNII_rays, arr_size, pj->id,
                            mj);
      break;
    }
    case SNII_minimum_density_model: {
      /* Compute the size of the array that we want to sort. If the current
       * function is called for the first time (at this time-step for this
       * star), then bi->num_ngbs = 1 and there is nothing to sort. Note that
       * the maximum size of the sorted array cannot be larger then the maximum
       * number of rays. */
      const int arr_size = min(si->feedback_data.to_collect.ngb_N,
                               eagle_SNII_feedback_num_of_rays);

      /* Minimise separation between the gas particles and the star. The rays
       * structs with smaller ids in the ray array will refer to the particles
       * with smaller distances to the star. */
      ray_minimise_distance(rho, si->feedback_data.SNII_rays, arr_size, pj->id,
                            mj);
      break;
    }
    case SNII_random_ngb_model: {
      /* Compute the size of the array that we want to sort. If the current
       * function is called for the first time (at this time-step for this
       * star), then bi->num_ngbs = 1 and there is nothing to sort. Note that
       * the maximum size of the sorted array cannot be larger then the maximum
       * number of rays. */
      const int arr_size = min(si->feedback_data.to_collect.ngb_N,
                               eagle_SNII_feedback_num_of_rays);

      /* To mimic a random draw among all the particles in the kernel, we
       * draw random distances in [0,1) and then pick the particle(s) with
       * the smallest of these 'fake' distances */
      const float dist = random_unit_interval_two_IDs(
          si->id, pj->id, ti_current, random_number_stellar_feedback_1);

      /* Minimise separation between the gas particles and the BH. The rays
       * structs with smaller ids in the ray array will refer to the particles
       * with smaller 'fake' distances to the BH. */
      ray_minimise_distance(dist, si->feedback_data.SNII_rays, arr_size, pj->id,
                            mj);
      break;
    }
  }
}

/**
 * @brief Feedback interaction between two particles (non-symmetric).
 * Used for updating properties of gas particles neighbouring a star particle
 *
 * @param r2 Comoving square distance between the two particles.
 * @param dx Comoving vector separating both particles (si - pj).
 * @param hi Comoving smoothing-length of particle i.
 * @param hj Comoving smoothing-length of particle j.
 * @param si First (star) particle (not updated).
 * @param pj Second (gas) particle.
 * @param xpj Extra particle data
 * @param cosmo The cosmological model.
 * @param fb_props Properties of the feedback scheme.
 * @param ti_current Current integer time used value for seeding random number
 * generator
 */
__attribute__((always_inline)) INLINE static void
runner_iact_nonsym_feedback_apply(
    const float r2, const float dx[3], const float hi, const float hj,
    const struct spart *si, struct part *pj, struct xpart *xpj,
    const struct cosmology *cosmo, const struct hydro_props *hydro_props,
    const struct feedback_props *fb_props, const integertime_t ti_current) {

#ifdef SWIFT_DEBUG_CHECKS
  if (si->count_since_last_enrichment != 0 && engine_current_step > 0)
    error("Computing feedback from a star that should not");
#endif

  /* Get r. */
  const float r = sqrtf(r2);

  /* Compute the kernel function */
  const float hi_inv = 1.0f / hi;
  const float ui = r * hi_inv;
  float wi;
  kernel_eval(ui, &wi);

  /* Gas particle density */
  const float rho_j = hydro_get_comoving_density(pj);

  /* Compute weighting for distributing feedback quantities */
  float Omega_frac;
  if (rho_j != 0.f) {
    Omega_frac = si->feedback_data.to_distribute.enrichment_weight * wi / rho_j;
  } else {
    Omega_frac = 0.f;
  }

#ifdef SWIFT_DEBUG_CHECKS
  if (Omega_frac < 0. || Omega_frac > 1.01)
    error(
        "Invalid fraction of material to distribute for star ID=%lld "
        "Omega_frac=%e count since last enrich=%d",
        si->id, Omega_frac, si->count_since_last_enrichment);
#endif

  /* Update particle mass */
  const double current_mass = hydro_get_mass(pj);
  const double delta_mass = si->feedback_data.to_distribute.mass * Omega_frac;
  const double new_mass = current_mass + delta_mass;

  hydro_set_mass(pj, new_mass);

  /* Inverse of the new mass */
  const double new_mass_inv = 1. / new_mass;

  /* Update total metallicity */
  const double current_metal_mass_total =
      pj->chemistry_data.metal_mass_fraction_total * current_mass;
  const double delta_metal_mass_total =
      si->feedback_data.to_distribute.total_metal_mass * Omega_frac;
  const double new_metal_mass_total =
      current_metal_mass_total + delta_metal_mass_total;

  pj->chemistry_data.metal_mass_fraction_total =
      new_metal_mass_total * new_mass_inv;

  /* Update mass fraction of each tracked element  */
  for (int elem = 0; elem < chemistry_element_count; elem++) {
    const double current_metal_mass =
        pj->chemistry_data.metal_mass_fraction[elem] * current_mass;
    const double delta_metal_mass =
        si->feedback_data.to_distribute.metal_mass[elem] * Omega_frac;
    const double new_metal_mass = current_metal_mass + delta_metal_mass;

    pj->chemistry_data.metal_mass_fraction[elem] =
        new_metal_mass * new_mass_inv;
  }

  /* Update iron mass fraction from SNIa  */
  const double current_iron_from_SNIa_mass =
      pj->chemistry_data.iron_mass_fraction_from_SNIa * current_mass;
  const double delta_iron_from_SNIa_mass =
      si->feedback_data.to_distribute.Fe_mass_from_SNIa * Omega_frac;
  const double new_iron_from_SNIa_mass =
      current_iron_from_SNIa_mass + delta_iron_from_SNIa_mass;

  pj->chemistry_data.iron_mass_fraction_from_SNIa =
      new_iron_from_SNIa_mass * new_mass_inv;

  /* Update mass from SNIa  */
  const double delta_mass_from_SNIa =
      si->feedback_data.to_distribute.mass_from_SNIa * Omega_frac;

  pj->chemistry_data.mass_from_SNIa += delta_mass_from_SNIa;

  /* Update metal mass fraction from SNIa */
  const double current_metal_mass_from_SNIa =
      pj->chemistry_data.metal_mass_fraction_from_SNIa * current_mass;
  const double delta_metal_mass_from_SNIa =
      si->feedback_data.to_distribute.metal_mass_from_SNIa * Omega_frac;
  const double new_metal_mass_from_SNIa =
      current_metal_mass_from_SNIa + delta_metal_mass_from_SNIa;

  pj->chemistry_data.metal_mass_fraction_from_SNIa =
      new_metal_mass_from_SNIa * new_mass_inv;

  /* Update mass from SNII  */
  const double delta_mass_from_SNII =
      si->feedback_data.to_distribute.mass_from_SNII * Omega_frac;

  pj->chemistry_data.mass_from_SNII += delta_mass_from_SNII;

  /* Update metal mass fraction from SNII */
  const double current_metal_mass_from_SNII =
      pj->chemistry_data.metal_mass_fraction_from_SNII * current_mass;
  const double delta_metal_mass_from_SNII =
      si->feedback_data.to_distribute.metal_mass_from_SNII * Omega_frac;
  const double new_metal_mass_from_SNII =
      current_metal_mass_from_SNII + delta_metal_mass_from_SNII;

  pj->chemistry_data.metal_mass_fraction_from_SNII =
      new_metal_mass_from_SNII * new_mass_inv;

  /* Update mass from AGB  */
  const double delta_mass_from_AGB =
      si->feedback_data.to_distribute.mass_from_AGB * Omega_frac;

  pj->chemistry_data.mass_from_AGB += delta_mass_from_AGB;

  /* Update metal mass fraction from AGB */
  const double current_metal_mass_from_AGB =
      pj->chemistry_data.metal_mass_fraction_from_AGB * current_mass;
  const double delta_metal_mass_from_AGB =
      si->feedback_data.to_distribute.metal_mass_from_AGB * Omega_frac;
  const double new_metal_mass_from_AGB =
      current_metal_mass_from_AGB + delta_metal_mass_from_AGB;

  pj->chemistry_data.metal_mass_fraction_from_AGB =
      new_metal_mass_from_AGB * new_mass_inv;

  /* Compute the current kinetic energy */
  const double current_v2 = pj->v_full[0] * pj->v_full[0] +
                            pj->v_full[1] * pj->v_full[1] +
                            pj->v_full[2] * pj->v_full[2];
  const double current_kinetic_energy_gas =
      0.5 * cosmo->a2_inv * current_mass * current_v2;

  /* Compute the current thermal energy */
  const double current_thermal_energy =
      current_mass * hydro_get_physical_internal_energy(pj, xpj, cosmo);

  /* Apply conservation of momentum */

  /* Update velocity following change in gas mass */
  pj->v_full[0] *= current_mass * new_mass_inv;
  pj->v_full[1] *= current_mass * new_mass_inv;
  pj->v_full[2] *= current_mass * new_mass_inv;

  /* Update velocity following addition of mass with different momentum */
  pj->v_full[0] += delta_mass * new_mass_inv * si->v[0];
  pj->v_full[1] += delta_mass * new_mass_inv * si->v[1];
  pj->v_full[2] += delta_mass * new_mass_inv * si->v[2];

  /* Compute the new kinetic energy */
  const double new_v2 = pj->v_full[0] * pj->v_full[0] +
                        pj->v_full[1] * pj->v_full[1] +
                        pj->v_full[2] * pj->v_full[2];
  const double new_kinetic_energy_gas = 0.5 * cosmo->a2_inv * new_mass * new_v2;

  /* Energy injected
   * (thermal SNIa + kinetic energy of ejecta + kinetic energy of star) */
  const double injected_energy =
      si->feedback_data.to_distribute.energy * Omega_frac;

  /* Apply energy conservation to recover the new thermal energy of the gas
   *
   * Note: in some specific cases the new_thermal_energy could be lower
   * than the current_thermal_energy, this is mainly the case if the change
   * in mass is relatively small and the velocity vectors between both the
   * gas particle and the star particle have a small angle. */
  double new_thermal_energy = current_kinetic_energy_gas +
                              current_thermal_energy + injected_energy -
                              new_kinetic_energy_gas;

  /* In rare configurations the new thermal energy could become negative.
   * We must prevent that even if that implies a slight violation of the
   * conservation of total energy.
   * The minimum energy (in units of energy not energy per mass) is
   * the total particle mass (including the mass to distribute) at the
   * minimal internal energy per unit mass */
  const double min_u = hydro_props->minimal_internal_energy * new_mass;

  new_thermal_energy = max(new_thermal_energy, min_u);

  /* Convert this to a specific thermal energy */
  const double u_new_enrich = new_thermal_energy * new_mass_inv;

  /* Do the energy injection. */
  hydro_set_physical_internal_energy(pj, xpj, cosmo, u_new_enrich);
  hydro_set_drifted_physical_internal_energy(pj, cosmo, /*pfloor=*/NULL,
                                             u_new_enrich);

  /* Finally, SNII stochastic feedback */

  /* Get the total number of SNII thermal energy injections per stellar
   * particle at this time-step */
  const int N_of_SNII_thermal_energy_inj =
      si->feedback_data.to_distribute.SNII_num_of_thermal_energy_inj;

  /* Are we doing some SNII feedback? */
  if (N_of_SNII_thermal_energy_inj > 0) {

    int N_of_SNII_energy_inj_received_by_gas = 0;

    /* Find out how many rays this gas particle has received. */
    for (int i = 0; i < N_of_SNII_thermal_energy_inj; i++) {
      if (pj->id == si->feedback_data.SNII_rays[i].id_min_length)
        N_of_SNII_energy_inj_received_by_gas++;
    }

    /* If the number of SNII energy injections > 0, do SNII feedback */
    if (N_of_SNII_energy_inj_received_by_gas > 0) {

      /* Compute new energy of this particle */
      const double u_init = hydro_get_physical_internal_energy(pj, xpj, cosmo);
      const float delta_u = si->feedback_data.to_distribute.SNII_delta_u;
      const double u_new =
          u_init + delta_u * (float)N_of_SNII_energy_inj_received_by_gas;

      /* Inject energy into the particle */
      hydro_set_physical_internal_energy(pj, xpj, cosmo, u_new);
      hydro_set_drifted_physical_internal_energy(pj, cosmo, /*pfloor=*/NULL,
                                                 u_new);

      /* Impose maximal viscosity */
      hydro_diffusive_feedback_reset(pj);

      /* Mark this particle has having been heated by supernova feedback */
      tracers_after_feedback(xpj);

      /* message( */
      /*     "We did some heating! id %llu star id %llu probability %.5e " */
      /*     "random_num %.5e du %.5e du/ini %.5e", */
      /*     pj->id, si->id, 0., 0., delta_u, delta_u / u_init); */

      /* Synchronize the particle on the timeline */
      timestep_sync_part(pj);
    }
  }
}

#endif /* SWIFT_EAGLE_FEEDBACK_IACT_THERMAL_H */<|MERGE_RESOLUTION|>--- conflicted
+++ resolved
@@ -34,13 +34,9 @@
  */
 __attribute__((always_inline)) INLINE static void
 runner_iact_nonsym_feedback_dm_vel_sum(struct spart *si,
-<<<<<<< HEAD
-                                       const struct gpart *gj) {}
-=======
                                        const struct gpart *gj,
                                        int *dm_ngb_N,
                                        float dm_mean_velocity[3]) { }
->>>>>>> 2749872d
 
 /**
  * @brief Compute the DM velocity dispersion around a star. (non-symmetric).
@@ -50,12 +46,8 @@
  */
 __attribute__((always_inline)) INLINE static void
 runner_iact_nonsym_feedback_dm_vel_disp(struct spart *si,
-<<<<<<< HEAD
-                                        const struct gpart *gj) {}
-=======
                                         const struct gpart *gj,
                                         const float dm_mean_velocity[3]) { }
->>>>>>> 2749872d
 
 /**
  * @brief Density interaction between two particles (non-symmetric).
