--- conflicted
+++ resolved
@@ -29,14 +29,9 @@
  * @param gj Second particle (not updated).
  */
 __attribute__((always_inline)) INLINE static void
-<<<<<<< HEAD
-runner_iact_nonsym_feedback_dm_vel_sum(struct spart *si,
-                                       const struct gpart *gj) {}
-=======
 runner_iact_nonsym_feedback_dm_vel_sum(struct spart *si, const struct gpart *gj,
                                        int *dm_ngb_N,
                                        float dm_mean_velocity[3]) {}
->>>>>>> 2749872d
 
 /**
  * @brief Compute the DM velocity dispersion around a star. (non-symmetric).
@@ -47,12 +42,8 @@
  */
 __attribute__((always_inline)) INLINE static void
 runner_iact_nonsym_feedback_dm_vel_disp(struct spart *si,
-<<<<<<< HEAD
-                                        const struct gpart *gj) {}
-=======
                                         const struct gpart *gj,
                                         const float dm_mean_velocity[3]) {}
->>>>>>> 2749872d
 
 /**
  * @brief Density interaction between two particles (non-symmetric).
