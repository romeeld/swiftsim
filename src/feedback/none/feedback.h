/*******************************************************************************
 * This file is part of SWIFT.
 * Copyright (c) 2018 Matthieu Schaller (schaller@strw.leidenuniv.nl)
 *
 * This program is free software: you can redistribute it and/or modify
 * it under the terms of the GNU Lesser General Public License as published
 * by the Free Software Foundation, either version 3 of the License, or
 * (at your option) any later version.
 *
 * This program is distributed in the hope that it will be useful,
 * but WITHOUT ANY WARRANTY; without even the implied warranty of
 * MERCHANTABILITY or FITNESS FOR A PARTICULAR PURPOSE.  See the
 * GNU General Public License for more details.
 *
 * You should have received a copy of the GNU Lesser General Public License
 * along with this program.  If not, see <http://www.gnu.org/licenses/>.
 *
 ******************************************************************************/
#ifndef SWIFT_FEEDBACK_NONE_H
#define SWIFT_FEEDBACK_NONE_H

#include "cosmology.h"
#include "error.h"
#include "feedback_properties.h"
#include "hydro_properties.h"
#include "part.h"
#include "units.h"

/**
 * @brief Determine the probability of a gas particle being kicked
 *        due to stellar feedback in star forming gas.
 *
 * @param p The #part to consider.
 * @param xp The #xpart to consider.
 * @param e The #engine.
 * @param fb_props The feedback properties.
 * @param ti_current The current timestep.
 * @param dt_part The time step of the particle.
 * @param rand_for_sf_wind The random number for the wind generation.
 * @param wind_mass The amount of mass in the wind (code units).
 */
__attribute__((always_inline)) INLINE static double feedback_wind_probability(
    struct part* p, struct xpart* xp,
    const struct engine* e,
    const struct cosmology* cosmo,
    const struct feedback_props* fb_props,
    const integertime_t ti_current,
    const double dt_part,
    double *rand_for_sf_wind,
    double *wind_mass) {

  return 0.;
}


/**
 * @brief Recouple wind particles.
 *
 * @param p The #part to consider.
 * @param xp The #xpart to consider.
 * @param e The #engine.
 * @param with_cosmology Is this a cosmological simulation?
 */
__attribute__((always_inline)) INLINE static void feedback_recouple_part(
    struct part* p, struct xpart* xp, const struct engine* e,
    const int with_cosmology, 
    const struct cosmology* cosmo,
    const struct feedback_props* fb_props) {}

/**
 * @brief Sets the wind direction vector for feedback kicks
 *
 * @param p The #part to consider.
 * @param xp The #xpart to consider.
 * @param e The #engine.
 * @param with_cosmology Is this a cosmological simulation?
 * @param cosmo The cosmology of the simulation.
 * @param fb_props The #feedback_props feedback parameters.
 */
__attribute__((always_inline)) INLINE static void feedback_set_wind_direction(
    struct part* p, struct xpart* xp, const struct engine* e,
    const int with_cosmology, 
    const struct cosmology* cosmo,
    const struct feedback_props* fb_props) {}

/**
 * @brief Determine if particles that ignore cooling should start cooling again.
 *
 * @param p The #part to consider.
 * @param xp The #xpart to consider.
 * @param e The #engine.
 * @param with_cosmology Is this a cosmological simulation?
 */
__attribute__((always_inline)) INLINE static void feedback_ready_to_cool(
    struct part* p, struct xpart* xp, const struct engine* e,
    const struct cosmology* restrict cosmo, const int with_cosmology) {}

/**
 * @brief Kick a gas particle selected for stellar feedback.
 *
 * @param p The #part to consider.
 * @param xp The #xpart to consider.
 * @param e The #engine.
 * @param fb_props The feedback properties.
 * @param ti_current The current timestep.
 * @param with_cosmology Is cosmological integration on?
 * @param dt_part The time step of the particle.
 * @param wind_mass The amount of mass in the wind (code units).
 */
__attribute__((always_inline)) INLINE static void feedback_kick_and_decouple_part(
    struct part* p, struct xpart* xp,
    const struct engine* e,
    const struct cosmology* cosmo,
    const struct feedback_props* fb_props,
    const integertime_t ti_current,
    const int with_cosmology,
    const double dt_part,
    const double wind_mass) { }

/*
 * @brief Computes the time-step length of a given star particle from feedback
 * physics
 *
 * @param sp Pointer to the s-particle data.
 * @param feedback_props Properties of the feedback model.
 * @param phys_const The #phys_const.
 * @param us The #unit_system.
 * @param with_cosmology Are we running with cosmological time integration.
 * @param cosmo The current cosmological model (used if running with
 * cosmology).
 * @param ti_current The current time (in integer)
 * @param time The current time (in double)
 * @param time_base The time base.
 */
__attribute__((always_inline)) INLINE static float
feedback_compute_spart_timestep(
    const struct spart *const sp, const struct feedback_props *feedback_props,
    const struct phys_const *phys_const, const struct unit_system *us,
    const int with_cosmology, const struct cosmology *cosmo,
    const integertime_t ti_current, const double time, const double time_base) {
  return FLT_MAX;
}

/**
 * @brief Update the properties of a particle fue to feedback effects after
 * the cooling was applied.
 *
 * Nothing to do here.
 *
 * @param p The #part to consider.
 * @param xp The #xpart to consider.
 * @param cosmo The #cosmology.
 * @param with_cosmology Is this a cosmological simulation?
 */
__attribute__((always_inline)) INLINE static void feedback_update_part(
<<<<<<< HEAD
    struct part* restrict p, struct xpart* restrict xp,
    const struct engine* restrict e, const int with_cosmology) {}
=======
    struct part *restrict p, struct xpart *restrict xp,
    const struct engine *restrict e) {}
>>>>>>> 265f198f

/**
 * @brief Reset the gas particle-carried fields related to feedback at the
 * start of a step.
 *
 * Nothing to do here.
 *
 * @param p The particle.
 * @param xp The extended data of the particle.
 */
__attribute__((always_inline)) INLINE static void feedback_reset_part(
    struct part *p, struct xpart *xp) {}

/**
 * @brief Prepares a s-particle for its feedback interactions
 *
 * @param sp The particle to act upon
 */
__attribute__((always_inline)) INLINE static void feedback_init_spart(
    struct spart *sp) {}

/**
 * @brief Should we do feedback for this star?
 *
 * @param sp The star to consider.
 */
__attribute__((always_inline)) INLINE static int feedback_do_feedback(
    const struct spart *sp) {

  return 0;
}

/**
 * @brief Should this particle be doing any feedback-related operation?
 *
 * Note: Since this 'none' feedback mode is used for testing the neighbour
 * loops only, we want to always do feedback irrespective of the particle
 * or of the system's state.
 *
 * @param sp The #spart.
 * @param e The #engine.
 */
__attribute__((always_inline)) INLINE static int feedback_is_active(
    const struct spart *sp, const struct engine *e) {

  return 1;
}

/**
 * @brief Should this particle be doing any DM looping?
 *
 * @param sp The #spart.
 * @param e The #engine.
 */
__attribute__((always_inline)) INLINE static int stars_dm_loop_is_active(
    const struct spart* sp, const struct engine* e) {
  /* No */
  return 0;
}

/**
 * @brief Returns the length of time since the particle last did
 * enrichment/feedback.
 *
 * We just return the normal time-step here since particles do something every
 * regular time-step.
 *
 * @param sp The #spart.
 * @param with_cosmology Are we running with cosmological time integration on?
 * @param cosmo The cosmological model.
 * @param time The current time (since the Big Bang / start of the run) in
 * internal units.
 * @param dt_star the length of this particle's time-step in internal units.
 * @return The length of the enrichment step in internal units.
 */
INLINE static double feedback_get_enrichment_timestep(
    const struct spart *sp, const int with_cosmology,
    const struct cosmology *cosmo, const double time, const double dt_star) {

  /* Just return the regular step length */
  return dt_star;
}

/**
 * @brief Prepares a star's feedback field before computing what
 * needs to be distributed.
 *
 * This is called in the stars ghost.
 */
__attribute__((always_inline)) INLINE static void feedback_reset_feedback(
    struct spart *sp, const struct feedback_props *feedback_props) {}

/**
 * @brief Initialises the s-particles feedback props for the first time
 *
 * This function is called only once just after the ICs have been
 * read in to do some conversions.
 *
 * @param sp The particle to act upon.
 * @param feedback_props The properties of the feedback model.
 */
__attribute__((always_inline)) INLINE static void feedback_first_init_spart(
    struct spart *sp, const struct feedback_props *feedback_props) {}

/**
 * @brief Initialises the particles for the first time
 *
 * This function is called only once just after the ICs have been
 * read in to do some conversions or assignments between the particle
 * and extended particle fields.
 *
 * @param p The particle to act upon
 * @param xp The x-particle to act upon
 */
__attribute__((always_inline)) INLINE static void feedback_first_init_part(
    struct part *restrict p, struct xpart *restrict xp) {}

/**
 * @brief Initialises the s-particles feedback props for the first time
 *
 * This function is called only once just after the ICs have been
 * read in to do some conversions.
 *
 * @param sp The particle to act upon.
 * @param feedback_props The properties of the feedback model.
 */
__attribute__((always_inline)) INLINE static void feedback_prepare_spart(
    struct spart *sp, const struct feedback_props *feedback_props) {}

/**
 * @brief Prepare a #spart for the feedback task.
 *
 * This is called in the stars ghost task.
 * This function allows for example to compute the SN rate before sending
 * this information to a different MPI rank.
 *
 * @param sp The particle to act upon
 * @param feedback_props The #feedback_props structure.
 * @param cosmo The current cosmological model.
 * @param us The unit system.
 * @param phys_const The #phys_const.
 * @param star_age_beg_step The age of the star at the star of the time-step in
 * internal units.
 * @param dt The time-step size of this star in internal units.
 * @param time The physical time in internal units.
 * @param ti_begin The integer time at the beginning of the step.
 * @param with_cosmology Are we running with cosmology on?
 */
__attribute__((always_inline)) INLINE static void feedback_prepare_feedback(
    struct spart *restrict sp, const struct feedback_props *feedback_props,
    const struct cosmology *cosmo, const struct unit_system *us,
    const struct phys_const *phys_const, const double star_age_beg_step,
    const double dt, const double time, const integertime_t ti_begin,
    const int with_cosmology) {}

/**
 * @brief Will this star particle want to do feedback during the next time-step?
 *
 * This is called in the time step task.
 *
 * @param sp The particle to act upon
 * @param feedback_props The #feedback_props structure.
 * @param cosmo The current cosmological model.
 * @param us The unit system.
 * @param phys_const The #phys_const.
 * @param time The physical time in internal units.
 * @param with_cosmology Are we running with cosmology on?
 * @param ti_current The current time (in integer)
 * @param time_base The time base.
 */
__attribute__((always_inline)) INLINE static void feedback_will_do_feedback(
    const struct spart *sp, const struct feedback_props *feedback_props,
    const int with_cosmology, const struct cosmology *cosmo, const double time,
    const struct unit_system *us, const struct phys_const *phys_const,
    const integertime_t ti_current, const double time_base) {}

/**
 * @brief Clean-up the memory allocated for the feedback routines
 *
 * We simply free all the arrays.
 *
 * @param fp the feedback data structure.
 */
static INLINE void feedback_clean(struct feedback_props *fp) {}

/**
 * @brief Write a feedback struct to the given FILE as a stream of bytes.
 *
 * @param feedback the struct
 * @param stream the file stream
 */
static INLINE void feedback_struct_dump(const struct feedback_props *feedback,
                                        FILE *stream) {}

/**
 * @brief Restore a hydro_props struct from the given FILE as a stream of
 * bytes.
 *
 * @param feedback the struct
 * @param stream the file stream
 * @param cosmo #cosmology structure
 */
static INLINE void feedback_struct_restore(struct feedback_props *feedback,
                                           FILE *stream) {}

#ifdef HAVE_HDF5
/**
 * @brief Writes the current model of feedback to the file
 * @param h_grpsph The HDF5 group in which to write
 */
INLINE static void feedback_write_flavour(struct feedback_props *feedback,
                                          hid_t h_grp) {

  io_write_attribute_s(h_grp, "Feedback Model", "None");
};
#endif

#endif /* SWIFT_FEEDBACK_NONE_H */<|MERGE_RESOLUTION|>--- conflicted
+++ resolved
@@ -153,13 +153,8 @@
  * @param with_cosmology Is this a cosmological simulation?
  */
 __attribute__((always_inline)) INLINE static void feedback_update_part(
-<<<<<<< HEAD
     struct part* restrict p, struct xpart* restrict xp,
     const struct engine* restrict e, const int with_cosmology) {}
-=======
-    struct part *restrict p, struct xpart *restrict xp,
-    const struct engine *restrict e) {}
->>>>>>> 265f198f
 
 /**
  * @brief Reset the gas particle-carried fields related to feedback at the
