--- conflicted
+++ resolved
@@ -27,7 +27,6 @@
 #include "units.h"
 
 /**
-<<<<<<< HEAD
  * @brief Determine the probability of a gas particle being kicked
  *        due to stellar feedback in star forming gas.
  *
@@ -118,7 +117,7 @@
     const double dt_part,
     const double wind_mass) { }
 
-=======
+/*
  * @brief Computes the time-step length of a given star particle from feedback
  * physics
  *
@@ -142,7 +141,6 @@
   return FLT_MAX;
 }
 
->>>>>>> a64bbea2
 /**
  * @brief Update the properties of a particle fue to feedback effects after
  * the cooling was applied.
