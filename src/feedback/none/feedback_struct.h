/*******************************************************************************
 * This file is part of SWIFT.
 * Copyright (c) 2018 Matthieu Schaller (schaller@strw.leidenuniv.nl)
 *
 * This program is free software: you can redistribute it and/or modify
 * it under the terms of the GNU Lesser General Public License as published
 * by the Free Software Foundation, either version 3 of the License, or
 * (at your option) any later version.
 *
 * This program is distributed in the hope that it will be useful,
 * but WITHOUT ANY WARRANTY; without even the implied warranty of
 * MERCHANTABILITY or FITNESS FOR A PARTICULAR PURPOSE.  See the
 * GNU General Public License for more details.
 *
 * You should have received a copy of the GNU Lesser General Public License
 * along with this program.  If not, see <http://www.gnu.org/licenses/>.
 *
 ******************************************************************************/
#ifndef SWIFT_FEEDBACK_STRUCT_NONE_H
#define SWIFT_FEEDBACK_STRUCT_NONE_H

#include "chemistry_struct.h"

/**
 * @brief Feedback fields carried by each hydro particles
 */
struct feedback_part_data {
  double decoupling_delay_time;
  double cooling_shutoff_delay_time;
  double SNe_ThisTimeStep;
  int number_of_times_decoupled;
};

/**
 * @brief Extra feedback fields carried by each hydro particles
 */
struct feedback_xpart_data {};

/**
 * @brief Feedback fields carried by each star particles
 *
 * Nothing here since this is a no-feedback model.
 */
struct feedback_spart_data {
<<<<<<< HEAD
  double feedback_mass_to_launch;
  double feedback_energy_reservoir;
=======
  float mass_to_launch;
  float energy_reservoir;
  float wind_velocity;
  bool launched;
>>>>>>> 6e1fabd4
};

#endif /* SWIFT_FEEDBACK_STRUCT_NONE_H */<|MERGE_RESOLUTION|>--- conflicted
+++ resolved
@@ -42,15 +42,10 @@
  * Nothing here since this is a no-feedback model.
  */
 struct feedback_spart_data {
-<<<<<<< HEAD
-  double feedback_mass_to_launch;
-  double feedback_energy_reservoir;
-=======
   float mass_to_launch;
   float energy_reservoir;
   float wind_velocity;
   bool launched;
->>>>>>> 6e1fabd4
 };
 
 #endif /* SWIFT_FEEDBACK_STRUCT_NONE_H */