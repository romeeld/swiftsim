--- conflicted
+++ resolved
@@ -94,7 +94,6 @@
  * @param with_cosmology Is this a cosmological simulation?
  */
 __attribute__((always_inline)) INLINE static void feedback_update_part(
-<<<<<<< HEAD
     struct part* p, struct xpart* xp, const struct engine* e,
     const int with_cosmology) {}
 
@@ -127,9 +126,6 @@
     const int with_cosmology, 
     const struct cosmology* cosmo,
     const struct feedback_props* fb_props) {}
-=======
-    struct part *p, struct xpart *xp, const struct engine *e) {}
->>>>>>> 265f198f
 
 /**
  * @brief Reset the gas particle-carried fields related to feedback at the
