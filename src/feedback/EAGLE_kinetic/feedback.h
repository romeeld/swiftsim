--- conflicted
+++ resolved
@@ -107,9 +107,6 @@
  */
 __attribute__((always_inline)) INLINE static void feedback_recouple_part(
     struct part* p, struct xpart* xp, const struct engine* e,
-<<<<<<< HEAD
-    const int with_cosmology) {}
-=======
     const int with_cosmology, 
     const struct cosmology* cosmo,
     const struct feedback_props* fb_props) {}
@@ -129,7 +126,6 @@
     const int with_cosmology, 
     const struct cosmology* cosmo,
     const struct feedback_props* fb_props) {}
->>>>>>> 6e1fabd4
 
 /**
  * @brief Reset the gas particle-carried fields related to feedback at the
