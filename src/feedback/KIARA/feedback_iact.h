/*******************************************************************************
 * This file is part of SWIFT.
 * Copyright (c) 2018 Matthieu Schaller (schaller@strw.leidenuniv.nl)
 *               2022 Doug Rennehan (douglas.rennehan@gmail.com)
 * 
 * This program is free software: you can redistribute it and/or modify
 * it under the terms of the GNU Lesser General Public License as published
 * by the Free Software Foundation, either version 3 of the License, or
 * (at your option) any later version.
 *
 * This program is distributed in the hope that it will be useful,
 * but WITHOUT ANY WARRANTY; without even the implied warranty of
 * MERCHANTABILITY or FITNESS FOR A PARTICULAR PURPOSE.  See the
 * GNU General Public License for more details.
 *
 * You should have received a copy of the GNU Lesser General Public License
 * along with this program.  If not, see <http://www.gnu.org/licenses/>.
 *
 ******************************************************************************/
#ifndef SWIFT_KIARA_FEEDBACK_IACT_H
#define SWIFT_KIARA_FEEDBACK_IACT_H

/* Local includes */
#include "random.h"
#include "timestep_sync_part.h"
#include "tools.h"
#include "tracers.h"

/**
 * @brief Compute the mean DM velocity around a star. (non-symmetric).
 *
 * @param si First sparticle.
 * @param gj Second particle (not updated).
 */
__attribute__((always_inline)) INLINE static void
runner_iact_nonsym_feedback_dm_vel_sum(struct spart *si, const struct gpart *gj,
                                       int *dm_ngb_N,
                                       float dm_mean_velocity[3]) {}

/**
 * @brief Compute the DM velocity dispersion around a star. (non-symmetric).
 *
 * @param si First sparticle.
 * @param gj Second particle.
 */
__attribute__((always_inline)) INLINE static void
runner_iact_nonsym_feedback_dm_vel_disp(struct spart *si,
                                        const struct gpart *gj,
                                        const float dm_mean_velocity[3]) {}

/**
 * @brief Density interaction between two particles (non-symmetric).
 *
 * @param r2 Comoving square distance between the two particles.
 * @param dx Comoving vector separating both particles (pi - pj).
 * @param hi Comoving smoothing-length of particle i.
 * @param hj Comoving smoothing-length of particle j.
 * @param si First sparticle.
 * @param pj Second particle (not updated).
 * @param xpj Extra particle data (not updated).
 * @param cosmo The cosmological model.
 * @param fb_props Properties of the feedback scheme.
 * @param ti_current Current integer time value
 */
__attribute__((always_inline)) INLINE static void
runner_iact_nonsym_feedback_density(const float r2, const float dx[3],
                                    const float hi, const float hj,
                                    struct spart *si, const struct part *pj,
                                    const struct xpart *xpj,
                                    const struct cosmology *cosmo,
                                    const struct feedback_props *fb_props,
                                    const integertime_t ti_current) {

  /* Do not count winds in the density */
  if (pj->feedback_data.decoupling_delay_time > 0.f) return;

  const float rho = hydro_get_comoving_density(pj);
  if (rho <= 0.f) return;

  /* Get the gas mass. */
  const float mj = hydro_get_mass(pj);

  /* Get r. */
  const float r = sqrtf(r2);

  /* Compute the kernel function */
  const float hi_inv = 1.0f / hi;
  const float ui = r * hi_inv;
  float wi;
  kernel_eval(ui, &wi);

  /* We found a neighbour! */
  si->feedback_data.ngb_N++;

  /* Add mass of pj to neighbour mass of si  */
  si->feedback_data.ngb_mass += mj;

  /* Update counter of total (integer) neighbours */
  si->feedback_data.num_ngbs++;

  /* Contribution to the star's surrounding gas density */
  si->feedback_data.ngb_rho += mj * wi;

  const float Zj = chemistry_get_total_metal_mass_fraction_for_feedback(pj);

  /* Contribution to the star's surrounding metallicity (metal mass fraction */
  si->feedback_data.ngb_Z += mj * Zj * wi;

  /* sum(mj * wj) */
  si->feedback_data.kernel_wt_sum += mj * wi;

  /* If pj is being kicked in this step, don't kick again */
  if (pj->black_holes_data.swallow_id > -1) return;
  if (pj->feedback_data.kick_id > -1) return;

  si->feedback_data.wind_ngb_mass += mj;
  si->feedback_data.wind_wt_sum += mj * wi;

}

__attribute__((always_inline)) INLINE static void
runner_iact_nonsym_feedback_prep1(const float r2, const float dx[3],
                                  const float hi, const float hj,
                                  const struct spart *si, struct part *pj,
                                  const struct xpart *xpj,
                                  const struct cosmology *cosmo,
                                  const integertime_t ti_current) {

  /* No need to even check anything else if there is no mass to launch */
  if (si->feedback_data.mass_to_launch <= 0.f) return;

  /* No mass surrounding the star, no kick */
  if (si->feedback_data.wind_wt_sum <= 0.f) return;

  /* If pj is being swallowed by a black hole, don't kick again */
  if (pj->black_holes_data.swallow_id > -1) return;
  
  /* If pj is being kicked by a star particle, don't kick again */
  if (pj->feedback_data.kick_id > -1) return;

  /* If pj is already a wind particle, don't kick again */
  if (pj->feedback_data.decoupling_delay_time > 0.f) return; 

  /* Get r. */
  const float r = sqrtf(r2);

  /* Compute the kernel function */
  const float hi_inv = 1.0f / hi;
  const float ui = r * hi_inv;
  float wi;
  kernel_eval(ui, &wi);

  /* Total mass to kick out of the kernel */
  float wind_mass = si->feedback_data.mass_to_launch;

  /* Make sure that stars do not kick too much mass out of the kernel */
  if (wind_mass > 0.5f * si->feedback_data.wind_ngb_mass) {
    /* The rest of the mass will be kicked out later */
    wind_mass = 0.5f * si->feedback_data.wind_ngb_mass;
  }

  /* Apply redshift correction */
  wind_mass *= si->feedback_data.eta_suppression_factor;

  /* Probability to swallow this particle */
  const float prob = wind_mass * wi / si->feedback_data.wind_wt_sum;

#ifdef KIARA_DEBUG_CHECKS
  message("STAR_PROB: sid=%lld, gid=%lld, prob=%g, mass=%g, wt=%g, wt_sum=%g",
          si->id,
          pj->id,
          prob,
          si->feedback_data.mass_to_launch,
          wi,
          si->feedback_data.wind_wt_sum);
#endif

  /* Draw a random number (Note mixing both IDs) */
  const float rand = random_unit_interval(si->id + pj->id, ti_current,
                                          random_number_stellar_feedback_1);

  /* We kick! */
  if (rand < prob) {
    pj->feedback_data.kick_id = si->id;
  }
}

/**
 * @brief Compile gas particles to be kicked by stellar feedback in this step,
 * These are the (up to) FEEDBACK_N_KICK_MAX nearest gas particles to the star.
 *
 * @param r2 Distance squared from star i to gas j.
 * @param dx[3] x,y,z distance from star i to gas j.
 * @param hi Smoothing length of star.
 * @param hj Smoothing length of gas.
 * @param si First (star) particle.
 * @param pj Second (gas) particle (not updated).
 * @param xpj Extra particle data.
 * @param cosmo The cosmological model.
 * @param ti_current Current integer time.
 */
__attribute__((always_inline)) INLINE static void
runner_iact_nonsym_feedback_prep2(const float r2, const float dx[3],
                                  const float hi, const float hj,
                                  struct spart *si, const struct part *pj,
                                  const struct xpart *xpj,
                                  const struct cosmology *cosmo,
                                  const integertime_t ti_current) {

  /* Remove mass from the mass_to_launch reservoir */
  if (pj->feedback_data.kick_id == si->id) {
    si->feedback_data.mass_to_launch -= hydro_get_mass(pj);
    si->feedback_data.total_mass_kicked += hydro_get_mass(pj);
  }

}

/**
 * @brief Kick and sometimes heat gas particle near a star, 
 * if star has enough mass and energy for an ejection event.
 *
 * @param si First (star) particle (not updated).
 * @param pj Second (gas) particle.
 * @param xpj Extra particle data
 * @param cosmo The cosmological model.
 * @param fb_props Properties of the feedback scheme.
 * @param ti_current Current integer time used value for seeding random number
 * generator
 */
__attribute__((always_inline)) INLINE static void
feedback_kick_gas_around_star(
    const struct spart *si, struct part *pj, struct xpart *xpj,
    const struct cosmology *cosmo, 
    const struct feedback_props *fb_props, 
    const integertime_t ti_current) {

  if (pj->feedback_data.kick_id == si->id) {
    const float rand_for_kick_dir = 
        random_unit_interval(pj->id, ti_current, 
                             random_number_stellar_feedback);
    float kick_dir = 1.f;
    if (rand_for_kick_dir < 0.5f) {
      kick_dir = -1.f;
    }

    /* Compute velocity and KE of wind event.
    * Note that pj->v_full = a^2 * dx/dt, with x the comoving
    * coordinate. Therefore, a physical kick, dv, gets translated into a
    * code velocity kick, a * dv.
    */
    const float wind_velocity = 
        kick_dir * si->feedback_data.wind_velocity;
    const float wind_velocity_phys = 
        fabs(wind_velocity * cosmo->a_inv);

    /* Set kick direction as v x a */
    const float dir[3] = {
      pj->gpart->a_grav[1] * pj->gpart->v_full[2] -
          pj->gpart->a_grav[2] * pj->gpart->v_full[1],
      pj->gpart->a_grav[2] * pj->gpart->v_full[0] -
          pj->gpart->a_grav[0] * pj->gpart->v_full[2],
      pj->gpart->a_grav[0] * pj->gpart->v_full[1] -
          pj->gpart->a_grav[1] * pj->gpart->v_full[0]
    };
    const float norm = sqrt(dir[0] * dir[0] + dir[1] * dir[1] + dir[2] * dir[2]);

    /* No normalization, no wind (should basically never happen) */
    if (norm <= 0.) {
      warning("Normalization of wind direction is zero!\n(x, y, z) = (%g, %g, %g)",
              dir[0], dir[1], dir[2]);
      return;
    }

    const float prefactor = wind_velocity / norm;

    /* Do the kicks by updating the particle velocity. */
    pj->v_full[0] += dir[0] * prefactor;
    pj->v_full[1] += dir[1] * prefactor;
    pj->v_full[2] += dir[2] * prefactor;

    /* DO WIND HEATING */
    float u_new = fb_props->cold_wind_internal_energy;
    if (fb_props->cold_wind_internal_energy < 
            fb_props->hot_wind_internal_energy) {
      float galaxy_stellar_mass =
            pj->gpart->fof_data.group_stellar_mass;
      if (galaxy_stellar_mass < fb_props->minimum_galaxy_stellar_mass) {
        galaxy_stellar_mass = fb_props->minimum_galaxy_stellar_mass;
      }
      const float galaxy_stellar_mass_Msun = galaxy_stellar_mass * 
      fb_props->mass_to_solar_mass;

      /* Based on Pandya et al 2022 FIRE results */
      float pandya_slope = 0.f;
      if (galaxy_stellar_mass_Msun > 3.16e10) {
        pandya_slope = -2.1f;
      } else {
        pandya_slope = -0.1f;
      }

      /* 0.2511886 = pow(10., -0.6) */
      const float f_warm = 
          0.2511886f * pow(galaxy_stellar_mass_Msun / 3.16e10f, pandya_slope);
      /* additional 10% removed for cold phase */
      const float hot_wind_fraction = max(0.f, 0.9f - f_warm);
      const float rand_for_hot = 
          random_unit_interval(pj->id, ti_current, 
              random_number_stellar_feedback_3);
      const float rand_for_spread = 
          random_unit_interval(pj->id, ti_current, 
              random_number_stellar_feedback);

      /* If selected, heat the particle */
      const float u_wind = 0.5 * wind_velocity_phys * wind_velocity_phys;
      if (rand_for_hot < hot_wind_fraction && 
              fb_props->hot_wind_internal_energy > u_wind) {
          u_new = (fb_props->hot_wind_internal_energy - u_wind) * 
                      (0.5 + rand_for_spread);
          u_new += hydro_get_drifted_physical_internal_energy(pj, cosmo);
      }
    }

    /* Set the wind particle internal energy */
    hydro_set_physical_internal_energy(pj, xpj, cosmo, u_new);
    hydro_set_drifted_physical_internal_energy(pj, cosmo, NULL, u_new);

#ifdef FIREHOSE_DEBUG_CHECKS
    /* For firehose model, set initial radius of stream */
    if (si->feedback_data.firehose_radius_stream <= 0.f) {
      error("Firehose error: firehose_radius_stream <= 0. sid=%lld "
            "pid=%lld Rstream=%g",
            si->id,
            pj->id,
            si->feedback_data.firehose_radius_stream);
    }
#endif

    pj->chemistry_data.radius_stream = si->feedback_data.firehose_radius_stream;
    pj->chemistry_data.exchanged_mass = 0.f;

    /* FINISH UP FEEDBACK */
    /* Turn off any star formation in wind particle.
    * Record exp factor of when this particle was last ejected as -SFR. */
    pj->sf_data.SFR = -cosmo->a;

    /* Update the signal velocity of the particle based on the velocity kick,
      wind_velocity must be PHYSICAL passed into this function */
    hydro_set_v_sig_based_on_velocity_kick(pj, cosmo, wind_velocity_phys);

    /* Impose maximal viscosity */
    hydro_diffusive_feedback_reset(pj);

    /* Synchronize the particle on the timeline */
    timestep_sync_part(pj);

    /* Decouple the particles from the hydrodynamics */
    pj->feedback_data.decoupling_delay_time =
        fb_props->wind_decouple_time_factor *
        cosmology_get_time_since_big_bang(cosmo, cosmo->a);
    pj->chemistry_data.diffusion_coefficient = 0.f;

    /* Take particle out of subgrid ISM mode */
    pj->cooling_data.subgrid_temp = 0.f;
    pj->cooling_data.subgrid_dens = hydro_get_physical_density(pj, cosmo);
    pj->cooling_data.subgrid_fcold = 0.f;

    pj->feedback_data.number_of_times_decoupled += 1;

    /* Kicked and handled */
    pj->feedback_data.kick_id = -1;

    /** Log the wind event.
     * z starid gasid dt M* vkick vkx vky vkz h x y z vx vy vz T rho v_sig tdec 
     * Ndec Z
     */
    const float length_convert = cosmo->a * fb_props->length_to_kpc;
    const float velocity_convert = cosmo->a_inv / fb_props->kms_to_internal;
    const float rho_convert = cosmo->a3_inv * fb_props->rho_to_n_cgs;
    const float u_convert =
        cosmo->a_factor_internal_energy / fb_props->temp_to_u_factor;

<<<<<<< HEAD
#ifdef OUTPUT_WIND_LOG
    printf("WIND_LOG %.5f %lld %g %g %g %lld %g %g %g %g %g %g %g %g %g %g %g "
          "%g %g %g %g %d %g\n",
=======
    printf("WIND_LOG %.5f %lld %g %g %g %g %g %lld %g %g %g %g %g %g "
           "%g %g %g %g %g "
           "%g %g %g %g %d %g\n",
>>>>>>> e55fae22
            cosmo->z,
            si->id,
            si->feedback_data.mass_to_launch * 
                fb_props->mass_to_solar_mass,
            si->feedback_data.total_mass_kicked *
                fb_props->mass_to_solar_mass,
            si->feedback_data.total_mass_kicked / 
                si->mass,
            1.f/si->birth_scale_factor - 1.f,
            pj->gpart->fof_data.group_stellar_mass * 
                fb_props->mass_to_solar_mass,
            pj->id,
            fabs(wind_velocity) * velocity_convert,
            prefactor * dir[0] * velocity_convert,
            prefactor * dir[1] * velocity_convert,
            prefactor * dir[2] * velocity_convert,
            pj->h * length_convert, 
            pj->x[0] * length_convert,
            pj->x[1] * length_convert,
            pj->x[2] * length_convert,
            pj->v_full[0] * velocity_convert,
            pj->v_full[1] * velocity_convert,
            pj->v_full[2] * velocity_convert,
            pj->u * u_convert,
            pj->rho * rho_convert,
            pj->viscosity.v_sig * velocity_convert,
            pj->feedback_data.decoupling_delay_time * fb_props->time_to_Myr,
            pj->feedback_data.number_of_times_decoupled,
            pj->chemistry_data.metal_mass_fraction_total);
<<<<<<< HEAD
#endif
    /* Kicked and handled */
    pj->feedback_data.kick_id = -1;
=======

>>>>>>> e55fae22
  }
}

/**
 * @brief Feedback interaction between two particles (non-symmetric).
 * Used for updating properties of gas particles neighbouring a star particle
 *
 * @param r2 Comoving square distance between the two particles.
 * @param dx Comoving vector separating both particles (si - pj).
 * @param hi Comoving smoothing-length of particle i.
 * @param hj Comoving smoothing-length of particle j.
 * @param si First (star) particle (not updated).
 * @param pj Second (gas) particle.
 * @param xpj Extra particle data
 * @param cosmo The cosmological model.
 * @param fb_props Properties of the feedback scheme.
 * @param ti_current Current integer time used value for seeding random number
 * generator
 */
__attribute__((always_inline)) INLINE static void
feedback_do_chemical_enrichment_of_gas_around_star(
    const float r2, const float dx[3], const float hi, const float hj,
    const struct spart *si, struct part *pj, struct xpart *xpj,
    const struct cosmology *cosmo, const struct hydro_props *hydro_props,
    const struct feedback_props *fb_props, 
    const integertime_t ti_current) {

  /* Nothing to distribute */
  if (si->feedback_data.mass <= 0.) return;

  /* Gas particle density */
  const float rho_j = hydro_get_comoving_density(pj);
  if (rho_j <= 0.f) return;

  /* Get r. */
  const float r = sqrtf(r2);

  /* Compute the kernel function */
  const float hi_inv = 1.0f / hi;
  const float ui = r * hi_inv;
  float wi;
  kernel_eval(ui, &wi);

  const double current_mass = hydro_get_mass(pj);
  /* Compute weighting for distributing feedback quantities.
   * f = (mi * wi) / sum(mj * wj) */
  float Omega_frac = current_mass * wi / si->feedback_data.kernel_wt_sum;

  /* Never apply feedback if Omega_frac is bigger than or equal to unity */
  if (Omega_frac < 0. || Omega_frac > 1.) {
    error(
        "Invalid fraction of material to distribute for star ID=%lld "
        "Omega_frac=%e count since last enrich=%d kernel_wt_sum=%g "
        "wi=%g rho_j=%g",
        si->id, Omega_frac, si->count_since_last_enrichment,
	      si->feedback_data.kernel_wt_sum, wi , rho_j);
  }

  /* Update particle mass */
  const double delta_mass = si->feedback_data.mass * Omega_frac;
  const double new_mass = current_mass + delta_mass;

  hydro_set_mass(pj, new_mass);

  /* Inverse of the new mass */
  const double new_mass_inv = 1. / new_mass;

  /* Update particle energy */
  const double injected_energy = si->feedback_data.energy * Omega_frac;

  /* Compute the current kinetic energy */
  const double current_v2 = pj->v_full[0] * pj->v_full[0] +
                            pj->v_full[1] * pj->v_full[1] +
                            pj->v_full[2] * pj->v_full[2];
  const double current_kinetic_energy_gas =
      0.5 * cosmo->a2_inv * current_mass * current_v2;

  /* Compute the current thermal energy */
  const double current_thermal_energy =
      current_mass * hydro_get_physical_internal_energy(pj, xpj, cosmo);

  /* Update velocity following change in gas mass */
  pj->v_full[0] *= current_mass * new_mass_inv;
  pj->v_full[1] *= current_mass * new_mass_inv;
  pj->v_full[2] *= current_mass * new_mass_inv;

  /* Update velocity following addition of mass with different momentum */
  pj->v_full[0] += delta_mass * new_mass_inv * si->v[0];
  pj->v_full[1] += delta_mass * new_mass_inv * si->v[1];
  pj->v_full[2] += delta_mass * new_mass_inv * si->v[2];

  /* Compute the new kinetic energy */
  const double new_v2 = pj->v_full[0] * pj->v_full[0] +
                        pj->v_full[1] * pj->v_full[1] +
                        pj->v_full[2] * pj->v_full[2];
  const double new_kinetic_energy_gas = 0.5 * cosmo->a2_inv * new_mass * new_v2;

  const double delta_KE = new_kinetic_energy_gas - current_kinetic_energy_gas;
  double new_thermal_energy = 
      current_thermal_energy + injected_energy - delta_KE;

  /* Following SPHENIX, don't decrease energy by more than 2x */
  new_thermal_energy = max(0.5f * current_thermal_energy, new_thermal_energy);

  /* Never go below the absolute minimum */
  const double min_u = hydro_props->minimal_internal_energy * new_mass;
  new_thermal_energy = max(new_thermal_energy, min_u);

  const double new_u = new_thermal_energy * new_mass_inv;

  hydro_set_physical_internal_energy(pj, xpj, cosmo, new_u);
  hydro_set_drifted_physical_internal_energy(pj, cosmo, /*pfloor=*/NULL,
                                             new_u);

  /* Recompute Z since we do not track all of the metals from Chem5 */
  pj->chemistry_data.metal_mass_fraction_total = 0.f;

  /* Update mass fraction of each tracked element  */
  for (int elem = 0; elem < chemistry_element_count; elem++) {
    const double current_metal_mass =
        pj->chemistry_data.metal_mass_fraction[elem] * current_mass;
    const double delta_metal_mass =
        si->feedback_data.metal_mass[elem] * Omega_frac;
    const double new_metal_mass = current_metal_mass + delta_metal_mass;

    pj->chemistry_data.metal_mass_fraction[elem] =
        new_metal_mass * new_mass_inv;

    if (elem != chemistry_element_H && elem != chemistry_element_He) {
      pj->chemistry_data.metal_mass_fraction_total +=
          pj->chemistry_data.metal_mass_fraction[elem];
    }
  }

  /* Make sure that X + Y + Z = 1 */
  const float Y_He = 
      pj->chemistry_data.metal_mass_fraction[chemistry_element_He];
  const float Z = pj->chemistry_data.metal_mass_fraction_total;
  const float X_H = 1.f - Y_He - Z;

  if (X_H < 0.f || X_H > 1.f) {
    for (int elem = 0; elem < chemistry_element_count; elem++) {
      warning("\telem[%d] is %g",
              elem, pj->chemistry_data.metal_mass_fraction[elem]);
    }

    error("Hydrogen fraction exeeds unity or is negative for"
          " particle id=%lld due to stellar feedback.", pj->id);
  }

  pj->chemistry_data.metal_mass_fraction[chemistry_element_H] = X_H;

  /* Compute kernel-smoothed contribution to number of SNe going off 
   * this timestep */
  pj->feedback_data.SNe_ThisTimeStep += 
      si->feedback_data.SNe_ThisTimeStep * Omega_frac;
  pj->feedback_data.SNe_ThisTimeStep = 
      fmax(pj->feedback_data.SNe_ThisTimeStep, 0.);

  /* Spread dust ejecta to gas */
  for (int elem = chemistry_element_He; 
          elem < chemistry_element_count; elem++) {
    const double current_dust_mass =
        pj->cooling_data.dust_mass_fraction[elem] * pj->cooling_data.dust_mass;
    const double delta_dust_mass =
        si->feedback_data.delta_dust_mass[elem] * Omega_frac;

    /* at the moment this stores the mass (not mass frac) in each elem */
    pj->cooling_data.dust_mass_fraction[elem] =
        (current_dust_mass + delta_dust_mass);
  }

  /* Sum up each element to get total dust mass */
  pj->cooling_data.dust_mass = 0.;
  for (int elem = chemistry_element_He; 
          elem < chemistry_element_count; elem++) {
    pj->cooling_data.dust_mass += pj->cooling_data.dust_mass_fraction[elem];
  }

  if (pj->cooling_data.dust_mass > 0.) {
    const double dust_mass_inv = 1. / pj->cooling_data.dust_mass;

    /* Divide by new dust mass to get the fractions */
    for (int elem = chemistry_element_He; 
            elem < chemistry_element_count; elem++) {
      pj->cooling_data.dust_mass_fraction[elem] *= dust_mass_inv;
    }

    /* Check for inconsistency */
    if (pj->cooling_data.dust_mass > pj->mass) {
      for (int elem = chemistry_element_He; 
              elem < chemistry_element_count; elem++) {
        message("DUST EXCEEDS MASS elem=%d md=%g delta=%g \n",
                elem, 
                pj->cooling_data.dust_mass_fraction[elem] * 
                    pj->cooling_data.dust_mass,
                si->feedback_data.delta_dust_mass[elem] * Omega_frac);
      }

      error("DUST EXCEEDS MASS mgas=%g  mdust=%g\n",
            pj->mass, 
            pj->cooling_data.dust_mass);
    }
  }
  else {
    /* For some reason the dust mass is zero or negative */
    for (int elem = 0; elem < chemistry_element_count; elem++) {
      pj->cooling_data.dust_mass_fraction[elem] = 0.f;
    }
  }

}

/**
 * @brief Feedback interaction between two particles (non-symmetric).
 * Used for updating properties of gas particles neighbouring a star particle
 *
 * @param r2 Comoving square distance between the two particles.
 * @param dx Comoving vector separating both particles (si - pj).
 * @param hi Comoving smoothing-length of particle i.
 * @param hj Comoving smoothing-length of particle j.
 * @param si First (star) particle (not updated).
 * @param pj Second (gas) particle.
 * @param xpj Extra particle data
 * @param cosmo The cosmological model.
 * @param fb_props Properties of the feedback scheme.
 * @param ti_current Current integer time used value for seeding random number
 * generator
 */
__attribute__((always_inline)) INLINE static void
runner_iact_nonsym_feedback_apply(
    const float r2, const float dx[3], const float hi, const float hj,
    const struct spart *si, struct part *pj, struct xpart *xpj,
    const struct cosmology *cosmo, const struct hydro_props *hydro_props,
    const struct feedback_props *fb_props, 
    const integertime_t ti_current) {

  /* Ignore decoupled particles */
  if (pj->feedback_data.decoupling_delay_time > 0.f) return;

  /* Do chemical enrichment of gas, metals and dust from star */
  feedback_do_chemical_enrichment_of_gas_around_star(
    r2, dx, hi, hj, si, pj, xpj, cosmo, hydro_props,
    fb_props, ti_current);

  /* Do kinetic wind feedback */
  feedback_kick_gas_around_star(si, pj, xpj, cosmo, fb_props, ti_current);

#if COOLING_GRACKLE_MODE >= 2
  /* NOT USED: Compute G0 contribution from star to the gas particle in Habing units of 
   * 1.6e-3 erg/s/cm^2. Note that this value includes the 4*pi geometric factor 
  if (0) {
    const float length_to_physical_cm = cosmo->a * fb_props->length_to_kpc * 3.08567758e21f;
    // Compute a softened distance from star to gas particle 
    const double r2_in_cm = (r2 + 0.01*hi*hi) * length_to_physical_cm * length_to_physical_cm;
    const double r_in_cm = sqrt(r2_in_cm);
  
    // Compute self-shielding from H2, from Schauer et al. 2015 eq 8,9
    // H attenuation factor 
    const double NH_cgs = hydro_get_physical_density(pj, cosmo) * fb_props->rho_to_n_cgs * r_in_cm;
    const double xH = NH_cgs / 2.85e23;
    const double fH_shield = pow(1.f+xH,-1.62) * exp(-0.149*xH);
    // H2 attenuation factor
    const double NH2_cgs = pj->sf_data.H2_fraction * NH_cgs;
    const double DH2_cgs = 1.e-5 * sqrt(2.*1.38e-16*cooling_get_subgrid_temperature(pj, xpj) / 3.346e-24);
    const double xH2 = NH2_cgs / 8.465e13;
    const double fH2_shield = 0.9379/pow(1.f+xH2/DH2_cgs,1.879) + 0.03465/pow(1.f+xH2,0.473) * exp(-2.293e-4*sqrt(1+xH2));
    //message("G0 shield: r=%g xH2=%g xH=%g fH2=%g fH=%g\n",r_in_cm/3.086e21,xH2,xH,fH2_shield,fH_shield);
  
    if (si->feedback_data.lum_habing > -10.) {  
      pj->chemistry_data.G0 += fH2_shield * fH_shield * pow(10.,si->feedback_data.lum_habing) / (1.6e-3 * r2_in_cm);
    }
  }*/
#endif

}

#endif /* SWIFT_KIARA_FEEDBACK_IACT_H */<|MERGE_RESOLUTION|>--- conflicted
+++ resolved
@@ -379,15 +379,10 @@
     const float u_convert =
         cosmo->a_factor_internal_energy / fb_props->temp_to_u_factor;
 
-<<<<<<< HEAD
 #ifdef OUTPUT_WIND_LOG
-    printf("WIND_LOG %.5f %lld %g %g %g %lld %g %g %g %g %g %g %g %g %g %g %g "
-          "%g %g %g %g %d %g\n",
-=======
     printf("WIND_LOG %.5f %lld %g %g %g %g %g %lld %g %g %g %g %g %g "
            "%g %g %g %g %g "
            "%g %g %g %g %d %g\n",
->>>>>>> e55fae22
             cosmo->z,
             si->id,
             si->feedback_data.mass_to_launch * 
@@ -417,13 +412,10 @@
             pj->feedback_data.decoupling_delay_time * fb_props->time_to_Myr,
             pj->feedback_data.number_of_times_decoupled,
             pj->chemistry_data.metal_mass_fraction_total);
-<<<<<<< HEAD
 #endif
     /* Kicked and handled */
     pj->feedback_data.kick_id = -1;
-=======
-
->>>>>>> e55fae22
+
   }
 }
 
