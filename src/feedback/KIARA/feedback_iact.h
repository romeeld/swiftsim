--- conflicted
+++ resolved
@@ -337,10 +337,7 @@
     const float u_convert =
         cosmo->a_factor_internal_energy / fb_props->temp_to_u_factor;
 
-<<<<<<< HEAD
 #ifdef OUTPUT_WIND_LOG
-=======
->>>>>>> c2647396
     printf("WIND_LOG %.5f %lld %g %g %g %lld %g %g %g %g %g %g %g %g %g %g %g "
           "%g %g %g %g %d %g\n",
             cosmo->z,
