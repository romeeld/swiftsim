/*******************************************************************************
 * This file is part of SWIFT.
 * Copyright (c) 2019 Loic Hausammann (loic.hausammann@epfl.ch)
 *               2019 Fabien Jeanquartier (fabien.jeanquartier@epfl.ch)
 *
 * This program is free software: you can redistribute it and/or modify
 * it under the terms of the GNU Lesser General Public License as published
 * by the Free Software Foundation, either version 3 of the License, or
 * (at your option) any later version.
 *
 * This program is distributed in the hope that it will be useful,
 * but WITHOUT ANY WARRANTY; without even the implied warranty of
 * MERCHANTABILITY or FITNESS FOR A PARTICULAR PURPOSE.  See the
 * GNU General Public License for more details.
 *
 * You should have received a copy of the GNU Lesser General Public License
 * along with this program.  If not, see <http://www.gnu.org/licenses/>.
 *
 *******************************************************************************/
#ifndef SWIFT_GEAR_STAR_FORMATION_H
#define SWIFT_GEAR_STAR_FORMATION_H

/* Local includes */
#include "chemistry.h"
#include "cooling.h"
#include "cosmology.h"
#include "engine.h"
#include "entropy_floor.h"
#include "error.h"
#include "feedback.h"
#include "hydro_properties.h"
#include "parser.h"
#include "part.h"
#include "physical_constants.h"
#include "random.h"
#include "star_formation_setters.h"
#include "star_formation_struct.h"
#include "stars.h"
#include "units.h"

#define star_formation_need_update_dx_max 1

/**
 * @brief Calculate if the gas has the potential of becoming
 * a star.
 *
 * Use the star formation criterion given by eq. 3 in Revaz & Jablonka 2018.
 *
 * @param p the gas particles.
 * @param xp the additional properties of the gas particles.
 * @param starform the star formation law properties to use.
 * @param phys_const the physical constants in internal units.
 * @param cosmo the cosmological parameters and properties.
 * @param hydro_props The properties of the hydro scheme.
 * @param us The internal system of units.
 * @param cooling The cooling data struct.
 * @param entropy_floor The #entropy_floor_properties.
 *
 */
INLINE static int star_formation_is_star_forming(
    struct part *restrict p, struct xpart *restrict xp,
    const struct star_formation *starform, const struct phys_const *phys_const,
    const struct cosmology *cosmo,
    const struct hydro_props *restrict hydro_props,
    const struct unit_system *restrict us,
    const struct cooling_function_data *restrict cooling,
    const struct entropy_floor_properties *restrict entropy_floor) {

  /* No star formation for particles in the wind */
  if (p->decoupled) return 0;

  /* No star formation for particles that can't cool */
  if (p->feedback_data.cooling_shutoff_delay_time > 0.f) return 0;
  
  /* Check if collapsing particles */
  if (xp->sf_data.div_v > 0) {
    return 0;
  }

  const float temperature = cooling_get_temperature(phys_const, hydro_props, us,
                                                    cosmo, cooling, p, xp);

  const float density = hydro_get_physical_density(p, cosmo);

  const float temperature_max = starform->maximal_temperature;

  const float density_threshold = starform->density_threshold;

  /* Check the temperature criterion */
  if (temperature > temperature_max) {
    return 0;
  }

  /* Check the density threshold */
  if (density < density_threshold) {
    return 0;
  }

  /* mode = 4 : density > density_threshold : accept */
  if (starform->star_formation_mode == gear_star_formation_agora) return 1;

  /* Get the required variables */
  const float n_jeans_2_3 = starform->n_jeans_2_3;

  const float h = p->h * kernel_gamma * cosmo->a;

  // TODO use GRACKLE */
  const float mu = hydro_props->mu_neutral;

  /* Compute the density criterion */
  const float coef =
      M_PI_4 / (phys_const->const_newton_G * n_jeans_2_3 * h * h);
  const float density_criterion = coef * hydro_gamma *
                                  phys_const->const_boltzmann_k * temperature /
                                  (mu * phys_const->const_proton_mass);

  /* Check the density criterion */
  return density > density_criterion;
}

/**
 * @brief Compute the star-formation rate of a given particle.
 *
 * Nothing to do here. Everything is done in
 * #star_formation_should_convert_to_star.
 *
 * @param p #part.
 * @param xp the #xpart.
 * @param starform the star formation law properties to use
 * @param phys_const the physical constants in internal units.
 * @param hydro_props The properties of the hydro scheme.
 * @param cosmo the cosmological parameters and properties.
 * @param dt_star The time-step of this particle.
 */
INLINE static void star_formation_compute_SFR(
    struct part *restrict p, struct xpart *restrict xp,
    const struct star_formation *starform, const struct phys_const *phys_const,
    const struct hydro_props *hydro_props, const struct cosmology *cosmo,
    const double dt_star) {}

/**
 * @brief Decides whether a particle should be converted into a
 * star or not.

 * Compute the star formation rate from eq. 4 in Revaz & Jablonka 2012.
 *
 * @param p The #part.
 * @param xp The #xpart.
 * @param starform The properties of the star formation model.
 * @param e The #engine (for random numbers).
 * @param dt_star The time-step of this particle
 * @return 1 if a conversion should be done, 0 otherwise.
 */
INLINE static int star_formation_should_convert_to_star(
    struct part *p, struct xpart *xp, const struct star_formation *starform,
    const struct engine *e, const double dt_star) {

  const struct phys_const *phys_const = e->physical_constants;
  const struct cosmology *cosmo = e->cosmology;

  /* Check that we are running a full time step */
  if (dt_star == 0.) {
    return 0;
  }

  /* Get a few variables */
  const float G = phys_const->const_newton_G;
  const float density = hydro_get_physical_density(p, cosmo);

  /* Get the mass of the future possible star */
  const float mass_gas = hydro_get_mass(p);

  /* Compute the probability */
  const float inv_free_fall_time =
      sqrtf(density * 32.f * G * 0.33333333f * M_1_PI);
  float prob = 1.f - expf(-starform->star_formation_efficiency *
                          inv_free_fall_time * dt_star);

  /* Add the mass factor */
  if (starform->n_stars_per_part != 1) {
    const float min_mass =
        starform->mass_stars * starform->min_mass_frac_plus_one;
    const float mass_star =
        mass_gas > min_mass ? starform->mass_stars : mass_gas;

    prob *= mass_gas / mass_star;
  }

  /* Roll the dice... */
  const float random_number =
      random_unit_interval(p->id, e->ti_current, random_number_star_formation);

  /* Can we form a star? */
  return random_number < prob;
}

/**
 * @brief Returns the number of new star particles to create per SF event.
 *
 * @param p The #part.
 * @param xp The #xpart.
 * @param starform The properties of the star formation model.
 *
 * @return The number of extra star particles to generate per gas particles.
 *        (return 0 if the gas particle itself is to be converted)
 */
INLINE static int star_formation_number_spart_to_spawn(
    struct part *p, struct xpart *xp, const struct star_formation *starform) {

  /* Check if we are splitting the particles or not */
  if (starform->n_stars_per_part == 1) {
    return 0;
  }

  const float mass_min =
      starform->min_mass_frac_plus_one * starform->mass_stars;
  return hydro_get_mass(p) > mass_min;
}

/**
 * @brief Returns the number of particles to convert per SF event.
 *
 * @param p The #part.
 * @param xp The #xpart.
 * @param starform The properties of the star formation model.
 *
 * @return The number of particles to generate per gas particles.
 *        (This has to be 0 or 1)
 */
INLINE static int star_formation_number_spart_to_convert(
    const struct part *p, const struct xpart *xp,
    const struct star_formation *starform) {

  if (starform->n_stars_per_part == 1) {
    return 1;
  }

  const float mass_min =
      starform->min_mass_frac_plus_one * starform->mass_stars;
  return hydro_get_mass(p) <= mass_min;
}

/**
 * @brief Update the SF properties of a particle that is not star forming.
 *
 * @param p The #part.
 * @param xp The #xpart.
 * @param e The #engine.
 * @param starform The properties of the star formation model.
 * @param with_cosmology Are we running with cosmology switched on?
 */
INLINE static void star_formation_update_part_not_SFR(
    struct part *p, struct xpart *xp, const struct engine *e,
    const struct star_formation *starform, const int with_cosmology) {}

/**
 * @brief Separate the #spart and #part by randomly moving both of them.
 *
 * @param e The #engine.
 * @param p The #part generating a star.
 * @param xp The #xpart generating a star.
 * @param sp The new #spart.
 */
INLINE static void star_formation_separate_particles(const struct engine *e,
                                                     struct part *p,
                                                     struct xpart *xp,
                                                     struct spart *sp) {
#ifdef SWIFT_DEBUG_CHECKS
  if (p->x[0] != sp->x[0] || p->x[1] != sp->x[1] || p->x[2] != sp->x[2]) {
    error(
        "Moving particles that are not at the same location."
        " (%g, %g, %g) - (%g, %g, %g)",
        p->x[0], p->x[1], p->x[2], sp->x[0], sp->x[1], sp->x[2]);
  }
#endif

  /* Move a bit the particle in order to avoid
     division by 0.
  */
  const float max_displacement = 0.1;
  const double delta_x =
      2.f * random_unit_interval(p->id, e->ti_current,
                                 (enum random_number_type)0) -
      1.f;
  const double delta_y =
      2.f * random_unit_interval(p->id, e->ti_current,
                                 (enum random_number_type)1) -
      1.f;
  const double delta_z =
      2.f * random_unit_interval(p->id, e->ti_current,
                                 (enum random_number_type)2) -
      1.f;

  sp->x[0] += delta_x * max_displacement * p->h;
  sp->x[1] += delta_y * max_displacement * p->h;
  sp->x[2] += delta_z * max_displacement * p->h;

  /* Copy the position to the gpart */
  sp->gpart->x[0] = sp->x[0];
  sp->gpart->x[1] = sp->x[1];
  sp->gpart->x[2] = sp->x[2];

  /* Do the gas particle. */
  const double mass_ratio = sp->mass / hydro_get_mass(p);
  const double dx[3] = {mass_ratio * delta_x * max_displacement * p->h,
                        mass_ratio * delta_y * max_displacement * p->h,
                        mass_ratio * delta_z * max_displacement * p->h};

  p->x[0] -= dx[0];
  p->x[1] -= dx[1];
  p->x[2] -= dx[2];

  /* Compute offsets since last cell construction */
  xp->x_diff[0] += dx[0];
  xp->x_diff[1] += dx[1];
  xp->x_diff[2] += dx[2];
  xp->x_diff_sort[0] += dx[0];
  xp->x_diff_sort[1] += dx[1];
  xp->x_diff_sort[2] += dx[2];

  /* Copy the position to the gpart */
  p->gpart->x[0] = p->x[0];
  p->gpart->x[1] = p->x[1];
  p->gpart->x[2] = p->x[2];
}

/**
 * @brief Copies the properties of the gas particle over to the
 * star particle.
 *
 * @param p the gas particles.
 * @param xp the additional properties of the gas particles.
 * @param sp the new created star particle with its properties.
 * @param e The #engine
 * @param starform the star formation law properties to use.
 * @param cosmo the cosmological parameters and properties.
 * @param with_cosmology Are we running a cosmological simulation?
 * @param phys_const the physical constants in internal units.
 * @param hydro_props The #hydro_props.
 * @param us The #unit_system.
 * @param cooling The #cooling_function_data.
 * @param convert_part Did we convert a part (or spawned one)?
 */
INLINE static void star_formation_copy_properties(
    struct part *p, struct xpart *xp, struct spart *sp, const struct engine *e,
    const struct star_formation *starform, const struct cosmology *cosmo,
    const int with_cosmology, const struct phys_const *phys_const,
    const struct hydro_props *restrict hydro_props,
    const struct unit_system *restrict us,
    const struct cooling_function_data *restrict cooling,
    const int convert_part) {

  /* Initialize the feedback */
  feedback_init_after_star_formation(sp, e->feedback_props, star_population);

  /* Store the current mass */
  const float mass_gas = hydro_get_mass(p);
  if (!convert_part) {
    const float mass_star = starform->mass_stars;
    const float new_mass_gas = mass_gas - mass_star;

    /* Update the spart */
    sp->mass = mass_star;
    sp->gpart->mass = mass_star;

    /* Update the part */
    hydro_set_mass(p, new_mass_gas);
    p->gpart->mass = new_mass_gas;

    star_formation_separate_particles(e, p, xp, sp);
  } else {
    sp->mass = mass_gas;
  }
  sp->sf_data.birth_mass = sp->mass;

  /* Store either the birth_scale_factor or birth_time depending  */
  if (with_cosmology) {
    sp->birth_scale_factor = cosmo->a;
  } else {
    sp->birth_time = e->time;
  }

  /* Store the tracers data */
  // sp->tracers_data = xp->tracers_data;

  /* Move over the splitting data */
  sp->split_data = xp->split_data;

  /* Store the birth density in the star particle */
  sp->sf_data.birth_density = hydro_get_physical_density(p, cosmo);

  /* Store the birth temperature*/
  sp->sf_data.birth_temperature = cooling_get_temperature(
      phys_const, hydro_props, us, cosmo, cooling, p, xp);

  /* Copy the chemistry properties */
  chemistry_copy_star_formation_properties(p, xp, sp);

  /* Copy the progenitor id */
  sp->sf_data.progenitor_id = p->id;
}

/**
 * @brief Prints the used parameters of the star formation law
 *
 * @param starform the star formation law properties.
 */
INLINE static void starformation_print_backend(
    const struct star_formation *starform) {
  message("Star formation law is 'GEAR'");
}

/**
 * @brief Return the star formation rate of a particle.
 *
 * This scheme does not store the SFR in the particles. We return 0.
 *
 * @param p The particle.
 * @param xp The extended data of the particle.
 */
INLINE static float star_formation_get_SFR(const struct part *p,
                                           const struct xpart *xp) {
  return 0.f;
}

/**
 * @brief Finishes the density calculation.
 *
 * Nothing to do here.
 *
 * @param p The particle to act upon
 * @param xp The extra particle to act upon
 * @param cd The global star_formation information.
 * @param cosmo The current cosmological model.
 */
__attribute__((always_inline)) INLINE static void star_formation_end_density(
    struct part *restrict p, struct xpart *restrict xp,
    const struct star_formation *cd, const struct cosmology *cosmo) {

#ifdef SPHENIX_SPH
  /* Copy the velocity divergence */
  xp->sf_data.div_v = p->viscosity.div_v;
  /* SPHENIX is already including the Hubble flow */
#elif GADGET2_SPH
  /* Copy the velocity divergence */
  xp->sf_data.div_v = p->density.div_v;
  xp->sf_data.div_v += hydro_dimension * cosmo->H;
#elif MINIMAL_SPH
  /* Copy the velocity divergence */
  xp->sf_data.div_v = p->density.div_v;
  xp->sf_data.div_v += hydro_dimension * cosmo->H;
#elif GASOLINE_SPH
  /* Copy the velocity divergence */
  xp->sf_data.div_v = (1. / 3.) * (p->viscosity.velocity_gradient[0][0] +
                                   p->viscosity.velocity_gradient[1][1] +
                                   p->viscosity.velocity_gradient[2][2]);
#elif MAGMA2_SPH
  /* Copy the velocity divergence */
  xp->sf_data.div_v = hydro_get_physical_div_v(p, cosmo);
#elif HOPKINS_PU_SPH
  xp->sf_data.div_v = p->density.div_v;
#elif defined(GIZMO_MFV_SPH) || defined(GIZMO_MFM_SPH)
  float dummy[3], gradvx[3], gradvy[3], gradvz[3];
  hydro_part_get_gradients(p, dummy, gradvx, gradvy, gradvz, dummy);
  float div_v = gradvx[0] + gradvy[1] + gradvz[2];

  /* Multiply by the missing scale factors */
  div_v *= cosmo->a2_inv;

  /* Add the missing term */
  div_v += hydro_dimension * cosmo->H;
  xp->sf_data.div_v = div_v;
#else
#error \
    "This scheme is not implemented. Note that Different scheme apply the Hubble flow in different places. Be careful about it."
#endif
}

/**
 * @brief Sets all particle fields to sensible values when the #part has 0 ngbs.
 *
 * Nothing to do here.
 *
 * @param p The particle to act upon
 * @param xp The extended particle data to act upon
 * @param cd #star_formation containing star_formation informations.
 * @param cosmo The current cosmological model.
 */
__attribute__((always_inline)) INLINE static void
star_formation_part_has_no_neighbours(struct part *restrict p,
                                      struct xpart *restrict xp,
                                      const struct star_formation *cd,
                                      const struct cosmology *cosmo) {}

/**
 * @brief Sets the star_formation properties of the (x-)particles to a valid
 * state to start the density loop.
 *
 * Nothing to do here.
 *
 * @param data The global star_formation information used for this run.
 * @param p Pointer to the particle data.
 */
__attribute__((always_inline)) INLINE static void star_formation_init_part(
    struct part *restrict p, const struct star_formation *data) {}

/**
 * @brief Sets the star_formation properties of the (x-)particles to a valid
 * start state at the beginning of the simulation after the ICs have been read.
 *
 * Nothing to do here.
 *
 * @param phys_const The physical constant in internal units.
 * @param us The unit system.
 * @param cosmo The current cosmological model.
 * @param data The global star_formation information used for this run.
 * @param p Pointer to the particle data.
 * @param xp Pointer to the extended particle data.
 */
__attribute__((always_inline)) INLINE static void
<<<<<<< HEAD
star_formation_first_init_part(const struct phys_const* restrict phys_const,
                               const struct unit_system* restrict us,
                               const struct cosmology* restrict cosmo,
                               const struct star_formation* data,
                               const struct part* restrict p,
                               struct xpart* restrict xp) {

  p->sf_data.H2_fraction = 0.f;
}
=======
star_formation_first_init_part(const struct phys_const *restrict phys_const,
                               const struct unit_system *restrict us,
                               const struct cosmology *restrict cosmo,
                               const struct star_formation *data,
                               const struct part *restrict p,
                               struct xpart *restrict xp) {}
>>>>>>> 265f198f

/**
 * @brief Split the star formation content of a particle into n pieces
 *
 *
 * @param p The #part.
 * @param xp The #xpart.
 * @param n The number of pieces to split into.
 */
__attribute__((always_inline)) INLINE static void star_formation_split_part(
    struct part *p, struct xpart *xp, const double n) {
  error("Loic: to be implemented");
}

/**
 * @brief Deal with the case where no spart are available for star formation.
 *
 * @param e The #engine.
 * @param p The #part.
 * @param xp The #xpart.
 */
__attribute__((always_inline)) INLINE static void
star_formation_no_spart_available(const struct engine *e, const struct part *p,
                                  const struct xpart *xp) {
  error(
      "Failed to get a new particle. Please increase "
      "Scheduler:cell_extra_sparts "
      "or Scheduler:cell_extra_gparts");
}

/**
 * @brief Compute some information for the star formation model based
 * on all the particles that were read in.
 *
 * This is called once on start-up of the code.
 *
 * @param star_form The #star_formation structure.
 * @param e The #engine.
 */
__attribute__((always_inline)) INLINE static void
star_formation_first_init_stats(struct star_formation *star_form,
                                const struct engine *e) {

  const struct space *s = e->s;
  double avg_mass = 0;

  /* Sum the mass over all the particles. */
  for (size_t i = 0; i < s->nr_parts; i++) {
    avg_mass += hydro_get_mass(&s->parts[i]);
  }

#ifdef WITH_MPI
  /* Compute the contribution from the other nodes. */
  MPI_Allreduce(MPI_IN_PLACE, &avg_mass, 1, MPI_DOUBLE, MPI_SUM,
                MPI_COMM_WORLD);
#endif

  star_form->mass_stars =
      avg_mass / (e->total_nr_parts * star_form->n_stars_per_part);

  if (e->nodeID == 0) {
    message("Mass new stars: %g", star_form->mass_stars);
  }
}

#endif /* SWIFT_GEAR_STAR_FORMATION_H */<|MERGE_RESOLUTION|>--- conflicted
+++ resolved
@@ -518,7 +518,6 @@
  * @param xp Pointer to the extended particle data.
  */
 __attribute__((always_inline)) INLINE static void
-<<<<<<< HEAD
 star_formation_first_init_part(const struct phys_const* restrict phys_const,
                                const struct unit_system* restrict us,
                                const struct cosmology* restrict cosmo,
@@ -528,14 +527,6 @@
 
   p->sf_data.H2_fraction = 0.f;
 }
-=======
-star_formation_first_init_part(const struct phys_const *restrict phys_const,
-                               const struct unit_system *restrict us,
-                               const struct cosmology *restrict cosmo,
-                               const struct star_formation *data,
-                               const struct part *restrict p,
-                               struct xpart *restrict xp) {}
->>>>>>> 265f198f
 
 /**
  * @brief Split the star formation content of a particle into n pieces
