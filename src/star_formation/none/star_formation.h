/*******************************************************************************
 * This file is part of SWIFT.
 * Copyright (c) 2018 Folkert Nobels (nobels@strw.leidenuniv.nl)
 *
 * This program is free software: you can redistribute it and/or modify
 * it under the terms of the GNU Lesser General Public License as published
 * by the Free Software Foundation, either version 3 of the License, or
 * (at your option) any later version.
 *
 * This program is distributed in the hope that it will be useful,
 * but WITHOUT ANY WARRANTY; without even the implied warranty of
 * MERCHANTABILITY or FITNESS FOR A PARTICULAR PURPOSE.  See the
 * GNU General Public License for more details.
 *
 * You should have received a copy of the GNU Lesser General Public License
 * along with this program.  If not, see <http://www.gnu.org/licenses/>.
 *
 *******************************************************************************/
#ifndef SWIFT_NONE_STAR_FORMATION_H
#define SWIFT_NONE_STAR_FORMATION_H

/* Local includes */
#include "cooling_properties.h"
#include "cosmology.h"
#include "entropy_floor.h"
#include "error.h"
#include "hydro_properties.h"
#include "parser.h"
#include "part.h"
#include "physical_constants.h"
#include "units.h"

/* Starformation struct */
struct star_formation {};

/* Does the star formation model move the hydro particles?
   This will update the c->hydro.dx_max_part and
   c->hydro.dx_max_sort after forming a star. */
#define star_formation_need_update_dx_max 0

/**
 * @brief Calculate if the gas has the potential of becoming
 * a star.
 *
 * No star formation should occur, so return 0.
 *
 * @param starform the star formation law properties to use.
 * @param p the gas particles.
 * @param xp the additional properties of the gas particles.
 * @param phys_const the physical constants in internal units.
 * @param cosmo the cosmological parameters and properties.
 * @param hydro_props The properties of the hydro scheme.
 * @param us The internal system of units.
 * @param cooling The cooling data struct.
 *
 */
INLINE static int star_formation_is_star_forming(
    const struct part *p, const struct xpart *xp,
    const struct star_formation *starform, const struct phys_const *phys_const,
    const struct cosmology *cosmo, const struct hydro_props *hydro_props,
    const struct unit_system *us, const struct cooling_function_data *cooling,
    const struct entropy_floor_properties *entropy_floor) {

  return 0;
}

/**
 * @brief Compute the star-formation rate of a given particle and store
 * it into the #xpart.
 *
 * Nothing to do here.
 *
 * @param p #part.
 * @param xp the #xpart.
 * @param starform the star formation law properties to use
 * @param phys_const the physical constants in internal units.
 * @param hydro_props The properties of the hydro scheme.
 * @param cosmo the cosmological parameters and properties.
 * @param dt_star The time-step of this particle.
 */
INLINE static void star_formation_compute_SFR(
    const struct part *p, struct xpart *xp,
    const struct star_formation *starform, const struct phys_const *phys_const,
    const struct hydro_props *hydro_props, const struct cosmology *cosmo,
    const double dt_star) {}

/**
 * @brief Decides whether a particle should be converted into a
 * star or not.
 *
 * No SF should occur, so return 0.
 *
 * @param p The #part.
 * @param xp The #xpart.
 * @param starform The properties of the star formation model.
 * @param e The #engine (for random numbers).
 * @param dt_star The time-step of this particle
 * @return 1 if a conversion should be done, 0 otherwise.
 */
INLINE static int star_formation_should_convert_to_star(
<<<<<<< HEAD
    const struct part* p, const struct xpart* xp,
    const struct star_formation* starform, const struct engine* e,
    const double dt_star, double *star_prob) {
=======
    const struct part *p, const struct xpart *xp,
    const struct star_formation *starform, const struct engine *e,
    const double dt_star) {
>>>>>>> 265f198f

  return 0;
}

/**
 * @brief Returns the number of new star particles to create per SF event.
 *
 * @param p The #part.
 * @param xp The #xpart.
 * @param starform The properties of the star formation model.
 *
 * @return The number of extra star particles to generate per gas particles.
 *        (return 0 if the gas particle itself is to be converted)
 */
INLINE static int star_formation_number_spart_to_spawn(
    const struct part *p, const struct xpart *xp,
    const struct star_formation *starform) {
  return 0;
}

/**
 * @brief Returns the number of particles to convert per SF event.
 *
 * @param p The #part.
 * @param xp The #xpart.
 * @param starform The properties of the star formation model.
 *
 * @return The number of particles to generate per gas particles.
 *        (This has to be 0 or 1)
 */
INLINE static int star_formation_number_spart_to_convert(
    const struct part *p, const struct xpart *xp,
    const struct star_formation *starform) {
  return 0;
}

/**
 * @brief Update the SF properties of a particle that is not star forming.
 *
 * Nothing to do here.
 *
 * @param p The #part.
 * @param xp The #xpart.
 * @param e The #engine.
 * @param starform The properties of the star formation model.
 * @param with_cosmology Are we running with cosmology switched on?
 */
INLINE static void star_formation_update_part_not_SFR(
    struct part *p, struct xpart *xp, const struct engine *e,
    const struct star_formation *starform, const int with_cosmology) {}

/**
 * @brief Copies the properties of the gas particle over to the
 * star particle.
 *
 * Nothing to do here.
 *
 * @param e The #engine
 * @param p the gas particles.
 * @param xp the additional properties of the gas particles.
 * @param sp the new created star particle with its properties.
 * @param starform the star formation law properties to use.
 * @param phys_const the physical constants in internal units.
 * @param cosmo the cosmological parameters and properties.
 * @param with_cosmology if we run with cosmology.
 * @param convert_part Did we convert a part (or spawned one)?
 */
INLINE static void star_formation_copy_properties(
    const struct part *p, const struct xpart *xp, struct spart *sp,
    const struct engine *e, const struct star_formation *starform,
    const struct cosmology *cosmo, const int with_cosmology,
    const struct phys_const *phys_const, const struct hydro_props *hydro_props,
    const struct unit_system *us, const struct cooling_function_data *cooling,
    const int convert_part) {}

/**
 * @brief initialization of the star formation law
 *
 * @param parameter_file The parsed parameter file
 * @param phys_const Physical constants in internal units
 * @param us The current internal system of units
 * @param hydro_props The propertis of the hydro model.
 * @param cosmo The current cosmological model.
 * @param entropy_floor The properties of the entropy floor used in this
 * simulation.
 * @param starform the star formation law properties to initialize
 */
INLINE static void starformation_init_backend(
    struct swift_params *parameter_file, const struct phys_const *phys_const,
    const struct unit_system *us, const struct hydro_props *hydro_props,
    const struct cosmology *cosmo,
    const struct entropy_floor_properties *entropy_floor,
    const struct star_formation *starform) {}

/**
 * @brief Prints the used parameters of the star formation law
 *
 * @param starform the star formation law properties.
 */
INLINE static void starformation_print_backend(
    const struct star_formation *starform) {

  message("Star formation law is 'No Star Formation'");
}

/**
 * @brief Return the star formation rate of a particle.
 *
 * No star formation in this model --> we return 0
 *
 * @param p The particle.
 * @param xp The extended data of the particle.
 */
INLINE static float star_formation_get_SFR(const struct part *p,
                                           const struct xpart *xp) {
  return 0.f;
}

/**
 * @brief Finishes the density calculation.
 *
 * Nothing to do here.
 *
 * @param p The particle to act upon
 * @param xp The extra particle to act upon
 * @param cd The global star_formation information.
 * @param cosmo The current cosmological model.
 */
__attribute__((always_inline)) INLINE static void star_formation_end_density(
    struct part *p, struct xpart *xp, const struct star_formation *cd,
    const struct cosmology *cosmo) {}

/**
 * @brief Sets all particle fields to sensible values when the #part has 0 ngbs.
 *
 * Nothing to do here.
 *
 * @param p The particle to act upon
 * @param xp The extended particle data to act upon
 * @param cd #star_formation containing star_formation informations.
 * @param cosmo The current cosmological model.
 */
__attribute__((always_inline)) INLINE static void
star_formation_part_has_no_neighbours(struct part *p, struct xpart *xp,
                                      const struct star_formation *cd,
                                      const struct cosmology *cosmo) {}

/**
 * @brief Sets the star_formation properties of the (x-)particles to a valid
 * state to start the density loop.
 *
 * Nothing to do here.
 *
 * @param data The global star_formation information used for this run.
 * @param p Pointer to the particle data.
 */
__attribute__((always_inline)) INLINE static void star_formation_init_part(
    struct part *p, const struct star_formation *data) {}

/**
 * @brief Sets the star_formation properties of the (x-)particles to a valid
 * start state at the beginning of the simulation after the ICs have been read.
 *
 * Nothing to do here.
 *
 * @param phys_const The physical constant in internal units.
 * @param us The unit system.
 * @param cosmo The current cosmological model.
 * @param data The global star_formation information used for this run.
 * @param p Pointer to the particle data.
 * @param xp Pointer to the extended particle data.
 */
__attribute__((always_inline)) INLINE static void
star_formation_first_init_part(const struct phys_const *phys_const,
                               const struct unit_system *us,
                               const struct cosmology *cosmo,
                               const struct star_formation *data,
                               const struct part *p, struct xpart *xp) {}

/**
 * @brief Split the star formation content of a particle into n pieces
 *
 * @param p The #part.
 * @param xp The #xpart.
 * @param n The number of pieces to split into.
 */
__attribute__((always_inline)) INLINE static void star_formation_split_part(
    struct part *p, struct xpart *xp, const double n) {}

/**
 * @brief Deal with the case where no spart are available for star formation.
 *
 * @param e The #engine.
 * @param p The #part.
 * @param xp The #xpart.
 */
__attribute__((always_inline)) INLINE static void
star_formation_no_spart_available(const struct engine *e, const struct part *p,
                                  const struct xpart *xp) {
  /* Nothing to do, we just skip it and deal with it next step */
}

/**
 * @brief Compute some information for the star formation model based
 * on all the particles that were read in.
 *
 * This is called once on start-up of the code.
 *
 * Nothing to do here.
 *
 * @param star_form The #star_formation structure.
 * @param e The #engine.
 */
__attribute__((always_inline)) INLINE static void
star_formation_first_init_stats(struct star_formation *star_form,
                                const struct engine *e) {}

#endif /* SWIFT_NONE_STAR_FORMATION_H */<|MERGE_RESOLUTION|>--- conflicted
+++ resolved
@@ -98,15 +98,9 @@
  * @return 1 if a conversion should be done, 0 otherwise.
  */
 INLINE static int star_formation_should_convert_to_star(
-<<<<<<< HEAD
     const struct part* p, const struct xpart* xp,
     const struct star_formation* starform, const struct engine* e,
     const double dt_star, double *star_prob) {
-=======
-    const struct part *p, const struct xpart *xp,
-    const struct star_formation *starform, const struct engine *e,
-    const double dt_star) {
->>>>>>> 265f198f
 
   return 0;
 }
