/*******************************************************************************
 * This file is part of SWIFT.
 * Copyright (c) 2018 Folkert Nobels (nobels@strw.leidenuniv.nl)
 *
 * This program is free software: you can redistribute it and/or modify
 * it under the terms of the GNU Lesser General Public License as published
 * by the Free Software Foundation, either version 3 of the License, or
 * (at your option) any later version.
 *
 * This program is distributed in the hope that it will be useful,
 * but WITHOUT ANY WARRANTY; without even the implied warranty of
 * MERCHANTABILITY or FITNESS FOR A PARTICULAR PURPOSE.  See the
 * GNU General Public License for more details.
 *
 * You should have received a copy of the GNU Lesser General Public License
 * along with this program.  If not, see <http://www.gnu.org/licenses/>.
 *
 ******************************************************************************/
#ifndef SWIFT_NONE_STAR_FORMATION_STRUCT_H
#define SWIFT_NONE_STAR_FORMATION_STRUCT_H

/* Do we need unique IDs (only useful when spawning
   new particles, conversion gas->stars does not need unique IDs) */
#define star_formation_need_unique_id 0

/**
 * @brief Star-formation-related properties stored in the extended particle
 * data.
 */
struct star_formation_xpart_data {};

/**
 * @brief Star-formation-related properties stored in the particle data.
 */
<<<<<<< HEAD
struct star_formation_part_data {};
=======
struct star_formation_part_data {
  /*! Star formation rate (internal units) or (if negative) time/scale-factor of
   * last SF episode */
  float SFR;
};
>>>>>>> 2749872d

/**
 * @brief Star-formation-related properties stored in the star particle
 * data.
 */
struct star_formation_spart_data {};

#endif /* SWIFT_NONE_STAR_FORMATION_STRUCT_H */<|MERGE_RESOLUTION|>--- conflicted
+++ resolved
@@ -32,15 +32,11 @@
 /**
  * @brief Star-formation-related properties stored in the particle data.
  */
-<<<<<<< HEAD
-struct star_formation_part_data {};
-=======
 struct star_formation_part_data {
   /*! Star formation rate (internal units) or (if negative) time/scale-factor of
    * last SF episode */
   float SFR;
 };
->>>>>>> 2749872d
 
 /**
  * @brief Star-formation-related properties stored in the star particle
