/*******************************************************************************
 * This file is part of SWIFT.
 * Copyright (c) 2018 James Willis (james.s.willis@durham.ac.uk)
 *
 * This program is free software: you can redistribute it and/or modify
 * it under the terms of the GNU Lesser General Public License as published
 * by the Free Software Foundation, either version 3 of the License, or
 * (at your option) any later version.
 *
 * This program is distributed in the hope that it will be useful,
 * but WITHOUT ANY WARRANTY; without even the implied warranty of
 * MERCHANTABILITY or FITNESS FOR A PARTICULAR PURPOSE.  See the
 * GNU General Public License for more details.
 *
 * You should have received a copy of the GNU Lesser General Public License
 * along with this program.  If not, see <http://www.gnu.org/licenses/>.
 *
 ******************************************************************************/
#ifndef SWIFT_FOF_H
#define SWIFT_FOF_H

/* Config parameters. */
#include <config.h>

/* Local headers */
#include "align.h"
#include "parser.h"
#include "hydro.h"
<<<<<<< HEAD
=======
#include "part_type.h"
>>>>>>> 2749872d

/* Avoid cyclic inclusions */
struct cell;
struct gpart;
struct space;
struct engine;
struct unit_system;
struct phys_const;
struct black_holes_props;
struct hydro_props;
struct cosmology;

struct fof_props {

  /*! Whether we're doing periodic FoF calls to seed black holes. */
  int seed_black_holes_enabled;

#ifdef WITH_FOF_GALAXIES
  /*! Conversion between internal energy and temperature */
  float u_to_temp_factor;

  /*! Conversion between internal rho and n_H in H/cc units */
  float rho_to_n_cgs;

  /*! The temperature threshold for cold gas */
  float cold_gas_temperature_threshold;

  /*! The density threshold for cold gas in H/cc units */
  float cold_gas_n_H_threshold_cgs;
#endif

  /* ----------- Parameters of the FOF search ------- */

  /*! The linking length in units of the mean DM inter-particle separation. */
  double l_x_ratio;

  /*! The absolute linking length in internal units if the user wants to
   *   overwrite the one based on the mean inter-particle separation. */
  double l_x_absolute;

  /*! The square of the linking length. */
  double l_x2;

  /*! The minimum host mass for black hole seeding. */
  double seed_host_mass;

  /*! Minimal number of particles in a group */
  size_t min_group_size;

  /*! Default group ID to give to particles not in a group */
  size_t group_id_default;

  /*! ID of the first (largest) group. */
  size_t group_id_offset;

  /*! The base name of the output file */
  char base_name[PARSER_MAX_LINE_SIZE];

  /*! The types of particles to use for linking */
  int fof_linking_types[swift_type_count];

  /*! The types of particles to use for attaching */
  int fof_attach_types[swift_type_count];

  /* ------------  Group properties ----------------- */

  /*! Number of groups */
  long long num_groups;

  /*! Number of local black holes that belong to groups whose roots are on a
   * different node. */
  int extra_bh_seed_count;

  /*! Index of the root particle of the group a given gpart belongs to. */
  size_t *group_index;

  /*! Index of the root particle of the group a given gpart is attached to. */
  size_t *attach_index;

  /*! Has the particle found a linkable to attach to? */
  char *found_attachable_link;

  /*! Is the group purely local after linking the foreign particles? */
  char *is_purely_local;

  /*! For attachable particles: distance to the current nearest linkable part */
  float *distance_to_link;

  /*! Size of the group a given gpart belongs to. */
  size_t *group_size;

  /*! Final size of the group a given gpart belongs to. */
  long long *final_group_size;

  /*! Mass of the group a given gpart belongs to. */
  double *group_mass;

#ifdef WITH_FOF_GALAXIES
  /*! Stellar mass of the group a given gpart belongs to. */
  double *group_stellar_mass;

  /*! Total star formation rate of the group a given gpart belongs to. */
  double *group_sfr;
#endif

  /*! Centre of mass of the group a given gpart belongs to. */
  double *group_centre_of_mass;

  /*! Position of the first particle of a given group. */
  double *group_first_position;

  /*! Index of the part with the maximal density of each group. */
  long long *max_part_density_index;

  /*! Maximal density of all parts of each group. */
  float *max_part_density;

  /* ------------ MPI-related arrays --------------- */

  /*! The number of links between pairs of particles on this node and
   * a foreign node */
  int group_link_count;

  /*! The allocated size of the links array */
  int group_links_size;

  /*! The links between pairs of particles on this node and a foreign
   * node */
  struct fof_mpi *group_links;
};

/* Store group size and offset into array. */
struct group_length {

  size_t index, size;

} SWIFT_STRUCT_ALIGN;

#ifdef WITH_MPI

/* MPI message required for FOF. */
struct fof_mpi {

  /* The local particle's root ID.*/
  size_t group_i;

  /* The local group's size.*/
  size_t group_i_size;

  /* The foreign particle's root ID.*/
  size_t group_j;

  /* The local group's size.*/
  size_t group_j_size;
};

/* Struct used to find final group ID when using MPI */
struct fof_final_index {
  size_t local_root;
  size_t global_root;
};

/* Struct used to find the total mass of a group when using MPI */
struct fof_final_mass {
  size_t global_root;
  double group_mass;
#ifdef WITH_FOF_GALAXIES
  double group_stellar_mass;
  double group_sfr;
#endif
<<<<<<< HEAD
=======
  long long final_group_size;
>>>>>>> 2749872d
  double first_position[3];
  double centre_of_mass[3];
  long long max_part_density_index;
  float max_part_density;
};

/* Struct used to iterate over the hash table and unpack the mass fragments of a
 * group when using MPI */
struct fof_mass_send_hashmap {
  struct fof_final_mass *mass_send;
  size_t nsend;
};

/* Store local and foreign cell indices that touch. */
struct cell_pair_indices {
  struct cell *local, *foreign;
};
#endif

/* Function prototypes. */
void fof_init(struct fof_props *props, struct swift_params *params,
              const struct phys_const *phys_const, const struct unit_system *us,
              const int stand_alone_fof, const struct hydro_props *hydro_props);
void fof_create_mpi_types(void);
void fof_allocate(const struct space *s, struct fof_props *props);
void fof_compute_local_sizes(struct fof_props *props, struct space *s);
void fof_search_foreign_cells(struct fof_props *props, const struct space *s);
void fof_link_attachable_particles(struct fof_props *props,
                                   const struct space *s);
void fof_finalise_attachables(struct fof_props *props, const struct space *s);
void fof_link_foreign_fragments(struct fof_props *props, const struct space *s);
void fof_build_list_of_purely_local_groups(struct fof_props *props,
                                           const struct space *s);
void fof_compute_group_props(struct fof_props *props,
                             const struct black_holes_props *bh_props,
                             const struct phys_const *constants,
                             const struct cosmology *cosmo, struct space *s,
                             const int dump_results,
                             const int dump_debug_results,
                             const int seed_black_holes);
void rec_fof_search_self(const struct fof_props *props, const double dim[3],
                         const double search_r2, const int periodic,
                         const struct gpart *const space_gparts,
                         struct cell *c,
                         const struct cosmology *cosmo);
void rec_fof_search_pair(const struct fof_props *props, const double dim[3],
                         const double search_r2, const int periodic,
                         const struct gpart *const space_gparts,
<<<<<<< HEAD
                         struct cell *restrict ci, struct cell *restrict cj,
                         const struct cosmology *cosmo);
=======
                         struct cell *restrict ci, struct cell *restrict cj);
void rec_fof_attach_self(const struct fof_props *props, const double dim[3],
                         const double search_r2, const int periodic,
                         const struct gpart *const space_gparts,
                         const size_t nr_gparts, struct cell *c);
void rec_fof_attach_pair(const struct fof_props *props, const double dim[3],
                         const double search_r2, const int periodic,
                         const struct gpart *const space_gparts,
                         const size_t nr_gparts, struct cell *restrict ci,
                         struct cell *restrict cj, const int ci_local,
                         const int cj_local);
>>>>>>> 2749872d
void fof_struct_dump(const struct fof_props *props, FILE *stream);
void fof_struct_restore(struct fof_props *props, FILE *stream);
#ifdef WITH_FOF_GALAXIES
void fof_mark_part_as_grouppable(const struct part *p, 
                                 const struct xpart *xp, 
                                 const struct engine *e, 
                                 const struct cosmology *cosmo,
                                 const struct hydro_props *hydro_props,
                                 const struct entropy_floor_properties 
                                    *entropy_floor);
void fof_mark_spart_as_grouppable(const struct spart *sp);
int fof_gpart_is_grouppable(const struct gpart* gpart,
<<<<<<< HEAD
                            const struct cosmology *cosmo,
=======
>>>>>>> 2749872d
                            const struct fof_props *props);
void fof_store_group_info_in_bpart(struct bpart* bp, const struct gpart* gp);
void fof_store_group_info_in_part(struct part* p, const struct gpart* gp);
void fof_store_group_info_in_spart(struct spart* sp, const struct gpart* gp);
#endif

#ifdef WITH_MPI
/* MPI data type for the particle transfers */
extern MPI_Datatype fof_mpi_type;
extern MPI_Datatype group_length_mpi_type;
#endif

#endif /* SWIFT_FOF_H */<|MERGE_RESOLUTION|>--- conflicted
+++ resolved
@@ -26,10 +26,7 @@
 #include "align.h"
 #include "parser.h"
 #include "hydro.h"
-<<<<<<< HEAD
-=======
 #include "part_type.h"
->>>>>>> 2749872d
 
 /* Avoid cyclic inclusions */
 struct cell;
@@ -200,10 +197,7 @@
   double group_stellar_mass;
   double group_sfr;
 #endif
-<<<<<<< HEAD
-=======
   long long final_group_size;
->>>>>>> 2749872d
   double first_position[3];
   double centre_of_mass[3];
   long long max_part_density_index;
@@ -247,15 +241,10 @@
 void rec_fof_search_self(const struct fof_props *props, const double dim[3],
                          const double search_r2, const int periodic,
                          const struct gpart *const space_gparts,
-                         struct cell *c,
-                         const struct cosmology *cosmo);
+                         struct cell *c);
 void rec_fof_search_pair(const struct fof_props *props, const double dim[3],
                          const double search_r2, const int periodic,
                          const struct gpart *const space_gparts,
-<<<<<<< HEAD
-                         struct cell *restrict ci, struct cell *restrict cj,
-                         const struct cosmology *cosmo);
-=======
                          struct cell *restrict ci, struct cell *restrict cj);
 void rec_fof_attach_self(const struct fof_props *props, const double dim[3],
                          const double search_r2, const int periodic,
@@ -267,7 +256,6 @@
                          const size_t nr_gparts, struct cell *restrict ci,
                          struct cell *restrict cj, const int ci_local,
                          const int cj_local);
->>>>>>> 2749872d
 void fof_struct_dump(const struct fof_props *props, FILE *stream);
 void fof_struct_restore(struct fof_props *props, FILE *stream);
 #ifdef WITH_FOF_GALAXIES
@@ -280,10 +268,6 @@
                                     *entropy_floor);
 void fof_mark_spart_as_grouppable(const struct spart *sp);
 int fof_gpart_is_grouppable(const struct gpart* gpart,
-<<<<<<< HEAD
-                            const struct cosmology *cosmo,
-=======
->>>>>>> 2749872d
                             const struct fof_props *props);
 void fof_store_group_info_in_bpart(struct bpart* bp, const struct gpart* gp);
 void fof_store_group_info_in_part(struct part* p, const struct gpart* gp);
