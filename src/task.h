--- conflicted
+++ resolved
@@ -49,13 +49,9 @@
   task_type_grav_mm,
   task_type_grav_up,
   task_type_grav_down,
-<<<<<<< HEAD
   task_type_grav_external,
-  task_type_psort,
-=======
   task_type_part_sort,
   task_type_gpart_sort,
->>>>>>> 4effc52c
   task_type_split_cell,
   task_type_rewait,
   task_type_count
