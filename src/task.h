/*******************************************************************************
 * This file is part of SWIFT.
 * Copyright (c) 2012 Pedro Gonnet (pedro.gonnet@durham.ac.uk)
 *                    Matthieu Schaller (matthieu.schaller@durham.ac.uk)
 *               2015 Peter W. Draper (p.w.draper@durham.ac.uk)
 *               2016 John A. Regan (john.a.regan@durham.ac.uk)
 *                    Tom Theuns (tom.theuns@durham.ac.uk)
 *
 * This program is free software: you can redistribute it and/or modify
 * it under the terms of the GNU Lesser General Public License as published
 * by the Free Software Foundation, either version 3 of the License, or
 * (at your option) any later version.
 *
 * This program is distributed in the hope that it will be useful,
 * but WITHOUT ANY WARRANTY; without even the implied warranty of
 * MERCHANTABILITY or FITNESS FOR A PARTICULAR PURPOSE.  See the
 * GNU General Public License for more details.
 *
 * You should have received a copy of the GNU Lesser General Public License
 * along with this program.  If not, see <http://www.gnu.org/licenses/>.
 *
 ******************************************************************************/
#ifndef SWIFT_TASK_H
#define SWIFT_TASK_H

#include "../config.h"

/* Includes. */
#include "align.h"
#include "cell.h"
#include "cycle.h"

#define task_align 128

/**
 * @brief The different task types.
 *
 * Be sure to update the taskID_names array in tasks.c if you modify this list!
 * Also update the python task plotting scripts!
 */
enum task_types {
  task_type_none = 0,
  task_type_sort,
  task_type_self,
  task_type_pair,
  task_type_sub_self,
  task_type_sub_pair,
  task_type_init_grav,
  task_type_init_grav_out, /* Implicit */
  task_type_ghost_in,      /* Implicit */
  task_type_ghost,
  task_type_ghost_out, /* Implicit */
  task_type_extra_ghost,
  task_type_drift_part,
  task_type_drift_spart,
  task_type_drift_gpart,
  task_type_drift_gpart_out, /* Implicit */
  task_type_end_hydro_force,
  task_type_kick1,
  task_type_kick2,
  task_type_timestep,
  task_type_timestep_limiter,
  task_type_send,
  task_type_recv,
  task_type_grav_long_range,
  task_type_grav_mm,
  task_type_grav_down_in, /* Implicit */
  task_type_grav_down,
  task_type_grav_mesh,
  task_type_end_grav_force,
  task_type_cooling,
  task_type_star_formation,
  task_type_logger,
  task_type_stars_in,       /* Implicit */
  task_type_stars_out,      /* Implicit */
  task_type_stars_ghost_in, /* Implicit */
  task_type_stars_ghost,
<<<<<<< HEAD
  task_type_stars_ghost_out,
  task_type_stars_sort_local,
  task_type_stars_sort_foreign,
=======
  task_type_stars_ghost_out, /* Implicit */
  task_type_stars_sort,
>>>>>>> 49276852
  task_type_count
} __attribute__((packed));

/**
 * @brief The different task sub-types (for pairs, selfs and sub-tasks).
 */
enum task_subtypes {
  task_subtype_none = 0,
  task_subtype_density,
  task_subtype_gradient,
  task_subtype_force,
  task_subtype_limiter,
  task_subtype_grav,
  task_subtype_external_grav,
  task_subtype_tend,
  task_subtype_xv,
  task_subtype_rho,
  task_subtype_gpart,
  task_subtype_multipole,
  task_subtype_spart,
  task_subtype_stars_density,
  task_subtype_stars_feedback,
  task_subtype_count
} __attribute__((packed));

/**
 * @brief The type of particles/objects this task acts upon in a given cell.
 */
enum task_actions {
  task_action_none,
  task_action_part,
  task_action_gpart,
  task_action_spart,
  task_action_all,
  task_action_multipole,
  task_action_count
};

/**
 * @brief Names of the task types.
 */
extern const char *taskID_names[];

/**
 * @brief Names of the task sub-types.
 */
extern const char *subtaskID_names[];

/**
 *  @brief The MPI communicators for the different subtypes.
 */
#ifdef WITH_MPI
extern MPI_Comm subtaskMPI_comms[task_subtype_count];
#endif

/**
 * @brief A task to be run by the #scheduler.
 */
struct task {

  /*! Pointers to the cells this task acts upon */
  struct cell *ci, *cj;

  /*! List of tasks unlocked by this one */
  struct task **unlock_tasks;

  /*! Flags used to carry additional information (e.g. sort directions) */
  long long flags;

#ifdef WITH_MPI

  /*! Buffer for this task's communications */
  void *buff;

  /*! MPI request corresponding to this task */
  MPI_Request req;

#endif

  /*! Rank of a task in the order */
  int rank;

  /*! Weight of the task */
  float weight;

  /*! Number of tasks unlocked by this one */
  short int nr_unlock_tasks;

  /*! Number of unsatisfied dependencies */
  short int wait;

  /*! Type of the task */
  enum task_types type;

  /*! Sub-type of the task (for the tasks that have one */
  enum task_subtypes subtype;

  /*! Should the scheduler skip this task ? */
  char skip;

  /*! Is this task implicit (i.e. does not do anything) ? */
  char implicit;

#ifdef SWIFT_DEBUG_TASKS
  /*! ID of the queue or runner owning this task */
  short int rid;

  /*! Information about the direction of the pair task */
  short int sid;
#endif

  /*! Start and end time of this task */
  ticks tic, toc;

#ifdef SWIFT_DEBUG_CHECKS
  /* When was this task last run? */
  integertime_t ti_run;
#endif /* SWIFT_DEBUG_CHECKS */

} SWIFT_STRUCT_ALIGN;

/* Function prototypes. */
void task_unlock(struct task *t);
float task_overlap(const struct task *ta, const struct task *tb);
int task_lock(struct task *t);
void task_do_rewait(struct task *t);
void task_print(const struct task *t);
void task_dump_all(struct engine *e, int step);
void task_dump_stats(const char *dumpfile, struct engine *e, int header,
                     int allranks);
void task_get_full_name(int type, int subtype, char *name);
void task_get_group_name(int type, int subtype, char *cluster);

#ifdef WITH_MPI
void task_create_mpi_comms(void);
#endif
#endif /* SWIFT_TASK_H */<|MERGE_RESOLUTION|>--- conflicted
+++ resolved
@@ -75,14 +75,8 @@
   task_type_stars_out,      /* Implicit */
   task_type_stars_ghost_in, /* Implicit */
   task_type_stars_ghost,
-<<<<<<< HEAD
-  task_type_stars_ghost_out,
-  task_type_stars_sort_local,
-  task_type_stars_sort_foreign,
-=======
   task_type_stars_ghost_out, /* Implicit */
   task_type_stars_sort,
->>>>>>> 49276852
   task_type_count
 } __attribute__((packed));
 
