--- conflicted
+++ resolved
@@ -164,14 +164,9 @@
 #endif
 
 #ifdef SWIFT_DEBUG_CHECKS
-<<<<<<< HEAD
   /* When was this task last run? */
   integertime_t ti_run;
 #endif /* SWIFT_DEBUG_CHECKS */
-=======
-  int ti_run;
-#endif
->>>>>>> 4ced9d5b
 
 } SWIFT_STRUCT_ALIGN;
 
