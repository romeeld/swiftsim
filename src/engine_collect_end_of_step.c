--- conflicted
+++ resolved
@@ -46,11 +46,8 @@
   struct engine *e;
   struct star_formation_history sfh;
   float runtime;
-<<<<<<< HEAD
   int flush_lightcone_maps;
-=======
   float csds_file_size_gb;
->>>>>>> 0baeb493
 };
 
 /**
@@ -541,11 +538,7 @@
       data.ti_sinks_end_min, data.ti_sinks_beg_max, data.ti_black_holes_end_min,
       data.ti_black_holes_beg_max, e->forcerebuild, e->s->tot_cells,
       e->sched.nr_tasks, (float)e->sched.nr_tasks / (float)e->s->tot_cells,
-<<<<<<< HEAD
-      data.sfh, data.runtime, data.flush_lightcone_maps);
-=======
-      data.sfh, data.runtime, data.csds_file_size_gb);
->>>>>>> 0baeb493
+      data.sfh, data.runtime, data.flush_lightcone_maps, data.csds_file_size_gb);
 
 /* Aggregate collective data from the different nodes for this step. */
 #ifdef WITH_MPI
