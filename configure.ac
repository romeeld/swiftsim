--- conflicted
+++ resolved
@@ -2444,15 +2444,9 @@
    gasoline)
       AC_DEFINE([GASOLINE_SPH], [1], [Gasoline SPH])
    ;;
-<<<<<<< HEAD
    magma2)
       AC_DEFINE([MAGMA2_SPH], [1], [MAGMA2 SPH])
    ;;
-   anarchy-du)
-      AC_DEFINE([SPHENIX_SPH], [1], [SPHENIX SPH])
-   ;;
-=======
->>>>>>> e4782930
    anarchy-pu)
       AC_DEFINE([ANARCHY_PU_SPH], [1], [ANARCHY (PU) SPH])
    ;;
