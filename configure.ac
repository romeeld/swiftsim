--- conflicted
+++ resolved
@@ -3490,20 +3490,18 @@
 # check if using gear feedback
 AM_CONDITIONAL([HAVEGEARFEEDBACK], [test "$with_feedback" = "GEAR"])
 
-<<<<<<< HEAD
 # check if using SIMBA feedback
 AM_CONDITIONAL([HAVESIMBAFEEDBACK], [test "$with_feedback" = "SIMBA"])
 
 # check if using KIARA feedback
 AM_CONDITIONAL([HAVEKIARAFEEDBACK], [test "$with_feedback" = "KIARA"])
-=======
+
 # Check for GEAR and GEAR_MECHANICAL feedback flags to set the common files
 # variable
 AS_IF([test "$with_feedback" = "GEAR"],
   [common_gear_needed=yes],
   [common_gear_needed=no])
 AM_CONDITIONAL([COMMON_GEAR_NEEDED], [test "x$common_gear_needed" = "xyes"])
->>>>>>> 4738b923
 
 # check if using gear feedback
 AM_CONDITIONAL([HAVEAGORAFEEDBACK], [test "$with_feedback" = "AGORA"])
