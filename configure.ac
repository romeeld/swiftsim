# This file is part of SWIFT.
# Copyright (C) 2012 pedro.gonnet@durham.ac.uk.
#               2016 p.w.draper@durham.ac.uk.
#
# This program is free software: you can redistribute it and/or modify
# it under the terms of the GNU General Public License as published by
# the Free Software Foundation, either version 3 of the License, or
# (at your option) any later version.
#
# This program is distributed in the hope that it will be useful,
# but WITHOUT ANY WARRANTY; without even the implied warranty of
# MERCHANTABILITY or FITNESS FOR A PARTICULAR PURPOSE.  See the
# GNU General Public License for more details.
#
# You should have received a copy of the GNU General Public License
# along with this program.  If not, see <http://www.gnu.org/licenses/>.

# Init the project.
AC_INIT([SWIFT],[0.4.0])
AC_CONFIG_SRCDIR([src/space.c])
AC_CONFIG_AUX_DIR([.])
AM_INIT_AUTOMAKE

# Add local macro collection.
AC_CONFIG_MACRO_DIR([m4])

# Stop default CFLAGS from anyone except the environment.
: ${CFLAGS=""}

# Generate header file.
AM_CONFIG_HEADER(config.h)

# Find and test the compiler.
AX_CHECK_ENABLE_DEBUG
AC_PROG_CC
AM_PROG_CC_C_O

# Enable POSIX and platform extension preprocessor macros.
AC_USE_SYSTEM_EXTENSIONS

# Check for compiler version and vendor.
AX_COMPILER_VENDOR
AX_COMPILER_VERSION

# Interprocedural optimization support. Needs special handling for linking and
# archiving as well as compilation with Intels, needs to be done before
# libtool is configured (to use correct LD).
AC_ARG_ENABLE([ipo],
   [AS_HELP_STRING([--enable-ipo],
     [Enable interprocedural optimization @<:@no/yes@:>@]
   )],
   [enable_ipo="$enableval"],
   [enable_ipo="no"]
)

if test "$enable_ipo" = "yes"; then
   if test "$ax_cv_c_compiler_vendor" = "intel"; then
      CFLAGS="$CFLAGS -ip -ipo"
      LDFLAGS="$LDFLAGS -ipo"
      : ${AR="xiar"}
      : ${LD="xild"}
      AC_MSG_RESULT([added Intel interprocedural optimization support])
   elif test "$ax_cv_c_compiler_vendor" = "gnu"; then
      CFLAGS="$CFLAGS -flto"
      LDFLAGS="$LDFLAGS -flto"
      AC_MSG_RESULT([added GCC interprocedural optimization support])
   elif test "$ax_cv_c_compiler_vendor" = "clang"; then
      CFLAGS="$CFLAGS -emit-llvm"
      AC_MSG_RESULT([added LLVM interprocedural optimization support])
   else
      AC_MSG_WARN([Compiler does not support interprocedural optimization])
   fi
fi

# Check for MPI. Need to do this before characterising the compiler (C99 mode),
# as this changes the compiler.
# We should consider using AX_PROG_CC_MPI to replace AC_PROG_CC when compiling
# whole applications. There are issues with mixing compilers when using this
# macro. See
# http://lists.gnu.org/archive/html/autoconf-archive-maintainers/2011-05/msg00004.html.
AC_ARG_ENABLE([mpi],
    [AS_HELP_STRING([--enable-mpi],
      [Compile with functionality for distributed-memory parallelism using MPI @<:@yes/no@:>@]
    )],
    [enable_mpi="$enableval"],
    [enable_mpi="yes"]
)
good_mpi="yes"
if test "$enable_mpi" = "yes"; then
    AX_MPI([CC="$MPICC" AC_DEFINE(HAVE_MPI, 1, [Define if you have the MPI library.]) ])
    MPI_LIBRARY="Unknown MPI"

    # Various MPI implementations require additional libraries when also using
    # threads. Use mpirun (on PATH) as that seems to be only command with
    # version flag, allow MPIRUN to override for systems that insist on
    # a non-standard name (PRACE).
    : ${MPIRUN='mpirun'}
    if test "$MPIRUN" = "mpirun"; then
       AC_PATH_PROG([MPIRUN],[mpirun],[notfound])
    fi
    if test "$MPIRUN" = "notfound"; then
       AC_MSG_WARN([Cannot find mpirun command on PATH, thread support may not be correct])
       enable_mpi="no"
    else
       # Special options we know about.
       # Intel: -mt_mpi
       # PLATFORM: -lmtmpi
       # OpenMPI: nothing, but library should be built correctly.
       # Set MPI_THREAD_LIBS and add to linker commands as necessary.
       AC_MSG_CHECKING([MPI threads options])
       version=`$MPIRUN -version 2>&1`
       case "$version" in
         *Intel*MPI*)
            MPI_THREAD_LIBS="-mt_mpi"
            MPI_LIBRARY="Intel MPI"
            AC_MSG_RESULT([Intel MPI])
         ;;
         *Platform*)
            MPI_THREAD_LIBS="-lmtmpi"
            MPI_LIBRARY="PLATFORM MPI"
            AC_MSG_RESULT([PLATFORM MPI])
         ;;
         *"Open MPI"*)
            MPI_THREAD_LIBS=""
            MPI_LIBRARY="Open MPI"
            AC_MSG_RESULT([Open MPI])
            #  OpenMPI should be 1.8.6 or later, if not complain.
            #  Version is last word on first line of -version output.
            revision=`mpirun -version 2>&1 | grep "Open MPI" | awk '{print $NF}'`
            AX_COMPARE_VERSION( $revision, [ge], [1.8.6],,[good_mpi="no"] )
            if test "$good_mpi" = "no"; then
                AC_MSG_WARN([
    Open MPI version should be at least 1.8.6 (is $revision)])
                enable_mpi="yes (but with warning)"
            fi
         ;;
         *)
            MPI_THREAD_LIBS=""
            AC_MSG_RESULT([unknown])
         ;;
       esac
       AC_SUBST([MPI_THREAD_LIBS])
    fi
    AC_DEFINE_UNQUOTED([SWIFT_MPI_LIBRARY], ["$MPI_LIBRARY"], [The MPI library name, if known.])
fi
AM_CONDITIONAL([HAVEMPI],[test $enable_mpi = "yes"])

# Indicate that MPIRUN can be modified by an environement variable
AC_ARG_VAR(MPIRUN, Path to the mpirun command if non-standard)

# Add libtool support (now that CC is defined).
LT_INIT

# Need C99 and inline support.
AC_PROG_CC_C99
AC_C_INLINE

# If debugging try to show inlined functions.
if test "x$enable_debug" = "xyes"; then
   #  Show inlined functions.
   if test "$ax_cv_c_compiler_vendor" = "gnu"; then
      # Would like to use -gdwarf and let the compiler pick a good version
      # but that doesn't always work.
      AX_CHECK_COMPILE_FLAG([-gdwarf -fvar-tracking-assignments],
        [inline_EXTRA_FLAGS="-gdwarf -fvar-tracking-assignments"],
        [inline_EXTRA_FLAGS="-gdwarf-2 -fvar-tracking-assignments"])
      CFLAGS="$CFLAGS $inline_EXTRA_FLAGS"
   elif test "$ax_cv_c_compiler_vendor" = "intel"; then
      CFLAGS="$CFLAGS -debug inline-debug-info"
   fi
fi

# Check if task debugging is on.
AC_ARG_ENABLE([task-debugging],
   [AS_HELP_STRING([--enable-task-debugging],
     [Store task timing information and generate task dump files @<:@yes/no@:>@]
   )],
   [enable_task_debugging="$enableval"],
   [enable_task_debugging="no"]
)
if test "$enable_task_debugging" = "yes"; then
   AC_DEFINE([SWIFT_DEBUG_TASKS],1,[Enable task debugging])
fi

# Define HAVE_POSIX_MEMALIGN if it works.
AX_FUNC_POSIX_MEMALIGN

# Only optimize if allowed, otherwise assume user will set CFLAGS as
# appropriate.
AC_ARG_ENABLE([optimization],
   [AS_HELP_STRING([--enable-optimization],
     [Enable compile time optimization flags for host @<:@yes/no@:>@]
   )],
   [enable_opt="$enableval"],
   [enable_opt="yes"]
)

#  Disable vectorisation for known compilers. This switches off optimizations
#  that could be enabled above, so in general should be appended. Slightly odd
#  implementation as want to describe as --disable-vec, but macro is enable
#  (there is no enable action).
AC_ARG_ENABLE([vec],
   [AS_HELP_STRING([--disable-vec],
     [Disable vectorization]
   )],
   [enable_vec="$enableval"],
   [enable_vec="yes"]
)

HAVEVECTORIZATION=0

if test "$enable_opt" = "yes" ; then

   # Add code optimisation flags and tuning to host. This is a funny macro
   # that does not like CFLAGS being already set. Work around that as we have
   # at least set it to "", so it is set.
   ac_test_CFLAGS="no"
   old_CFLAGS="$CFLAGS"
   AX_CC_MAXOPT
   ac_test_CFLAGS="yes"
   CFLAGS="$old_CFLAGS $CFLAGS"

   # Check SSE & AVX support (some overlap with AX_CC_MAXOPT).
   # Don't use the SIMD_FLAGS result with Intel compilers. The -x<code>
   # value from AX_CC_MAXOPT should be sufficient.
   AX_EXT
   if test "$SIMD_FLAGS" != ""; then
       if test "$ax_cv_c_compiler_vendor" != "intel"; then
           CFLAGS="$CFLAGS $SIMD_FLAGS"
       fi
   fi


   if test "$enable_vec" = "no"; then
      if test "$ax_cv_c_compiler_vendor" = "intel"; then
      	 CFLAGS="$CFLAGS -no-vec -no-simd"
      	 AC_MSG_RESULT([disabled Intel vectorization])
      elif test "$ax_cv_c_compiler_vendor" = "gnu"; then
      	 CFLAGS="$CFLAGS -fno-tree-vectorize"
      	 AC_MSG_RESULT([disabled GCC vectorization])
      elif test "$ax_cv_c_compiler_vendor" = "clang"; then
         CFLAGS="$CFLAGS -fno-vectorize -fno-slp-vectorize"
         AC_MSG_RESULT([disabled clang vectorization])
      else
         AC_MSG_WARN([Do not know how to disable vectorization for this compiler])
      fi
   else
      AC_DEFINE([WITH_VECTORIZATION],1,[Enable vectorization])
      HAVEVECTORIZATION=1
   fi
fi
AM_CONDITIONAL([HAVEVECTORIZATION],[test -n "$HAVEVECTORIZATION"])


# Add address sanitizer options to flags, if requested. Only useful for GCC
# version 4.8 and later and clang.
AC_ARG_ENABLE([sanitizer],
   [AS_HELP_STRING([--enable-sanitizer],
     [Enable memory error detection using address sanitizer @<:@no/yes@:>@]
   )],
   [enable_san="$enableval"],
   [enable_san="no"]
)

if test "$enable_san" = "yes"; then
   if test "$ax_cv_c_compiler_vendor" = "gnu"; then
      AX_COMPARE_VERSION( $ax_cv_c_compiler_version, [ge], [4.8.0],
                          [enable_san="yes"], [enable_san="no"] )
   elif test "$ax_cv_c_compiler_vendor" = "clang"; then
      AX_COMPARE_VERSION( $ax_cv_c_compiler_version, [ge], [3.2.0],
                          [enable_san="yes"], [enable_san="no"] )
   fi
   if test "$enable_san" = "yes"; then
      CFLAGS="$CFLAGS -fsanitize=address -fno-omit-frame-pointer"
      AC_MSG_RESULT([added address sanitizer support])
   else
      AC_MSG_WARN([Compiler does not support address sanitizer option])
   fi
fi


# Autoconf stuff.
AC_PROG_INSTALL
AC_PROG_MAKE_SET
AC_HEADER_STDC

# Check for the libraries we will need.
AC_CHECK_LIB(m,sqrt,,AC_MSG_ERROR(something is wrong with the math library!))

# Check for pthreads.
AX_PTHREAD([LIBS="$PTHREAD_LIBS $LIBS" CFLAGS="$CFLAGS $PTHREAD_CFLAGS"
    CC="$PTHREAD_CC" LDFLAGS="$LDFLAGS $PTHREAD_LIBS $LIBS"],
    AC_MSG_ERROR([Could not find a working version of
    the pthread library. Make sure you have the library and header files installed
    or use CPPFLAGS and LDFLAGS if the library is installed in a
    non-standard location.]))


# Check for metis. Note AX_LIB_METIS exists, but cannot be configured
# to be default off (i.e. given no option it tries to locate METIS), so we
# don't use that.
have_metis="no"
AC_ARG_WITH([metis],
    [AS_HELP_STRING([--with-metis=PATH],
       [root directory where metis is installed @<:@yes/no@:>@]
    )],
    [],
    [with_metis="no"]
)
if test "x$with_metis" != "xno"; then
   if test "x$with_metis" != "xyes" -a "x$with_metis" != "x"; then
      METIS_LIBS="-L$with_metis/lib -lmetis"
      METIS_INCS="-I$with_metis/include"
   else
      METIS_LIBS="-lmetis"
      METIS_INCS=""
   fi
   have_metis="yes"
   AC_CHECK_LIB([metis],[METIS_PartGraphKway],
      AC_DEFINE([HAVE_METIS],1,[The metis library appears to be present.]),
      AC_MSG_ERROR(something is wrong with the metis library!),$METIS_LIBS)
fi
AC_SUBST([METIS_LIBS])
AC_SUBST([METIS_INCS])
AM_CONDITIONAL([HAVEMETIS],[test -n "$METIS_LIBS"])

#  Check for tcmalloc a fast malloc that is part of the gperftools.
have_tcmalloc="no"
AC_ARG_WITH([tcmalloc],
   [AS_HELP_STRING([--with-tcmalloc],
      [use tcmalloc library or specify the directory with lib @<:@yes/no@:>@]
   )],
   [with_tcmalloc="$withval"],
   [with_tcmalloc="no"]
)
if test "x$with_tcmalloc" != "xno"; then
   if test "x$with_tcmalloc" != "xyes" && test "x$with_tcmalloc" != "x"; then
      tclibs="-L$with_tcmalloc -ltcmalloc"
   else
      tclibs="-ltcmalloc"
   fi
   AC_CHECK_LIB([tcmalloc],[tc_cfree],[have_tcmalloc="yes"],[have_tcmalloc="no"],
                $tclibs)

   #  Could just have the minimal version.
   if test "$have_tcmalloc" = "no"; then
      if test "x$with_tcmalloc" != "xyes" && test "x$with_tcmalloc" != "x"; then
         tclibs="-L$with_tcmalloc -ltcmalloc_minimal"
      else
         tclibs="-ltcmalloc_minimal"
      fi
      AC_CHECK_LIB([tcmalloc],[tc_cfree],[have_tcmalloc="yes"],[have_tcmalloc="no"],
                   $tclibs)
   fi

   if test "$have_tcmalloc" = "yes"; then
      TCMALLOC_LIBS="$tclibs"

      # These are recommended for GCC.
      if test "$ax_cv_c_compiler_vendor" = "gnu"; then
         CFLAGS="$CFLAGS -fno-builtin-malloc -fno-builtin-calloc -fno-builtin-realloc -fno-builtin-free"
      fi
   else
      TCMALLOC_LIBS=""
   fi
fi
AC_SUBST([TCMALLOC_LIBS])
AM_CONDITIONAL([HAVETCMALLOC],[test -n "$TCMALLOC_LIBS"])

#  Check for -lprofiler usually part of the gperftools along with tcmalloc.
have_profiler="no"
AC_ARG_WITH([profiler],
   [AS_HELP_STRING([--with-profiler],
      [use cpu profiler library or specify the directory with lib @<:@yes/no@:>@]
   )],
   [with_profiler="$withval"],
   [with_profiler="yes"]
)
if test "x$with_profiler" != "xno"; then
   if test "x$with_profiler" != "xyes" && test "x$with_profiler" != "x"; then
      proflibs="-L$with_profiler -lprofiler"
   else
      proflibs="-lprofiler"
   fi
   AC_CHECK_LIB([profiler],[ProfilerFlush],[have_profiler="yes"],[have_profiler="no"],
                $proflibs)

   if test "$have_profiler" = "yes"; then
      PROFILER_LIBS="$proflibs"
   else
      PROFILER_LIBS=""
   fi
fi
AC_SUBST([PROFILER_LIBS])
AM_CONDITIONAL([HAVEPROFILER],[test -n "$PROFILER_LIBS"])

# Check for HDF5. This is required.
AX_LIB_HDF5

if test "$with_hdf5" != "yes"; then
    AC_MSG_ERROR([Could not find a working HDF5 library])
fi

# We want to know if this HDF5 supports MPI and whether we should use it.
# The default is to use MPI support if it is available, i.e. this is
# a parallel HDF5.
# To do this need to ask the HDF5 compiler about its configuration,
# -showconfig should have yes/no.
have_parallel_hdf5="no"
if test "$with_hdf5" = "yes"; then
    AC_ARG_ENABLE([parallel-hdf5],
       [AS_HELP_STRING([--enable-parallel-hdf5],
         [Enable parallel HDF5 library MPI functions if available. @<:@yes/no@:>@]
       )],
       [enable_parallel_hdf5="$enableval"],
       [enable_parallel_hdf5="yes"]
    )

    if test "$enable_parallel_hdf5" = "yes"; then
        AC_MSG_CHECKING([for HDF5 parallel support])
        parallel=`$H5CC -showconfig | grep "Parallel HDF5:" | awk '{print $3}'`
        if test "$parallel" = "yes"; then
            have_parallel_hdf5="yes"
            AC_DEFINE([HAVE_PARALLEL_HDF5],1,[HDF5 library supports parallel access])
        fi
        AC_MSG_RESULT($parallel)
    fi
fi
AM_CONDITIONAL([HAVEPARALLELHDF5],[test "$have_parallel_hdf5" = "yes"])

# Check for setaffinity.
AC_CHECK_FUNC(pthread_setaffinity_np, AC_DEFINE([HAVE_SETAFFINITY],[1],
    [Defined if pthread_setaffinity_np exists.]) )
AM_CONDITIONAL(HAVESETAFFINITY,
    [test "$ac_cv_func_pthread_setaffinity_np" = "yes"])

have_numa="no"
if test "$ac_cv_func_pthread_setaffinity_np" = "yes"; then
  # Check for libnuma.
  AC_CHECK_HEADER([numa.h])
  if test "$ac_cv_header_numa_h" = "yes"; then
    AC_CHECK_LIB([numa], [numa_available])
    have_numa="yes"
  fi
fi

# Check for FFTW
have_fftw3="no"
AC_CHECK_HEADER([fftw3.h])
if test "$ac_cv_header_fftw3_h" = "yes"; then
   AC_CHECK_LIB([fftw3],[fftw_malloc], [AC_DEFINE([HAVE_FFTW],
   [1],[Defined if FFTW 3.x exists.])] )
   FFTW_LIBS="-lfftw3"
   have_fftw3="yes"
fi
AC_SUBST([FFTW_LIBS])

# Check for Intel intrinsics header optionally used by vector.h.
AC_CHECK_HEADERS([immintrin.h])

# Check for timing functions needed by cycle.h.
AC_HEADER_TIME
AC_CHECK_HEADERS([sys/time.h c_asm.h intrinsics.h mach/mach_time.h])
AC_CHECK_TYPE([hrtime_t],[AC_DEFINE(HAVE_HRTIME_T, 1, [Define to 1 if hrtime_t
is defined in <sys/time.h>])],,
[#if HAVE_SYS_TIME_H
#include <sys/time.h>
#endif])
AC_CHECK_FUNCS([gethrtime read_real_time time_base_to_time clock_gettime mach_absolute_time])
AC_MSG_CHECKING([for _rtc intrinsic])
rtc_ok=yes
AC_LINK_IFELSE([AC_LANG_PROGRAM(
[[#ifdef HAVE_INTRINSICS_H
#include <intrinsics.h>
#endif]],
[[_rtc()]])],
[AC_DEFINE(HAVE__RTC,1,[Define if you have the UNICOS _rtc() intrinsic.])],[rtc_ok=no])
AC_MSG_RESULT($rtc_ok)

# Add warning flags by default, if these can be used. Option =error adds
# -Werror to GCC, clang and Intel.  Note do this last as compiler tests may
# become errors, if that's an issue don't use CFLAGS for these, use an AC_SUBST().
AC_ARG_ENABLE([compiler-warnings],
   [AS_HELP_STRING([--enable-compiler-warnings],
     [Enable compile time warning flags, if compiler is known @<:@error/no/yes)@:>@]
   )],
   [enable_warn="$enableval"],
   [enable_warn="error"]
)
if test "$enable_warn" != "no"; then

    # AX_CFLAGS_WARN_ALL does not give good warning flags for the Intel compiler
    # We will do this by hand instead and only default to the macro for unknown compilers
    case "$ax_cv_c_compiler_vendor" in
          gnu | clang)
             CFLAGS="$CFLAGS -Wall -Wextra -Wno-unused-parameter"
          ;;
	  intel)
             CFLAGS="$CFLAGS -w2 -Wunused-variable"
          ;;
	  *)
	     AX_CFLAGS_WARN_ALL
	  ;;
    esac

    # Add a "choke on warning" flag if it exists
    if test "$enable_warn" = "error"; then
       case "$ax_cv_c_compiler_vendor" in
          intel | gnu | clang)
             CFLAGS="$CFLAGS -Werror"
          ;;
       esac
    fi
fi

# Various package configuration options.

# Hydro scheme.
AC_ARG_WITH([hydro],
   [AS_HELP_STRING([--with-hydro=<scheme>],
      [Hydro dynamics to use @<:@gadget2,minimal,hopkins,default,gizmo default gadget2@:>@]
   )],
   [with_hydro="$withval"],
   [with_hydro="gadget2"]
)
case "$with_hydro" in
   gadget2)
      AC_DEFINE([GADGET2_SPH], [1], [Gadget2 SPH])
   ;; 
   minimal)
      AC_DEFINE([MINIMAL_SPH], [1], [Minimal SPH])
   ;; 
   hopkins)
      AC_DEFINE([HOPKINS_PE_SPH], [1], [Hopkins Pressure-Entropy SPH])
   ;; 
   default)
      AC_DEFINE([DEFAULT_SPH], [1], [Default SPH])
   ;; 
   gizmo)
      AC_DEFINE([GIZMO_SPH], [1], [GIZMO SPH])
   ;; 

   *)
      AC_MSG_ERROR([unknown hydrodynamics scheme: $with_hydro])
   ;;
esac



#  Dimensionality of the hydro scheme.
AC_ARG_WITH([hydro-dimension],
   [AS_HELP_STRING([--with-hydro-dimension=3, 2 or 1],
      [dimensionality of problem @<:@3/2/1 default 3@:>@]
   )],
   [with_dimension="$withval"],
   [with_dimension="3"]
)
case "$with_dimension" in
   1)
      AC_DEFINE([HYDRO_DIMENSION_1D], [1], [1D analysis])
   ;; 
   2)
      AC_DEFINE([HYDRO_DIMENSION_2D], [1], [2D analysis])
   ;; 
   3)
      AC_DEFINE([HYDRO_DIMENSION_3D], [1], [3D analysis])
   ;; 
   *)
      AC_MSG_ERROR([Dimensionality must be 1, 2 or 3])
   ;;
esac




# Check for git, needed for revision stamps.
AC_PATH_PROG([GIT_CMD], [git])
AC_SUBST([GIT_CMD])

# Make the documentation. Add conditional to handle disable option.
DX_INIT_DOXYGEN(libswift,doc/Doxyfile,doc/)
AM_CONDITIONAL([HAVE_DOXYGEN], [test "$ac_cv_path_ac_pt_DX_DOXYGEN" != ""])

# Handle .in files.
AC_CONFIG_FILES([Makefile src/Makefile examples/Makefile doc/Makefile doc/Doxyfile tests/Makefile])
AC_CONFIG_FILES([tests/testReading.sh], [chmod +x tests/testReading.sh])
AC_CONFIG_FILES([tests/testPair.sh], [chmod +x tests/testPair.sh])
AC_CONFIG_FILES([tests/testPairPerturbed.sh], [chmod +x tests/testPairPerturbed.sh])
AC_CONFIG_FILES([tests/test27cells.sh], [chmod +x tests/test27cells.sh])
AC_CONFIG_FILES([tests/test27cellsPerturbed.sh], [chmod +x tests/test27cellsPerturbed.sh])
AC_CONFIG_FILES([tests/test125cells.sh], [chmod +x tests/test125cells.sh])
AC_CONFIG_FILES([tests/testParser.sh], [chmod +x tests/testParser.sh])

# Report general configuration.
AC_MSG_RESULT([
   Compiler        : $CC
    - vendor       : $ax_cv_c_compiler_vendor
    - version      : $ax_cv_c_compiler_version
    - flags        : $CFLAGS
   MPI enabled     : $enable_mpi
   HDF5 enabled    : $with_hdf5
    - parallel     : $have_parallel_hdf5
   Metis enabled   : $have_metis
   FFTW3 enabled   : $have_fftw3
   libNUMA enabled : $have_numa
   Using tcmalloc  : $have_tcmalloc
   CPU profiler    : $have_profiler
<<<<<<< HEAD
   Hydro scheme    : $with_hydro
   Dimensionality  : $with_dimension
=======
   Task debugging  : $enable_task_debugging
>>>>>>> 907b0ce7
])

# Generate output.
AC_OUTPUT<|MERGE_RESOLUTION|>--- conflicted
+++ resolved
@@ -605,12 +605,9 @@
    libNUMA enabled : $have_numa
    Using tcmalloc  : $have_tcmalloc
    CPU profiler    : $have_profiler
-<<<<<<< HEAD
    Hydro scheme    : $with_hydro
    Dimensionality  : $with_dimension
-=======
    Task debugging  : $enable_task_debugging
->>>>>>> 907b0ce7
 ])
 
 # Generate output.
